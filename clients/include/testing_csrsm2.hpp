--- conflicted
+++ resolved
@@ -744,38 +744,9 @@
 hipsparseStatus_t testing_csrsm2(Arguments argus)
 {
 #if(!defined(CUDART_VERSION) || CUDART_VERSION < 12000)
-<<<<<<< HEAD
-    int                    safe_size = 100;
-    int                    m         = argus.M;
-    int                    nrhs      = argus.N;
-    hipsparseIndexBase_t   idx_base  = argus.baseA;
-    hipsparseOperation_t   transA    = argus.transA;
-    hipsparseOperation_t   transB    = argus.transB;
-    hipsparseDiagType_t    diag      = argus.diag_type;
-    hipsparseFillMode_t    uplo      = argus.fill_mode;
-    hipsparseSolvePolicy_t policy    = HIPSPARSE_SOLVE_POLICY_USE_LEVEL;
-    T                      h_alpha   = make_DataType<T>(argus.alpha);
-    std::string            binfile   = "";
-    std::string            filename  = "";
-    hipsparseStatus_t      status;
-    size_t                 size;
-
-    // When in testing mode, M == N == -99 indicates that we are testing with a real
-    // matrix from cise.ufl.edu
-    if(m == -99 && argus.timing == 0)
-    {
-        binfile = argus.filename;
-        m       = safe_size;
-    }
-
-    if(argus.timing == 1)
-    {
-        filename = argus.filename;
-    }
-=======
     int                    m        = argus.M;
     int                    nrhs     = argus.N;
-    hipsparseIndexBase_t   idx_base = argus.idx_base;
+    hipsparseIndexBase_t   idx_base = argus.baseA;
     hipsparseOperation_t   transA   = argus.transA;
     hipsparseOperation_t   transB   = argus.transB;
     hipsparseDiagType_t    diag     = argus.diag_type;
@@ -783,7 +754,6 @@
     hipsparseSolvePolicy_t policy   = HIPSPARSE_SOLVE_POLICY_USE_LEVEL;
     T                      h_alpha  = make_DataType<T>(argus.alpha);
     std::string            filename = argus.filename;
->>>>>>> f5ff03b9
 
     std::unique_ptr<handle_struct> test_handle(new handle_struct);
     hipsparseHandle_t              handle = test_handle->handle;
@@ -810,26 +780,9 @@
     std::vector<int> hcsr_col_ind;
     std::vector<T>   hcsr_val;
 
-<<<<<<< HEAD
-    // Initial Data on CPU
-    srand(12345ULL);
-    if(binfile != "")
-    {
-        int n;
-        if(read_bin_matrix(
-               binfile.c_str(), m, n, nnz, hcsr_row_ptr, hcsr_col_ind, hcsr_val, idx_base)
-           != 0)
-        {
-            fprintf(stderr, "Cannot open [read] %s\n", binfile.c_str());
-            return HIPSPARSE_STATUS_INTERNAL_ERROR;
-        }
-    }
-    else
-=======
     // Read or construct CSR matrix
     int nnz = 0;
     if(!generate_csr_matrix(filename, m, m, nnz, hcsr_row_ptr, hcsr_col_ind, hcsr_val, idx_base))
->>>>>>> f5ff03b9
     {
         fprintf(stderr, "Cannot open [read] %s\ncol", filename.c_str());
         return HIPSPARSE_STATUS_INTERNAL_ERROR;
