--- conflicted
+++ resolved
@@ -110,25 +110,9 @@
 template <typename T>
 hipsparseStatus_t testing_doti(Arguments argus)
 {
-<<<<<<< HEAD
-    std::cout << "testing_doti called" << std::endl;
-
-    std::cout << "argus.N: " << argus.N << std::endl;
-    std::cout << "argus.nnz: " << argus.nnz << std::endl;
-    std::cout << "argus.baseA: " << argus.baseA << std::endl;
-    std::cout << "argus.unit_check: " << argus.unit_check << std::endl;
-
-
-    int                  N         = argus.N;
-    int                  nnz       = argus.nnz;
-    int                  safe_size = 100;
-    hipsparseIndexBase_t idx_base  = argus.baseA;
-    hipsparseStatus_t    status;
-=======
     int                  N        = argus.N;
     int                  nnz      = argus.nnz;
-    hipsparseIndexBase_t idx_base = argus.idx_base;
->>>>>>> f5ff03b9
+    hipsparseIndexBase_t idx_base = argus.baseA;
 
     std::unique_ptr<handle_struct> test_handle(new handle_struct);
     hipsparseHandle_t              handle = test_handle->handle;
