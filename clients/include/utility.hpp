/* ************************************************************************
 * Copyright (c) 2018-2020 Advanced Micro Devices, Inc.
 *
 * Permission is hereby granted, free of charge, to any person obtaining a copy
 * of this software and associated documentation files (the "Software"), to deal
 * in the Software without restriction, including without limitation the rights
 * to use, copy, modify, merge, publish, distribute, sublicense, and/or sell
 * copies of the Software, and to permit persons to whom the Software is
 * furnished to do so, subject to the following conditions:
 *
 * The above copyright notice and this permission notice shall be included in
 * all copies or substantial portions of the Software.
 *
 * THE SOFTWARE IS PROVIDED "AS IS", WITHOUT WARRANTY OF ANY KIND, EXPRESS OR
 * IMPLIED, INCLUDING BUT NOT LIMITED TO THE WARRANTIES OF MERCHANTABILITY,
 * FITNESS FOR A PARTICULAR PURPOSE AND NONINFRINGEMENT. IN NO EVENT SHALL THE
 * AUTHORS OR COPYRIGHT HOLDERS BE LIABLE FOR ANY CLAIM, DAMAGES OR OTHER
 * LIABILITY, WHETHER IN AN ACTION OF CONTRACT, TORT OR OTHERWISE, ARISING FROM,
 * OUT OF OR IN CONNECTION WITH THE SOFTWARE OR THE USE OR OTHER DEALINGS IN
 * THE SOFTWARE.
 *
 * ************************************************************************ */

#pragma once
#ifndef TESTING_UTILITY_HPP
#define TESTING_UTILITY_HPP

#include "hipsparse.h"
#include <algorithm>
#include <assert.h>
#include <complex>
#include <hip/hip_runtime_api.h>
#include <math.h>
#include <sstream>
#include <stdio.h>
#include <stdlib.h>
#include <string>
#include <vector>

#ifdef _OPENMP
#include <omp.h>
#endif

/*!\file
 * \brief provide data initialization and timing utilities.
 */

// BSR indexing macros
#define BSR_IND(j, bi, bj, dir) \
    ((dir == HIPSPARSE_DIRECTION_ROW) ? BSR_IND_R(j, bi, bj) : BSR_IND_C(j, bi, bj))
#define BSR_IND_R(j, bi, bj) (bsr_dim * bsr_dim * (j) + (bi)*bsr_dim + (bj))
#define BSR_IND_C(j, bi, bj) (bsr_dim * bsr_dim * (j) + (bi) + (bj)*bsr_dim)

#define CHECK_HIP_ERROR(error)                \
    if(error != hipSuccess)                   \
    {                                         \
        fprintf(stderr,                       \
                "error: '%s'(%d) at %s:%d\n", \
                hipGetErrorString(error),     \
                error,                        \
                __FILE__,                     \
                __LINE__);                    \
        exit(EXIT_FAILURE);                   \
    }

#define CHECK_HIPSPARSE_ERROR(error)                             \
    if(error != HIPSPARSE_STATUS_SUCCESS)                        \
    {                                                            \
        fprintf(stderr, "hipSPARSE error: ");                    \
        if(error == HIPSPARSE_STATUS_NOT_INITIALIZED)            \
        {                                                        \
            fprintf(stderr, "HIPSPARSE_STATUS_NOT_INITIALIZED"); \
        }                                                        \
        else if(error == HIPSPARSE_STATUS_INTERNAL_ERROR)        \
        {                                                        \
            fprintf(stderr, " HIPSPARSE_STATUS_INTERNAL_ERROR"); \
        }                                                        \
        else if(error == HIPSPARSE_STATUS_INVALID_VALUE)         \
        {                                                        \
            fprintf(stderr, "HIPSPARSE_STATUS_INVALID_VALUE");   \
        }                                                        \
        else if(error == HIPSPARSE_STATUS_ALLOC_FAILED)          \
        {                                                        \
            fprintf(stderr, "HIPSPARSE_STATUS_ALLOC_FAILED");    \
        }                                                        \
        else                                                     \
        {                                                        \
            fprintf(stderr, "HIPSPARSE_STATUS ERROR");           \
        }                                                        \
        fprintf(stderr, "\n");                                   \
        return error;                                            \
    }

#ifdef __HIP_PLATFORM_NVCC__
static inline hipComplex operator-(const hipComplex& op)
{
    hipComplex ret;
    ret.x = -op.x;
    ret.y = -op.y;
    return ret;
}
static inline hipDoubleComplex operator-(const hipDoubleComplex& op)
{
    hipDoubleComplex ret;
    ret.x = -op.x;
    ret.y = -op.y;
    return ret;
}

static inline bool operator==(const hipComplex& lhs, const hipComplex& rhs)
{
    return lhs.x == rhs.x && lhs.y == rhs.y;
}
static inline bool operator==(const hipDoubleComplex& lhs, const hipDoubleComplex& rhs)
{
    return lhs.x == rhs.x && lhs.y == rhs.y;
}

static inline bool operator!=(const hipComplex& lhs, const hipComplex& rhs)
{
    return !(lhs == rhs);
}
static inline bool operator!=(const hipDoubleComplex& lhs, const hipDoubleComplex& rhs)
{
    return !(lhs == rhs);
}

static inline hipComplex operator+(const hipComplex& lhs, const hipComplex& rhs)
{
    hipComplex ret;
    ret.x = lhs.x + rhs.x;
    ret.y = lhs.y + rhs.y;
    return ret;
}
static inline hipDoubleComplex operator+(const hipDoubleComplex& lhs, const hipDoubleComplex& rhs)
{
    hipDoubleComplex ret;
    ret.x = lhs.x + rhs.x;
    ret.y = lhs.y + rhs.y;
    return ret;
}

static inline hipComplex operator-(const hipComplex& lhs, const hipComplex& rhs)
{
    hipComplex ret;
    ret.x = lhs.x - rhs.x;
    ret.y = lhs.y - rhs.y;
    return ret;
}
static inline hipDoubleComplex operator-(const hipDoubleComplex& lhs, const hipDoubleComplex& rhs)
{
    hipDoubleComplex ret;
    ret.x = lhs.x - rhs.x;
    ret.y = lhs.y - rhs.y;
    return ret;
}

static inline hipComplex operator*(const hipComplex& lhs, const hipComplex& rhs)
{
    hipComplex ret;
    ret.x = lhs.x * rhs.x - lhs.y * rhs.y;
    ret.y = lhs.x * rhs.y + lhs.y * rhs.x;
    return ret;
}
static inline hipDoubleComplex operator*(const hipDoubleComplex& lhs, const hipDoubleComplex& rhs)
{
    hipDoubleComplex ret;
    ret.x = lhs.x * rhs.x - lhs.y * rhs.y;
    ret.y = lhs.x * rhs.y + lhs.y * rhs.x;
    return ret;
}

static inline hipComplex operator/(const hipComplex& lhs, const hipComplex& rhs)
{
    hipComplex ret;
    ret.x = (lhs.x * rhs.x + lhs.y * rhs.y);
    ret.y = (rhs.x * lhs.y - lhs.x * rhs.y);
    ret.x = ret.x / (rhs.x * rhs.x + rhs.y * rhs.y);
    ret.y = ret.y / (rhs.x * rhs.x + rhs.y * rhs.y);
    return ret;
}
static inline hipDoubleComplex operator/(const hipDoubleComplex& lhs, const hipDoubleComplex& rhs)
{
    hipDoubleComplex ret;
    ret.x = (lhs.x * rhs.x + lhs.y * rhs.y);
    ret.y = (rhs.x * lhs.y - lhs.x * rhs.y);
    ret.x = ret.x / (rhs.x * rhs.x + rhs.y * rhs.y);
    ret.y = ret.y / (rhs.x * rhs.x + rhs.y * rhs.y);
    return ret;
}

static inline hipComplex operator+=(hipComplex& lhs, const hipComplex& rhs)
{
    lhs.x += rhs.x;
    lhs.y += rhs.y;
    return lhs;
}
static inline hipDoubleComplex operator+=(hipDoubleComplex& lhs, const hipDoubleComplex& rhs)
{
    lhs.x += rhs.x;
    lhs.y += rhs.y;
    return lhs;
}
#endif

/* ============================================================================================ */
/*! \brief Make data type */
template <typename T>
inline T make_DataType2(double real, double imag)
{
    return static_cast<T>(real);
}

template <>
inline hipComplex make_DataType2(double real, double imag)
{
    return make_hipFloatComplex(static_cast<float>(real), static_cast<float>(imag));
}

template <>
inline hipDoubleComplex make_DataType2(double real, double imag)
{
    return make_hipDoubleComplex(real, imag);
}

template <typename T>
inline T make_DataType(double real, double imag = 0.0)
{
    return make_DataType2<T>(real, imag);
}

/* ============================================================================================ */
/*! \brief fma */
template <typename T>
inline T testing_fma(T p, T q, T r)
{
    return std::fma(p, q, r);
}

template <>
inline hipComplex testing_fma(hipComplex p, hipComplex q, hipComplex r)
{
    return hipCfmaf(p, q, r);
}

template <>
inline hipDoubleComplex testing_fma(hipDoubleComplex p, hipDoubleComplex q, hipDoubleComplex r)
{
    return hipCfma(p, q, r);
}

/* ============================================================================================ */
/*! \brief abs */
static inline float testing_abs(float x)
{
    return std::abs(x);
}

static inline double testing_abs(double x)
{
    return std::abs(x);
}

static inline float testing_abs(hipComplex x)
{
    return hipCabsf(x);
}

static inline double testing_abs(hipDoubleComplex x)
{
    return hipCabs(x);
}

/* ============================================================================================ */
/*! \brief conj */
static inline float testing_conj(float x)
{
    return x;
}

static inline double testing_conj(double x)
{
    return x;
}

static inline hipComplex testing_conj(hipComplex x)
{
    return make_DataType<hipComplex>(x.x, -x.y);
}

static inline hipDoubleComplex testing_conj(hipDoubleComplex x)
{
    return make_DataType<hipDoubleComplex>(x.x, -x.y);
}

/* ============================================================================================ */
/*! \brief real */
static inline float testing_real(float x)
{
    return std::real(x);
}

static inline double testing_real(double x)
{
    return std::real(x);
}

static inline float testing_real(hipComplex x)
{
    return hipCrealf(x);
}

static inline double testing_real(hipDoubleComplex x)
{
    return hipCreal(x);
}

/* ============================================================================================ */
/* generate random number :*/

/*! \brief  generate a random number between [0, 0.999...] . */
template <typename T>
inline T random_generator()
{
    // return rand()/( (T)RAND_MAX + 1);
    return make_DataType<T>(rand() % 10 + 1,
                            rand() % 10 + 1); // generate a integer number between [1, 10]
};

/* ============================================================================================ */
/*! \brief  matrix/vector initialization: */
// for vector x (M=1, N=lengthX);
// for complex number, the real/imag part would be initialized with the same value
template <typename T>
void hipsparseInit(std::vector<T>& A, int M, int N)
{
    for(int i = 0; i < M; ++i)
    {
        for(int j = 0; j < N; ++j)
        {
            A[i + j] = random_generator<T>();
        }
    }
};

/* ============================================================================================ */
/*! \brief  vector initialization: */
// initialize sparse index vector with nnz entries ranging from start to end
template <typename I>
void hipsparseInitIndex(I* x, int nnz, int start, int end)
{
    std::vector<bool> check(end - start, false);
    int               num = 0;
    while(num < nnz)
    {
        int val = start + rand() % (end - start);
        if(!check[val - start])
        {
            x[num]             = val;
            check[val - start] = true;
            ++num;
        }
    }
    std::sort(x, x + nnz);
};

/* ============================================================================================ */
/*! \brief  csr matrix initialization */
template <typename T>
void hipsparseInitCSR(
    std::vector<int>& ptr, std::vector<int>& col, std::vector<T>& val, int nrow, int ncol, int nnz)
{
    // Row offsets
    ptr[0]    = 0;
    ptr[nrow] = nnz;

    for(int i = 1; i < nrow; ++i)
    {
        ptr[i] = rand() % (nnz - 1) + 1;
    }
    std::sort(ptr.begin(), ptr.end());

    // Column indices
    for(int i = 0; i < nrow; ++i)
    {
        hipsparseInitIndex(&col[ptr[i]], ptr[i + 1] - ptr[i], 0, ncol - 1);
        std::sort(&col[ptr[i]], &col[ptr[i + 1]]);
    }

    // Random values
    for(int i = 0; i < nnz; ++i)
    {
        val[i] = random_generator<T>();
    }
}

/* ============================================================================================ */
/*! \brief  Generate 2D laplacian on unit square in CSR format */
template <typename T>
int gen_2d_laplacian(int                  ndim,
                     std::vector<int>&    rowptr,
                     std::vector<int>&    col,
                     std::vector<T>&      val,
                     hipsparseIndexBase_t idx_base)
{
    if(ndim == 0)
    {
        return 0;
    }

    int n       = ndim * ndim;
    int nnz_mat = n * 5 - ndim * 4;

    rowptr.resize(n + 1);
    col.resize(nnz_mat);
    val.resize(nnz_mat);

    int nnz = 0;

    // Fill local arrays
    for(int i = 0; i < ndim; ++i)
    {
        for(int j = 0; j < ndim; ++j)
        {
            int idx     = i * ndim + j;
            rowptr[idx] = nnz + idx_base;
            // if no upper boundary element, connect with upper neighbor
            if(i != 0)
            {
                col[nnz] = idx - ndim + idx_base;
                val[nnz] = make_DataType<T>(-1.0);
                ++nnz;
            }
            // if no left boundary element, connect with left neighbor
            if(j != 0)
            {
                col[nnz] = idx - 1 + idx_base;
                val[nnz] = make_DataType<T>(-1.0);
                ++nnz;
            }
            // element itself
            col[nnz] = idx + idx_base;
            val[nnz] = make_DataType<T>(4.0);
            ++nnz;
            // if no right boundary element, connect with right neighbor
            if(j != ndim - 1)
            {
                col[nnz] = idx + 1 + idx_base;
                val[nnz] = make_DataType<T>(-1.0);
                ++nnz;
            }
            // if no lower boundary element, connect with lower neighbor
            if(i != ndim - 1)
            {
                col[nnz] = idx + ndim + idx_base;
                val[nnz] = make_DataType<T>(-1.0);
                ++nnz;
            }
        }
    }
    rowptr[n] = nnz + idx_base;

    return n;
}

/* ============================================================================================ */
/*! \brief  Generate a random sparsity pattern with a dense format, generated floating point values of type T are positive and normalized. */
template <typename T>
void gen_dense_random_sparsity_pattern(int m, int n, T* A, int lda, float sparsity_ratio = 0.3)
{
    for(int j = 0; j < n; ++j)
    {
        for(int i = 0; i < m; ++i)
        {
            const float d  = ((float)rand()) / ((float)RAND_MAX);
            A[j * lda + i] = (d < sparsity_ratio)
                                 ? make_DataType<T>(rand()) / make_DataType<T>(RAND_MAX)
                                 : make_DataType<T>(0);
        }
    }
}

/* ============================================================================================ */
/*! \brief  Generate a random sparse matrix in COO format */
template <typename T>
void gen_matrix_coo(int                  m,
                    int                  n,
                    int                  nnz,
                    std::vector<int>&    row_ind,
                    std::vector<int>&    col_ind,
                    std::vector<T>&      val,
                    hipsparseIndexBase_t idx_base)
{
    if((int)row_ind.size() != nnz)
    {
        row_ind.resize(nnz);
    }
    if((int)col_ind.size() != nnz)
    {
        col_ind.resize(nnz);
    }
    if((int)val.size() != nnz)
    {
        val.resize(nnz);
    }

    // Uniform distributed row indices
    for(int i = 0; i < nnz; ++i)
    {
        row_ind[i] = rand() % m;
    }

    // Sort row indices
    std::sort(row_ind.begin(), row_ind.end());

    // Sample column indices
    std::vector<bool> check(nnz, false);

    int i = 0;
    while(i < nnz)
    {
        int begin = i;
        while(row_ind[i] == row_ind[begin])
        {
            ++i;
            if(i >= nnz)
            {
                break;
            }
        }

        // Sample i disjunct column indices
        int idx = begin;
        while(idx < i)
        {
            // Normal distribution around the diagonal
            int rng = (i - begin) * sqrt(-2.0 * log((double)rand() / RAND_MAX))
                      * cos(2.0 * M_PI * (double)rand() / RAND_MAX);

            if(m <= n)
            {
                rng += row_ind[begin];
            }

            // Repeat if running out of bounds
            if(rng < 0 || rng > n - 1)
            {
                continue;
            }

            // Check for disjunct column index in current row
            if(!check[rng])
            {
                check[rng]   = true;
                col_ind[idx] = rng;
                ++idx;
            }
        }

        // Reset disjunct check array
        for(int j = begin; j < i; ++j)
        {
            check[col_ind[j]] = false;
        }

        // Partially sort column indices
        std::sort(&col_ind[begin], &col_ind[i]);
    }

    // Correct index base accordingly
    if(idx_base == HIPSPARSE_INDEX_BASE_ONE)
    {
        for(int i = 0; i < nnz; ++i)
        {
            ++row_ind[i];
            ++col_ind[i];
        }
    }

    // Sample random values
    for(int i = 0; i < nnz; ++i)
    {
        val[i] = random_generator<T>(); //(double) rand() / RAND_MAX;
    }
}

/* ============================================================================================ */
/*! \brief  Read matrix from mtx file in COO format */
static inline void read_mtx_value(std::istringstream& is, int& row, int& col, float& val)
{
    is >> row >> col >> val;
}

static inline void read_mtx_value(std::istringstream& is, int& row, int& col, double& val)
{
    is >> row >> col >> val;
}

static inline void read_mtx_value(std::istringstream& is, int& row, int& col, hipComplex& val)
{
    float real;
    float imag;

    is >> row >> col >> real >> imag;

    val = make_DataType<hipComplex>(real, imag);
}

static inline void read_mtx_value(std::istringstream& is, int& row, int& col, hipDoubleComplex& val)
{
    double real;
    double imag;

    is >> row >> col >> real >> imag;

    val = make_DataType<hipDoubleComplex>(real, imag);
}

template <typename T>
int read_mtx_matrix(const char*          filename,
                    int&                 nrow,
                    int&                 ncol,
                    int&                 nnz,
                    std::vector<int>&    row,
                    std::vector<int>&    col,
                    std::vector<T>&      val,
                    hipsparseIndexBase_t idx_base)
{
    const char* env = getenv("GTEST_LISTENER");
    if(!env || strcmp(env, "NO_PASS_LINE_IN_LOG"))
    {
        printf("Reading matrix %s...", filename);
        fflush(stdout);
    }

    FILE* f = fopen(filename, "r");
    if(!f)
    {
        return -1;
    }

    char line[1024];

    // Check for banner
    if(!fgets(line, 1024, f))
    {
        return -1;
    }

    char banner[16];
    char array[16];
    char coord[16];
    char data[16];
    char type[16];

    // Extract banner
    if(sscanf(line, "%s %s %s %s %s", banner, array, coord, data, type) != 5)
    {
        return -1;
    }

    // Convert to lower case
    for(char* p = array; *p != '\0'; *p = tolower(*p), p++)
        ;
    for(char* p = coord; *p != '\0'; *p = tolower(*p), p++)
        ;
    for(char* p = data; *p != '\0'; *p = tolower(*p), p++)
        ;
    for(char* p = type; *p != '\0'; *p = tolower(*p), p++)
        ;

    // Check banner
    if(strncmp(line, "%%MatrixMarket", 14) != 0)
    {
        return -1;
    }

    // Check array type
    if(strcmp(array, "matrix") != 0)
    {
        return -1;
    }

    // Check coord
    if(strcmp(coord, "coordinate") != 0)
    {
        return -1;
    }

    // Check data
    if(strcmp(data, "real") != 0 && strcmp(data, "integer") != 0 && strcmp(data, "pattern") != 0)
    {
        return -1;
    }

    // Check type
    if(strcmp(type, "general") != 0 && strcmp(type, "symmetric") != 0)
    {
        return -1;
    }

    // Symmetric flag
    int symm = !strcmp(type, "symmetric");

    // Skip comments
    while(fgets(line, 1024, f))
    {
        if(line[0] != '%')
        {
            break;
        }
    }

    // Read dimensions
    int snnz;

    sscanf(line, "%d %d %d", &nrow, &ncol, &snnz);
    nnz = symm ? (snnz - nrow) * 2 + nrow : snnz;

    std::vector<int> unsorted_row(nnz);
    std::vector<int> unsorted_col(nnz);
    std::vector<T>   unsorted_val(nnz);

    // Read entries
    int idx = 0;
    while(fgets(line, 1024, f))
    {
        if(idx >= nnz)
        {
            return true;
        }

        int irow;
        int icol;
        T   ival;

        std::istringstream ss(line);

        if(!strcmp(data, "pattern"))
        {
            ss >> irow >> icol;
            ival = make_DataType<T>(1.0);
        }
        else
        {
            read_mtx_value(ss, irow, icol, ival);
        }

        if(idx_base == HIPSPARSE_INDEX_BASE_ZERO)
        {
            --irow;
            --icol;
        }

        unsorted_row[idx] = irow;
        unsorted_col[idx] = icol;
        unsorted_val[idx] = ival;

        ++idx;

        if(symm && irow != icol)
        {
            if(idx >= nnz)
            {
                return true;
            }

            unsorted_row[idx] = icol;
            unsorted_col[idx] = irow;
            unsorted_val[idx] = ival;
            ++idx;
        }
    }
    fclose(f);

    row.resize(nnz);
    col.resize(nnz);
    val.resize(nnz);

    // Sort by row and column index
    std::vector<int> perm(nnz);
    for(int i = 0; i < nnz; ++i)
    {
        perm[i] = i;
    }

    std::sort(perm.begin(), perm.end(), [&](const int& a, const int& b) {
        if(unsorted_row[a] < unsorted_row[b])
        {
            return true;
        }
        else if(unsorted_row[a] == unsorted_row[b])
        {
            return (unsorted_col[a] < unsorted_col[b]);
        }
        else
        {
            return false;
        }
    });

    for(int i = 0; i < nnz; ++i)
    {
        row[i] = unsorted_row[perm[i]];
        col[i] = unsorted_col[perm[i]];
        val[i] = unsorted_val[perm[i]];
    }

    if(!env || strcmp(env, "NO_PASS_LINE_IN_LOG"))
    {
        printf("done.\n");
        fflush(stdout);
    }

    return 0;
}

/* ============================================================================================ */
/*! \brief  Read matrix from binary file in CSR format */
template <typename T>
int read_bin_matrix(const char*          filename,
                    int&                 nrow,
                    int&                 ncol,
                    int&                 nnz,
                    std::vector<int>&    ptr,
                    std::vector<int>&    col,
                    std::vector<T>&      val,
                    hipsparseIndexBase_t idx_base)
{
    const char* env = getenv("GTEST_LISTENER");
    if(!env || strcmp(env, "NO_PASS_LINE_IN_LOG"))
    {
        printf("Reading matrix %s...", filename);
        fflush(stdout);
    }

    FILE* f = fopen(filename, "rb");
    if(!f)
    {
        return -1;
    }

    int err;

    err = fread(&nrow, sizeof(int), 1, f);
    err |= fread(&ncol, sizeof(int), 1, f);
    err |= fread(&nnz, sizeof(int), 1, f);

    // Allocate memory
    ptr.resize(nrow + 1);
    col.resize(nnz);
    val.resize(nnz);
    std::vector<double> tmp(nnz);

    err |= fread(ptr.data(), sizeof(int), nrow + 1, f);
    err |= fread(col.data(), sizeof(int), nnz, f);
    err |= fread(tmp.data(), sizeof(double), nnz, f);

    fclose(f);

    for(int i = 0; i < nnz; ++i)
    {
        val[i] = make_DataType<T>(tmp[i]);
    }

    if(idx_base == HIPSPARSE_INDEX_BASE_ONE)
    {
        for(int i = 0; i < nrow + 1; ++i)
        {
            ++ptr[i];
        }

        for(int i = 0; i < nnz; ++i)
        {
            ++col[i];
        }
    }

    if(!env || strcmp(env, "NO_PASS_LINE_IN_LOG"))
    {
        printf("done.\n");
        fflush(stdout);
    }

    return 0;
}

/* ============================================================================================ */
/*! \brief  Compute incomplete LU factorization without fill-ins and no pivoting using CSR
 *  matrix storage format.
 */
static inline float testing_neg(float val)
{
    return -val;
}

static inline double testing_neg(double val)
{
    return -val;
}

static inline hipComplex testing_neg(hipComplex val)
{
    hipComplex ret;
    ret.x = -val.x;
    ret.y = -val.y;
    return ret;
}

static inline hipDoubleComplex testing_neg(hipDoubleComplex val)
{
    hipDoubleComplex ret;
    ret.x = -val.x;
    ret.y = -val.y;
    return ret;
}

template <typename T>
void host_nnz(hipsparseDirection_t      dirA,
              int                       m,
              int                       n,
              const hipsparseMatDescr_t descrA,
              const T*                  A,
              int                       lda,
              int*                      nnzPerRowColumn,
              int*                      nnzTotalDevHostPtr)
{
    int mn = (dirA == HIPSPARSE_DIRECTION_ROW) ? m : n;
#ifdef _OPENMP
#pragma omp parallel for
#endif
    for(int j = 0; j < mn; ++j)
    {
        nnzPerRowColumn[j] = 0;
    }

    for(int j = 0; j < n; ++j)
    {
        for(int i = 0; i < m; ++i)
        {
            if(A[j * lda + i] != make_DataType<T>(0))
            {
                if(dirA == HIPSPARSE_DIRECTION_ROW)
                {
                    nnzPerRowColumn[i] += 1;
                }
                else
                {
                    nnzPerRowColumn[j] += 1;
                }
            }
        }
    }

    int sum = 0;
#ifdef _OPENMP
#pragma omp parallel for reduction(+ : sum)
#endif
    for(int j = 0; j < mn; ++j)
    {
        sum = sum + nnzPerRowColumn[j];
    }
    nnzTotalDevHostPtr[0] = sum;
}

template <hipsparseDirection_t DIRA, typename T>
void host_dense2csx(int                  m,
                    int                  n,
                    hipsparseIndexBase_t base,
                    const T*             A,
                    int                  ld,
                    const int*           nnz_per_row_columns,
                    T*                   csx_val,
                    int*                 csx_row_col_ptr,
                    int*                 csx_col_row_ind)
{
    static constexpr T s_zero = {};
    int                len    = (HIPSPARSE_DIRECTION_ROW == DIRA) ? m : n;
    *csx_row_col_ptr          = base;
    for(int i = 0; i < len; ++i)
    {
        csx_row_col_ptr[i + 1] = nnz_per_row_columns[i] + csx_row_col_ptr[i];
    }

    switch(DIRA)
    {
    case HIPSPARSE_DIRECTION_COLUMN:
    {
        for(int j = 0; j < n; ++j)
        {
            for(int i = 0; i < m; ++i)
            {
                if(A[j * ld + i] != s_zero)
                {
                    *csx_val++         = A[j * ld + i];
                    *csx_col_row_ind++ = i + base;
                }
            }
        }
        break;
    }

    case HIPSPARSE_DIRECTION_ROW:
    {
        //
        // Does not matter having an orthogonal traversal ... testing only.
        // Otherwise, we would use csxRowPtrA to store the shifts.
        // and once the job is done a simple memory move would reinitialize the csxRowPtrA to its initial state)
        //
        for(int i = 0; i < m; ++i)
        {
            for(int j = 0; j < n; ++j)
            {
                if(A[j * ld + i] != s_zero)
                {
                    *csx_val++         = A[j * ld + i];
                    *csx_col_row_ind++ = j + base;
                }
            }
        }
        break;
    }
    }
}

template <typename T>
void host_prune_dense2csr(int                   m,
                          int                   n,
                          const std::vector<T>& A,
                          int                   lda,
                          hipsparseIndexBase_t  base,
                          T                     threshold,
                          int&                  nnz,
                          std::vector<T>&       csr_val,
                          std::vector<int>&     csr_row_ptr,
                          std::vector<int>&     csr_col_ind)
{
    csr_row_ptr.resize(m + 1, 0);
    csr_row_ptr[0] = base;

#ifdef _OPENMP
#pragma omp parallel for schedule(dynamic, 1024)
#endif
    for(int i = 0; i < m; i++)
    {
        for(int j = 0; j < n; j++)
        {
            if(testing_abs(A[lda * j + i]) > threshold)
            {
                csr_row_ptr[i + 1]++;
            }
        }
    }

    for(int i = 1; i <= m; i++)
    {
        csr_row_ptr[i] += csr_row_ptr[i - 1];
    }

    nnz = csr_row_ptr[m] - csr_row_ptr[0];

    csr_col_ind.resize(nnz);
    csr_val.resize(nnz);

    int index = 0;
    for(int i = 0; i < m; i++)
    {
        for(int j = 0; j < n; j++)
        {
            if(testing_abs(A[lda * j + i]) > threshold)
            {
                csr_val[index]     = A[lda * j + i];
                csr_col_ind[index] = j + base;

                index++;
            }
        }
    }
}

template <typename T>
void host_prune_dense2csr_by_percentage(int                   m,
                                        int                   n,
                                        const std::vector<T>& A,
                                        int                   lda,
                                        hipsparseIndexBase_t  base,
                                        T                     percentage,
                                        int&                  nnz,
                                        std::vector<T>&       csr_val,
                                        std::vector<int>&     csr_row_ptr,
                                        std::vector<int>&     csr_col_ind)
{
    int nnz_A = m * n;
    int pos   = std::ceil(nnz_A * (percentage / 100)) - 1;
    pos       = std::min(pos, nnz_A - 1);
    pos       = std::max(pos, 0);

    std::vector<T> sorted_A(m * n);
    for(int i = 0; i < n; i++)
    {
        for(int j = 0; j < m; j++)
        {
            sorted_A[m * i + j] = std::abs(A[lda * i + j]);
        }
    }

    std::sort(sorted_A.begin(), sorted_A.end());

    T threshold = sorted_A[pos];
    host_prune_dense2csr<T>(m, n, A, lda, base, threshold, nnz, csr_val, csr_row_ptr, csr_col_ind);
}

template <hipsparseDirection_t DIRA, typename T>
void host_csx2dense(int                  m,
                    int                  n,
                    hipsparseIndexBase_t base,
                    const T*             csx_val,
                    const int*           csx_row_col_ptr,
                    const int*           csx_col_row_ind,
                    T*                   A,
                    int                  ld)
{
    static constexpr T s_zero = {};
    switch(DIRA)
    {
    case HIPSPARSE_DIRECTION_COLUMN:
    {
        static constexpr T s_zero = {};
        for(int col = 0; col < n; ++col)
        {
            for(int row = 0; row < m; ++row)
            {
                A[row + ld * col] = s_zero;
            }
            const int bound = csx_row_col_ptr[col + 1] - base;
            for(int at = csx_row_col_ptr[col] - base; at < bound; ++at)
            {
                A[(csx_col_row_ind[at] - base) + ld * col] = csx_val[at];
            }
        }
        break;
    }

    case HIPSPARSE_DIRECTION_ROW:
    {
        static constexpr T s_zero = {};
        for(int row = 0; row < m; ++row)
        {
            for(int col = 0; col < n; ++col)
            {
                A[col * ld + row] = s_zero;
            }

            const int bound = csx_row_col_ptr[row + 1] - base;
            for(int at = csx_row_col_ptr[row] - base; at < bound; ++at)
            {
                A[(csx_col_row_ind[at] - base) * ld + row] = csx_val[at];
            }
        }
        break;
    }
    }
}

template <typename T>
inline void host_csr_to_csr_compress(int                     M,
                                     int                     N,
                                     const std::vector<int>& csr_row_ptr_A,
                                     const std::vector<int>& csr_col_ind_A,
                                     const std::vector<T>&   csr_val_A,
                                     std::vector<int>&       csr_row_ptr_C,
                                     std::vector<int>&       csr_col_ind_C,
                                     std::vector<T>&         csr_val_C,
                                     hipsparseIndexBase_t    base,
                                     T                       tol)
{
    if(M <= 0 || N <= 0)
    {
        return;
    }

    // find how many entries will be in each compressed CSR matrix row
    std::vector<int> nnz_per_row(M);

#ifdef _OPENMP
#pragma omp parallel for schedule(dynamic, 1024)
#endif
    for(int i = 0; i < M; i++)
    {
        int start = csr_row_ptr_A[i] - base;
        int end   = csr_row_ptr_A[i + 1] - base;
        int count = 0;

        for(int j = start; j < end; j++)
        {
            if(testing_abs(csr_val_A[j]) > testing_real(tol)
               && testing_abs(csr_val_A[j]) > std::numeric_limits<float>::min())
            {
                count++;
            }
        }

        nnz_per_row[i] = count;
    }

    // add up total number of entries
    int nnz_C = 0;
    for(int i = 0; i < M; i++)
    {
        nnz_C += nnz_per_row[i];
    }

    //column indices and value arrays for compressed CSR matrix
    csr_col_ind_C.resize(nnz_C);
    csr_val_C.resize(nnz_C);

    // fill in row pointer array for compressed CSR matrix
    csr_row_ptr_C.resize(M + 1);

    csr_row_ptr_C[0] = base;
    for(int i = 0; i < M; i++)
    {
        csr_row_ptr_C[i + 1] = csr_row_ptr_C[i] + nnz_per_row[i];
    }

    // fill in column indices and value arrays for compressed CSR matrix
#ifdef _OPENMP
#pragma omp parallel for schedule(dynamic, 1024)
#endif
    for(int i = 0; i < M; i++)
    {
        int start = csr_row_ptr_A[i] - base;
        int end   = csr_row_ptr_A[i + 1] - base;
        int index = csr_row_ptr_C[i] - base;

        for(int j = start; j < end; j++)
        {
            if(testing_abs(csr_val_A[j]) > testing_real(tol)
               && testing_abs(csr_val_A[j]) > std::numeric_limits<float>::min())
            {
                csr_col_ind_C[index] = csr_col_ind_A[j];
                csr_val_C[index]     = csr_val_A[j];
                index++;
            }
        }
    }
}

template <typename T>
inline void host_prune_csr_to_csr(int                     M,
                                  int                     N,
                                  int                     nnz_A,
                                  const std::vector<int>& csr_row_ptr_A,
                                  const std::vector<int>& csr_col_ind_A,
                                  const std::vector<T>&   csr_val_A,
                                  int&                    nnz_C,
                                  std::vector<int>&       csr_row_ptr_C,
                                  std::vector<int>&       csr_col_ind_C,
                                  std::vector<T>&         csr_val_C,
                                  hipsparseIndexBase_t    csr_base_A,
                                  hipsparseIndexBase_t    csr_base_C,
                                  T                       threshold)
{
    csr_row_ptr_C.resize(M + 1, 0);
    csr_row_ptr_C[0] = csr_base_C;

#ifdef _OPENMP
#pragma omp parallel for schedule(dynamic, 1024)
#endif
    for(int i = 0; i < M; i++)
    {
        for(int j = csr_row_ptr_A[i] - csr_base_A; j < csr_row_ptr_A[i + 1] - csr_base_A; j++)
        {
            if(testing_abs(csr_val_A[j]) > threshold
               && testing_abs(csr_val_A[j]) > std::numeric_limits<float>::min())
            {
                csr_row_ptr_C[i + 1]++;
            }
        }
    }

    for(int i = 1; i <= M; i++)
    {
        csr_row_ptr_C[i] += csr_row_ptr_C[i - 1];
    }

    nnz_C = csr_row_ptr_C[M] - csr_row_ptr_C[0];

    csr_col_ind_C.resize(nnz_C);
    csr_val_C.resize(nnz_C);

    int index = 0;
    for(int i = 0; i < M; i++)
    {
        for(int j = csr_row_ptr_A[i] - csr_base_A; j < csr_row_ptr_A[i + 1] - csr_base_A; j++)
        {
            if(testing_abs(csr_val_A[j]) > threshold
               && testing_abs(csr_val_A[j]) > std::numeric_limits<float>::min())
            {
                csr_col_ind_C[index] = (csr_col_ind_A[j] - csr_base_A) + csr_base_C;
                csr_val_C[index]     = csr_val_A[j];

                index++;
            }
        }
    }
}

template <typename T>
void host_prune_csr_to_csr_by_percentage(int                     M,
                                         int                     N,
                                         int                     nnz_A,
                                         const std::vector<int>& csr_row_ptr_A,
                                         const std::vector<int>& csr_col_ind_A,
                                         const std::vector<T>&   csr_val_A,
                                         int&                    nnz_C,
                                         std::vector<int>&       csr_row_ptr_C,
                                         std::vector<int>&       csr_col_ind_C,
                                         std::vector<T>&         csr_val_C,
                                         hipsparseIndexBase_t    csr_base_A,
                                         hipsparseIndexBase_t    csr_base_C,
                                         T                       percentage)
{
    int pos = std::ceil(nnz_A * (percentage / 100)) - 1;
    pos     = std::min(pos, nnz_A - 1);
    pos     = std::max(pos, 0);

    std::vector<T> sorted_A(nnz_A);

#ifdef _OPENMP
#pragma omp parallel for schedule(dynamic, 1024)
#endif
    for(int i = 0; i < nnz_A; i++)
    {
        sorted_A[i] = testing_abs(csr_val_A[i]);
    }

    std::sort(sorted_A.begin(), sorted_A.end());

    T threshold = sorted_A[pos];

    host_prune_csr_to_csr<T>(M,
                             N,
                             nnz_A,
                             csr_row_ptr_A,
                             csr_col_ind_A,
                             csr_val_A,
                             nnz_C,
                             csr_row_ptr_C,
                             csr_col_ind_C,
                             csr_val_C,
                             csr_base_A,
                             csr_base_C,
                             threshold);
}

template <typename T>
inline void host_csr_to_csc(int                     M,
                            int                     N,
                            int                     nnz,
                            const std::vector<int>& csr_row_ptr,
                            const std::vector<int>& csr_col_ind,
                            const std::vector<T>&   csr_val,
                            std::vector<int>&       csc_row_ind,
                            std::vector<int>&       csc_col_ptr,
                            std::vector<T>&         csc_val,
                            hipsparseAction_t       action,
                            hipsparseIndexBase_t    base)
{
    csc_row_ind.resize(nnz);
    csc_col_ptr.resize(N + 1, 0);
    csc_val.resize(nnz);

    // Determine nnz per column
    for(int i = 0; i < nnz; ++i)
    {
        ++csc_col_ptr[csr_col_ind[i] + 1 - base];
    }

    // Scan
    for(int i = 0; i < N; ++i)
    {
        csc_col_ptr[i + 1] += csc_col_ptr[i];
    }

    // Fill row indices and values
    for(int i = 0; i < M; ++i)
    {
        int row_begin = csr_row_ptr[i] - base;
        int row_end   = csr_row_ptr[i + 1] - base;

        for(int j = row_begin; j < row_end; ++j)
        {
            int col = csr_col_ind[j] - base;
            int idx = csc_col_ptr[col];

            csc_row_ind[idx] = i + base;
            csc_val[idx]     = csr_val[j];

            ++csc_col_ptr[col];
        }
    }

    // Shift column pointer array
    for(int i = N; i > 0; --i)
    {
        csc_col_ptr[i] = csc_col_ptr[i - 1] + base;
    }

    csc_col_ptr[0] = base;
}

template <typename T>
inline void host_csr_to_bsr(hipsparseDirection_t    direction,
                            int                     M,
                            int                     N,
                            int                     block_dim,
                            int&                    nnzb,
                            hipsparseIndexBase_t    csr_base,
                            const std::vector<int>& csr_row_ptr,
                            const std::vector<int>& csr_col_ind,
                            const std::vector<T>&   csr_val,
                            hipsparseIndexBase_t    bsr_base,
                            std::vector<int>&       bsr_row_ptr,
                            std::vector<int>&       bsr_col_ind,
                            std::vector<T>&         bsr_val)
{
    int mb = (M + block_dim - 1) / block_dim;
    int nb = (N + block_dim - 1) / block_dim;

    // quick return if block_dim == 1
    if(block_dim == 1)
    {
        bsr_row_ptr.resize(mb + 1, 0);
#ifdef _OPENMP
#pragma omp parallel for schedule(dynamic, 1024)
#endif
        for(size_t i = 0; i < csr_row_ptr.size(); i++)
        {
            bsr_row_ptr[i] = (csr_row_ptr[i] - csr_base) + bsr_base;
        }

        nnzb = bsr_row_ptr[mb] - bsr_row_ptr[0];

        bsr_col_ind.resize(nnzb, 0);
        bsr_val.resize(nnzb * block_dim * block_dim, make_DataType<T>(0));
#ifdef _OPENMP
#pragma omp parallel for schedule(dynamic, 1024)
#endif
        for(size_t i = 0; i < csr_col_ind.size(); i++)
        {
            bsr_col_ind[i] = (csr_col_ind[i] - csr_base) + bsr_base;
        }
#ifdef _OPENMP
#pragma omp parallel for schedule(dynamic, 1024)
#endif
        for(size_t i = 0; i < csr_val.size(); i++)
        {
            bsr_val[i] = csr_val[i];
        }

        return;
    }

    // determine number of non-zero block columns for each block row of the bsr matrix
    bsr_row_ptr.resize(mb + 1, 0);

    bsr_row_ptr[0] = bsr_base;

#ifdef _OPENMP
#pragma omp parallel for schedule(dynamic, 1024)
#endif
    for(int i = 0; i < mb; i++)
    {
        int start = csr_row_ptr[i * block_dim] - csr_base;
        int end   = csr_row_ptr[std::min(M, block_dim * i + block_dim)] - csr_base;

        std::vector<int> temp(nb, 0);
        for(int j = start; j < end; j++)
        {
            int blockCol   = (csr_col_ind[j] - csr_base) / block_dim;
            temp[blockCol] = 1;
        }

        int sum = 0;
        for(int j = 0; j < temp.size(); j++)
        {
            sum += temp[j];
        }

        bsr_row_ptr[i + 1] = sum;
    }

    for(int i = 0; i < mb; i++)
    {
        bsr_row_ptr[i + 1] += bsr_row_ptr[i];
    }

    nnzb = bsr_row_ptr[mb] - bsr_row_ptr[0];

    // find bsr col indices array
    bsr_col_ind.resize(nnzb, 0);
    bsr_val.resize(nnzb * block_dim * block_dim, make_DataType<T>(0));

    int colIndex = 0;

    for(int i = 0; i < mb; i++)
    {
        int start = csr_row_ptr[i * block_dim] - csr_base;
        int end   = csr_row_ptr[std::min(M, block_dim * i + block_dim)] - csr_base;

        std::vector<int> temp(nb, 0);

        for(int j = start; j < end; j++)
        {
            int blockCol   = (csr_col_ind[j] - csr_base) / block_dim;
            temp[blockCol] = 1;
        }

        for(int j = 0; j < nb; j++)
        {
            if(temp[j] == 1)
            {
                bsr_col_ind[colIndex] = j + bsr_base;
                colIndex++;
            }
        }
    }

    // find bsr values array
    for(int i = 0; i < M; i++)
    {
        int blockRow = i / block_dim;

        int start = csr_row_ptr[i] - csr_base;
        int end   = csr_row_ptr[i + 1] - csr_base;

        for(int j = start; j < end; j++)
        {
            int blockCol = (csr_col_ind[j] - csr_base) / block_dim;

            colIndex = -1;
            for(int k = bsr_row_ptr[blockRow] - bsr_base; k < bsr_row_ptr[blockRow + 1] - bsr_base;
                k++)
            {
                if(bsr_col_ind[k] - bsr_base == blockCol)
                {
                    colIndex = k - (bsr_row_ptr[blockRow] - bsr_base);
                    break;
                }
            }

            assert(colIndex != -1);

            int blockIndex = 0;
            if(direction == HIPSPARSE_DIRECTION_ROW)
            {
                blockIndex = (csr_col_ind[j] - csr_base) % block_dim + (i % block_dim) * block_dim;
            }
            else
            {
                blockIndex
                    = ((csr_col_ind[j] - csr_base) % block_dim) * block_dim + (i % block_dim);
            }

            int index = (bsr_row_ptr[blockRow] - bsr_base) * block_dim * block_dim
                        + colIndex * block_dim * block_dim + blockIndex;

            bsr_val[index] = csr_val[j];
        }
    }
}

template <typename T>
inline void host_bsr_to_csr(hipsparseDirection_t    direction,
                            int                     Mb,
                            int                     Nb,
                            int                     block_dim,
                            hipsparseIndexBase_t    bsr_base,
                            const std::vector<int>& bsr_row_ptr,
                            const std::vector<int>& bsr_col_ind,
                            const std::vector<T>&   bsr_val,
                            hipsparseIndexBase_t    csr_base,
                            std::vector<int>&       csr_row_ptr,
                            std::vector<int>&       csr_col_ind,
                            std::vector<T>&         csr_val)
{
    int m    = Mb * block_dim;
    int n    = Nb * block_dim;
    int nnzb = bsr_row_ptr[Mb] - bsr_row_ptr[0];

    csr_row_ptr.resize(m + 1, 0);
    csr_col_ind.resize(nnzb * block_dim * block_dim, 0);
    csr_val.resize(nnzb * block_dim * block_dim, make_DataType<T>(0));

    // quick return if block_dim == 1
    if(block_dim == 1)
    {
#ifdef _OPENMP
#pragma omp parallel for schedule(dynamic, 1024)
#endif
        for(size_t i = 0; i < bsr_row_ptr.size(); i++)
        {
            csr_row_ptr[i] = (bsr_row_ptr[i] - bsr_base) + csr_base;
        }
#ifdef _OPENMP
#pragma omp parallel for schedule(dynamic, 1024)
#endif
        for(size_t i = 0; i < bsr_col_ind.size(); i++)
        {
            csr_col_ind[i] = (bsr_col_ind[i] - bsr_base) + csr_base;
        }
#ifdef _OPENMP
#pragma omp parallel for schedule(dynamic, 1024)
#endif
        for(size_t i = 0; i < bsr_val.size(); i++)
        {
            csr_val[i] = bsr_val[i];
        }

        return;
    }

    csr_row_ptr[0] = csr_base;

    // find csr row ptr array
    for(int i = 0; i < Mb; i++)
    {
        int entries_in_row = block_dim * (bsr_row_ptr[i + 1] - bsr_row_ptr[i]);

        for(int j = 0; j < block_dim; j++)
        {
            csr_row_ptr[i * block_dim + j + 1] = csr_row_ptr[i * block_dim + j] + entries_in_row;
        }
    }

    int entries_in_block = block_dim * block_dim;

    // find csr col indices and values arrays
#ifdef _OPENMP
#pragma omp parallel for schedule(dynamic, 1024)
#endif
    for(int i = 0; i < Mb; i++)
    {
        int entries_in_Row     = (bsr_row_ptr[i + 1] - bsr_row_ptr[i]) * block_dim;
        int entries_in_row_sum = (bsr_row_ptr[i] - bsr_base) * entries_in_block;

        for(int j = bsr_row_ptr[i] - bsr_base; j < bsr_row_ptr[i + 1] - bsr_base; j++)
        {
            int col    = bsr_col_ind[j] - bsr_base;
            int offset = entries_in_row_sum + block_dim * (j - (bsr_row_ptr[i] - bsr_base));

            for(int k = 0; k < block_dim; k++)
            {
                for(int l = 0; l < block_dim; l++)
                {
                    csr_col_ind[offset + k * entries_in_Row + l] = block_dim * col + l + csr_base;
                    if(direction == HIPSPARSE_DIRECTION_ROW)
                    {
                        csr_val[offset + k * entries_in_Row + l]
                            = bsr_val[j * entries_in_block + k * block_dim + l];
                    }
                    else
                    {
                        csr_val[offset + k * entries_in_Row + l]
                            = bsr_val[j * entries_in_block + k + block_dim * l];
                    }
                }
            }
        }
    }
}

template <typename T>
inline void host_bsrmv(hipsparseDirection_t dir,
                       hipsparseOperation_t trans,
                       int                  mb,
                       int                  nb,
                       int                  nnzb,
                       T                    alpha,
                       const int*           bsr_row_ptr,
                       const int*           bsr_col_ind,
                       const T*             bsr_val,
                       int                  bsr_dim,
                       const T*             x,
                       T                    beta,
                       T*                   y,
                       hipsparseIndexBase_t base)
{
    // Quick return
    if(alpha == make_DataType<T>(0))
    {
        if(beta != make_DataType<T>(1))
        {
            for(int i = 0; i < mb * bsr_dim; ++i)
            {
                y[i] = beta * y[i];
            }
        }

        return;
    }

    int WFSIZE;

    if(bsr_dim == 2)
    {
        int blocks_per_row = nnzb / mb;

        if(blocks_per_row < 8)
        {
            WFSIZE = 4;
        }
        else if(blocks_per_row < 16)
        {
            WFSIZE = 8;
        }
        else if(blocks_per_row < 32)
        {
            WFSIZE = 16;
        }
        else if(blocks_per_row < 64)
        {
            WFSIZE = 32;
        }
        else
        {
            WFSIZE = 64;
        }
    }
    else if(bsr_dim <= 8)
    {
        WFSIZE = 8;
    }
    else if(bsr_dim <= 16)
    {
        WFSIZE = 16;
    }
    else
    {
        WFSIZE = 32;
    }

#ifdef _OPENMP
#pragma omp parallel for schedule(dynamic, 1024)
#endif
    for(int row = 0; row < mb; ++row)
    {
        int row_begin = bsr_row_ptr[row] - base;
        int row_end   = bsr_row_ptr[row + 1] - base;

        if(bsr_dim == 2)
        {
            std::vector<T> sum0(WFSIZE, make_DataType<T>(0));
            std::vector<T> sum1(WFSIZE, make_DataType<T>(0));

            for(int j = row_begin; j < row_end; j += WFSIZE)
            {
                for(int k = 0; k < WFSIZE; ++k)
                {
                    if(j + k < row_end)
                    {
                        int col = bsr_col_ind[j + k] - base;

                        if(dir == HIPSPARSE_DIRECTION_COLUMN)
                        {
                            sum0[k] = testing_fma(bsr_val[bsr_dim * bsr_dim * (j + k) + 0],
                                                  x[col * bsr_dim + 0],
                                                  sum0[k]);
                            sum1[k] = testing_fma(bsr_val[bsr_dim * bsr_dim * (j + k) + 1],
                                                  x[col * bsr_dim + 0],
                                                  sum1[k]);
                            sum0[k] = testing_fma(bsr_val[bsr_dim * bsr_dim * (j + k) + 2],
                                                  x[col * bsr_dim + 1],
                                                  sum0[k]);
                            sum1[k] = testing_fma(bsr_val[bsr_dim * bsr_dim * (j + k) + 3],
                                                  x[col * bsr_dim + 1],
                                                  sum1[k]);
                        }
                        else
                        {
                            sum0[k] = testing_fma(bsr_val[bsr_dim * bsr_dim * (j + k) + 0],
                                                  x[col * bsr_dim + 0],
                                                  sum0[k]);
                            sum0[k] = testing_fma(bsr_val[bsr_dim * bsr_dim * (j + k) + 1],
                                                  x[col * bsr_dim + 1],
                                                  sum0[k]);
                            sum1[k] = testing_fma(bsr_val[bsr_dim * bsr_dim * (j + k) + 2],
                                                  x[col * bsr_dim + 0],
                                                  sum1[k]);
                            sum1[k] = testing_fma(bsr_val[bsr_dim * bsr_dim * (j + k) + 3],
                                                  x[col * bsr_dim + 1],
                                                  sum1[k]);
                        }
                    }
                }
            }

            for(unsigned int j = 1; j < WFSIZE; j <<= 1)
            {
                for(unsigned int k = 0; k < WFSIZE - j; ++k)
                {
                    sum0[k] = sum0[k] + sum0[k + j];
                    sum1[k] = sum1[k] + sum1[k + j];
                }
            }

            if(beta != make_DataType<T>(0))
            {
                y[row * bsr_dim + 0] = testing_fma(beta, y[row * bsr_dim + 0], alpha * sum0[0]);
                y[row * bsr_dim + 1] = testing_fma(beta, y[row * bsr_dim + 1], alpha * sum1[0]);
            }
            else
            {
                y[row * bsr_dim + 0] = alpha * sum0[0];
                y[row * bsr_dim + 1] = alpha * sum1[0];
            }
        }
        else
        {
            for(int bi = 0; bi < bsr_dim; ++bi)
            {
                std::vector<T> sum(WFSIZE, make_DataType<T>(0));

                for(int j = row_begin; j < row_end; ++j)
                {
                    int col = bsr_col_ind[j] - base;

                    for(int bj = 0; bj < bsr_dim; bj += WFSIZE)
                    {
                        for(unsigned int k = 0; k < WFSIZE; ++k)
                        {
                            if(bj + k < bsr_dim)
                            {
                                if(dir == HIPSPARSE_DIRECTION_COLUMN)
                                {
                                    sum[k] = testing_fma(
                                        bsr_val[bsr_dim * bsr_dim * j + bsr_dim * (bj + k) + bi],
                                        x[bsr_dim * col + (bj + k)],
                                        sum[k]);
                                }
                                else
                                {
                                    sum[k] = testing_fma(
                                        bsr_val[bsr_dim * bsr_dim * j + bsr_dim * bi + (bj + k)],
                                        x[bsr_dim * col + (bj + k)],
                                        sum[k]);
                                }
                            }
                        }
                    }
                }

                for(unsigned int j = 1; j < WFSIZE; j <<= 1)
                {
                    for(unsigned int k = 0; k < WFSIZE - j; ++k)
                    {
                        sum[k] = sum[k] + sum[k + j];
                    }
                }

                if(beta != make_DataType<T>(0))
                {
                    y[row * bsr_dim + bi]
                        = testing_fma(beta, y[row * bsr_dim + bi], alpha * sum[0]);
                }
                else
                {
                    y[row * bsr_dim + bi] = alpha * sum[0];
                }
            }
        }
    }
}

template <typename T>
inline void host_bsrmm(int                     Mb,
                       int                     N,
                       int                     Kb,
                       int                     block_dim,
                       hipsparseDirection_t    dir,
                       hipsparseOperation_t    transA,
                       hipsparseOperation_t    transB,
                       T                       alpha,
                       const std::vector<int>& bsr_row_ptr_A,
                       const std::vector<int>& bsr_col_ind_A,
                       const std::vector<T>&   bsr_val_A,
                       const std::vector<T>&   B,
                       int                     ldb,
                       T                       beta,
                       std::vector<T>&         C,
                       int                     ldc,
                       hipsparseIndexBase_t    base)
{
    if(transA != HIPSPARSE_OPERATION_NON_TRANSPOSE)
    {
        return;
    }

    if(transB != HIPSPARSE_OPERATION_NON_TRANSPOSE && transB != HIPSPARSE_OPERATION_TRANSPOSE)
    {
        return;
    }

    int M = Mb * block_dim;
    int K = Kb * block_dim;

#ifdef _OPENMP
#pragma omp parallel for schedule(dynamic, 1024)
#endif
    for(int i = 0; i < M; i++)
    {
        int local_row = i % block_dim;

        int row_begin = bsr_row_ptr_A[i / block_dim] - base;
        int row_end   = bsr_row_ptr_A[i / block_dim + 1] - base;

        for(int j = 0; j < N; j++)
        {
            int idx_C = i + j * ldc;

            T sum = static_cast<T>(0);

            for(int s = row_begin; s < row_end; s++)
            {
                for(int t = 0; t < block_dim; t++)
                {
                    int idx_A = (dir == HIPSPARSE_DIRECTION_ROW)
                                    ? block_dim * block_dim * s + block_dim * local_row + t
                                    : block_dim * block_dim * s + block_dim * t + local_row;
                    int idx_B = (transB == HIPSPARSE_OPERATION_NON_TRANSPOSE)
                                    ? j * ldb + block_dim * (bsr_col_ind_A[s] - base) + t
                                    : (block_dim * (bsr_col_ind_A[s] - base) + t) * ldb + j;

                    sum = sum + alpha * bsr_val_A[idx_A] * B[idx_B];
                }
            }

            if(beta == static_cast<T>(0))
            {
                C[idx_C] = sum;
            }
            else
            {
                C[idx_C] = sum + beta * C[idx_C];
            }
        }
    }
}

template <typename T>
int csrilu0(int m, const int* ptr, const int* col, T* val, hipsparseIndexBase_t idx_base)
{
    // pointer of upper part of each row
    std::vector<int> diag_offset(m);
    std::vector<int> nnz_entries(m, 0);

    // ai = 0 to N loop over all rows
    for(int ai = 0; ai < m; ++ai)
    {
        // ai-th row entries
        int row_start = ptr[ai] - idx_base;
        int row_end   = ptr[ai + 1] - idx_base;
        int j;

        // nnz position of ai-th row in val array
        for(j = row_start; j < row_end; ++j)
        {
            nnz_entries[col[j] - idx_base] = j;
        }

        bool has_diag = false;

        // loop over ai-th row nnz entries
        for(j = row_start; j < row_end; ++j)
        {
            // if nnz entry is in lower matrix
            if(col[j] - idx_base < ai)
            {

                int col_j  = col[j] - idx_base;
                int diag_j = diag_offset[col_j];

                if(val[diag_j] != make_DataType<T>(0.0))
                {
                    // multiplication factor
                    val[j] = val[j] / val[diag_j];

                    // loop over upper offset pointer and do linear combination for nnz entry
                    for(int k = diag_j + 1; k < ptr[col_j + 1] - idx_base; ++k)
                    {
                        // if nnz at this position do linear combination
                        if(nnz_entries[col[k] - idx_base] != 0)
                        {
                            int idx  = nnz_entries[col[k] - idx_base];
                            val[idx] = testing_fma(testing_neg(val[j]), val[k], val[idx]);
                        }
                    }
                }
                else
                {
                    // Numerical zero diagonal
                    return col_j + idx_base;
                }
            }
            else if(col[j] - idx_base == ai)
            {
                has_diag = true;
                break;
            }
            else
            {
                break;
            }
        }

        if(!has_diag)
        {
            // Structural zero digonal
            return ai + idx_base;
        }

        // set diagonal pointer to diagonal element
        diag_offset[ai] = j;

        // clear nnz entries
        for(j = row_start; j < row_end; ++j)
        {
            nnz_entries[col[j] - idx_base] = 0;
        }
    }

    return -1;
}

template <typename T>
inline void host_bsrilu02(hipsparseDirection_t    dir,
                          int                     mb,
                          int                     bsr_dim,
                          const std::vector<int>& bsr_row_ptr,
                          const std::vector<int>& bsr_col_ind,
                          std::vector<T>&         bsr_val,
                          hipsparseIndexBase_t    base,
                          int*                    struct_pivot,
                          int*                    numeric_pivot)
{
    // Initialize pivots
    *struct_pivot  = mb + 1;
    *numeric_pivot = mb + 1;

    // Temporary vector to hold diagonal offset to access diagonal BSR block
    std::vector<int> diag_offset(mb);
    std::vector<int> nnz_entries(mb, -1);

    // First diagonal block is index 0
    diag_offset[0] = 0;

    // Loop over all BSR rows
    for(int i = 0; i < mb; ++i)
    {
        // Flag whether we have a diagonal block or not
        bool has_diag = false;

        // BSR column entry and exit point
        int row_begin = bsr_row_ptr[i] - base;
        int row_end   = bsr_row_ptr[i + 1] - base;

        int j;

        // Set up entry points for linear combination
        for(j = row_begin; j < row_end; ++j)
        {
            int col_j          = bsr_col_ind[j] - base;
            nnz_entries[col_j] = j;
        }

        // Process lower diagonal BSR blocks (diagonal BSR block is excluded)
        for(j = row_begin; j < row_end; ++j)
        {
            // Column index of current BSR block
            int bsr_col = bsr_col_ind[j] - base;

            // If this is a diagonal block, set diagonal flag to true and skip
            // all upcoming blocks as we exceed the lower matrix part
            if(bsr_col == i)
            {
                has_diag = true;
                break;
            }

            // Skip all upper matrix blocks
            if(bsr_col > i)
            {
                break;
            }

            // Process all lower matrix BSR blocks

            // Obtain corresponding row entry and exit point that corresponds with the
            // current BSR column. Actually, we skip all lower matrix column indices,
            // therefore starting with the diagonal entry.
            int diag_j    = diag_offset[bsr_col];
            int row_end_j = bsr_row_ptr[bsr_col + 1] - base;

            // Loop through all rows within the BSR block
            for(int bi = 0; bi < bsr_dim; ++bi)
            {
                T diag = bsr_val[BSR_IND(diag_j, bi, bi, dir)];

                // Process all rows within the BSR block
                for(int bk = 0; bk < bsr_dim; ++bk)
                {
                    T val = bsr_val[BSR_IND(j, bk, bi, dir)];

                    // Multiplication factor
                    bsr_val[BSR_IND(j, bk, bi, dir)] = val = val / diag;

                    // Loop through columns of bk-th row and do linear combination
                    for(int bj = bi + 1; bj < bsr_dim; ++bj)
                    {
                        bsr_val[BSR_IND(j, bk, bj, dir)]
                            = testing_fma(-val,
                                          bsr_val[BSR_IND(diag_j, bi, bj, dir)],
                                          bsr_val[BSR_IND(j, bk, bj, dir)]);
                    }
                }
            }

            // Loop over upper offset pointer and do linear combination for nnz entry
            for(int k = diag_j + 1; k < row_end_j; ++k)
            {
                int bsr_col_k = bsr_col_ind[k] - base;

                if(nnz_entries[bsr_col_k] != -1)
                {
                    int m = nnz_entries[bsr_col_k];

                    // Loop through all rows within the BSR block
                    for(int bi = 0; bi < bsr_dim; ++bi)
                    {
                        // Loop through columns of bi-th row and do linear combination
                        for(int bj = 0; bj < bsr_dim; ++bj)
                        {
                            T sum = make_DataType<T>(0);

                            for(int bk = 0; bk < bsr_dim; ++bk)
                            {
                                sum = testing_fma(bsr_val[BSR_IND(j, bi, bk, dir)],
                                                  bsr_val[BSR_IND(k, bk, bj, dir)],
                                                  sum);
                            }

                            bsr_val[BSR_IND(m, bi, bj, dir)]
                                = bsr_val[BSR_IND(m, bi, bj, dir)] - sum;
                        }
                    }
                }
            }
        }

        // Check for structural pivot
        if(!has_diag)
        {
            *struct_pivot = std::min(*struct_pivot, i + base);
            break;
        }

        // Process diagonal
        if(bsr_col_ind[j] - base == i)
        {
            // Loop through all rows within the BSR block
            for(int bi = 0; bi < bsr_dim; ++bi)
            {
                T diag = bsr_val[BSR_IND(j, bi, bi, dir)];

                // Check for numeric pivot
                if(diag == make_DataType<T>(0))
                {
                    *numeric_pivot = std::min(*numeric_pivot, bsr_col_ind[j]);
                    continue;
                }

                // Process all rows within the BSR block after bi-th row
                for(int bk = bi + 1; bk < bsr_dim; ++bk)
                {
                    T val = bsr_val[BSR_IND(j, bk, bi, dir)];

                    // Multiplication factor
                    bsr_val[BSR_IND(j, bk, bi, dir)] = val = val / diag;

                    // Loop through remaining columns of bk-th row and do linear combination
                    for(int bj = bi + 1; bj < bsr_dim; ++bj)
                    {
                        bsr_val[BSR_IND(j, bk, bj, dir)]
                            = testing_fma(-val,
                                          bsr_val[BSR_IND(j, bi, bj, dir)],
                                          bsr_val[BSR_IND(j, bk, bj, dir)]);
                    }
                }
            }
        }

        // Store diagonal BSR block entry point
        int row_diag = diag_offset[i] = j;

        // Process upper diagonal BSR blocks
        for(j = row_diag + 1; j < row_end; ++j)
        {
            // Loop through all rows within the BSR block
            for(int bi = 0; bi < bsr_dim; ++bi)
            {
                // Process all rows within the BSR block after bi-th row
                for(int bk = bi + 1; bk < bsr_dim; ++bk)
                {
                    // Loop through columns of bk-th row and do linear combination
                    for(int bj = 0; bj < bsr_dim; ++bj)
                    {
                        bsr_val[BSR_IND(j, bk, bj, dir)]
                            = testing_fma(-bsr_val[BSR_IND(row_diag, bk, bi, dir)],
                                          bsr_val[BSR_IND(j, bi, bj, dir)],
                                          bsr_val[BSR_IND(j, bk, bj, dir)]);
                    }
                }
            }
        }

        // Reset entry points
        for(j = row_begin; j < row_end; ++j)
        {
            int col_j          = bsr_col_ind[j] - base;
            nnz_entries[col_j] = -1;
        }
    }

    *struct_pivot  = (*struct_pivot == mb + 1) ? -1 : *struct_pivot;
    *numeric_pivot = (*numeric_pivot == mb + 1) ? -1 : *numeric_pivot;
}

template <typename T>
inline void host_bsric02(hipsparseDirection_t    direction,
                         int                     Mb,
                         int                     block_dim,
                         const std::vector<int>& bsr_row_ptr,
                         const std::vector<int>& bsr_col_ind,
                         std::vector<T>&         bsr_val,
                         hipsparseIndexBase_t    base,
                         int*                    struct_pivot,
                         int*                    numeric_pivot)
{
    int M = Mb * block_dim;

    // Initialize pivot
    *struct_pivot  = -1;
    *numeric_pivot = -1;

    if(bsr_col_ind.size() == 0 && bsr_val.size() == 0)
    {
        return;
    }

    // pointer of upper part of each row
    std::vector<int> diag_block_offset(Mb);
    std::vector<int> diag_offset(M, -1);
    std::vector<int> nnz_entries(M, -1);

#ifdef _OPENMP
#pragma omp parallel for schedule(dynamic, 1024)
#endif
    for(int i = 0; i < Mb; i++)
    {
        int row_begin = bsr_row_ptr[i] - base;
        int row_end   = bsr_row_ptr[i + 1] - base;

        for(int j = row_begin; j < row_end; j++)
        {
            if(bsr_col_ind[j] - base == i)
            {
                diag_block_offset[i] = j;
                break;
            }
        }
    }

    for(int i = 0; i < M; i++)
    {
        int local_row = i % block_dim;

        int row_begin = bsr_row_ptr[i / block_dim] - base;
        int row_end   = bsr_row_ptr[i / block_dim + 1] - base;

        for(int j = row_begin; j < row_end; j++)
        {
            int block_col_j = bsr_col_ind[j] - base;

            for(int k = 0; k < block_dim; k++)
            {
                if(direction == HIPSPARSE_DIRECTION_ROW)
                {
                    nnz_entries[block_dim * block_col_j + k]
                        = block_dim * block_dim * j + block_dim * local_row + k;
                }
                else
                {
                    nnz_entries[block_dim * block_col_j + k]
                        = block_dim * block_dim * j + block_dim * k + local_row;
                }
            }
        }

        T   sum            = make_DataType<T>(0);
        int diag_val_index = -1;

        bool has_diag         = false;
        bool break_outer_loop = false;

        for(int j = row_begin; j < row_end; j++)
        {
            int block_col_j = bsr_col_ind[j] - base;

            for(int k = 0; k < block_dim; k++)
            {
                int col_j = block_dim * block_col_j + k;

                // Mark diagonal and skip row
                if(col_j == i)
                {
                    diag_val_index = block_dim * block_dim * j + block_dim * k + k;

                    has_diag         = true;
                    break_outer_loop = true;
                    break;
                }

                // Skip upper triangular
                if(col_j > i)
                {
                    break_outer_loop = true;
                    break;
                }

                T val_j = make_DataType<T>(0);
                if(direction == HIPSPARSE_DIRECTION_ROW)
                {
                    val_j = bsr_val[block_dim * block_dim * j + block_dim * local_row + k];
                }
                else
                {
                    val_j = bsr_val[block_dim * block_dim * j + block_dim * k + local_row];
                }

                int local_row_j = col_j % block_dim;

                int row_begin_j = bsr_row_ptr[col_j / block_dim] - base;
                int row_end_j   = diag_block_offset[col_j / block_dim];
                int row_diag_j  = diag_offset[col_j];

                T local_sum = make_DataType<T>(0);
                T inv_diag  = row_diag_j != -1 ? bsr_val[row_diag_j] : make_DataType<T>(0);

                // Check for numeric zero
                if(inv_diag == make_DataType<T>(0))
                {
                    // Numerical non-invertible block diagonal
                    if(*numeric_pivot == -1)
                    {
                        *numeric_pivot = block_col_j + base;
                    }

                    *numeric_pivot = std::min(*numeric_pivot, block_col_j + base);

                    inv_diag = make_DataType<T>(1);
                }

                inv_diag = make_DataType<T>(1) / inv_diag;

                // loop over upper offset pointer and do linear combination for nnz entry
                for(int l = row_begin_j; l < row_end_j + 1; l++)
                {
                    int block_col_l = bsr_col_ind[l] - base;

                    for(int m = 0; m < block_dim; m++)
                    {
                        int idx = nnz_entries[block_dim * block_col_l + m];

                        if(idx != -1 && block_dim * block_col_l + m < col_j)
                        {
                            if(direction == HIPSPARSE_DIRECTION_ROW)
                            {
                                local_sum = testing_fma(bsr_val[block_dim * block_dim * l
                                                                + block_dim * local_row_j + m],
                                                        testing_conj(bsr_val[idx]),
                                                        local_sum);
                            }
                            else
                            {
                                local_sum = testing_fma(bsr_val[block_dim * block_dim * l
                                                                + block_dim * m + local_row_j],
                                                        testing_conj(bsr_val[idx]),
                                                        local_sum);
                            }
                        }
                    }
                }

                val_j = (val_j - local_sum) * inv_diag;
                sum   = testing_fma(val_j, testing_conj(val_j), sum);

                if(direction == HIPSPARSE_DIRECTION_ROW)
                {
                    bsr_val[block_dim * block_dim * j + block_dim * local_row + k] = val_j;
                }
                else
                {
                    bsr_val[block_dim * block_dim * j + block_dim * k + local_row] = val_j;
                }
            }

            if(break_outer_loop)
            {
                break;
            }
        }

        if(!has_diag)
        {
            // Structural missing block diagonal
            if(*struct_pivot == -1)
            {
                *struct_pivot = i / block_dim + base;
            }
        }

        // Process diagonal entry
        if(has_diag)
        {
            T diag_entry = make_DataType<T>(std::sqrt(testing_abs(bsr_val[diag_val_index] - sum)));
            bsr_val[diag_val_index] = diag_entry;

            if(diag_entry == make_DataType<T>(0))
            {
                // Numerical non-invertible block diagonal
                if(*numeric_pivot == -1)
                {
                    *numeric_pivot = i / block_dim + base;
                }

                *numeric_pivot = std::min(*numeric_pivot, i / block_dim + base);
            }

            // Store diagonal offset
            diag_offset[i] = diag_val_index;
        }

        for(int j = row_begin; j < row_end; j++)
        {
            int block_col_j = bsr_col_ind[j] - base;

            for(int k = 0; k < block_dim; k++)
            {
                if(direction == HIPSPARSE_DIRECTION_ROW)
                {
                    nnz_entries[block_dim * block_col_j + k] = -1;
                }
                else
                {
                    nnz_entries[block_dim * block_col_j + k] = -1;
                }
            }
        }
    }
}

template <typename T>
void csric0(int                  M,
            const int*           csr_row_ptr,
            const int*           csr_col_ind,
            T*                   csr_val,
            hipsparseIndexBase_t idx_base,
            int&                 struct_pivot,
            int&                 numeric_pivot)
{
    // Initialize pivot
    struct_pivot  = -1;
    numeric_pivot = -1;

    // pointer of upper part of each row
    std::vector<int> diag_offset(M);
    std::vector<int> nnz_entries(M, 0);

    // ai = 0 to N loop over all rows
    for(int ai = 0; ai < M; ++ai)
    {
        // ai-th row entries
        int row_begin = csr_row_ptr[ai] - idx_base;
        int row_end   = csr_row_ptr[ai + 1] - idx_base;
        int j;

        // nnz position of ai-th row in val array
        for(j = row_begin; j < row_end; ++j)
        {
            nnz_entries[csr_col_ind[j] - idx_base] = j;
        }

        T sum = make_DataType<T>(0.0);

        bool has_diag = false;

        // loop over ai-th row nnz entries
        for(j = row_begin; j < row_end; ++j)
        {
            int col_j = csr_col_ind[j] - idx_base;
            T   val_j = csr_val[j];

            // Mark diagonal and skip row
            if(col_j == ai)
            {
                has_diag = true;
                break;
            }

            // Skip upper triangular
            if(col_j > ai)
            {
                break;
            }

            int row_begin_j = csr_row_ptr[col_j] - idx_base;
            int row_diag_j  = diag_offset[col_j];

            T local_sum = make_DataType<T>(0.0);
            T inv_diag  = csr_val[row_diag_j];

            // Check for numeric zero
            if(inv_diag == make_DataType<T>(0.0))
            {
                // Numerical zero diagonal
                numeric_pivot = col_j + idx_base;
                return;
            }

            inv_diag = make_DataType<T>(1.0) / inv_diag;

            // loop over upper offset pointer and do linear combination for nnz entry
            for(int k = row_begin_j; k < row_diag_j; ++k)
            {
                int col_k = csr_col_ind[k] - idx_base;

                // if nnz at this position do linear combination
                if(nnz_entries[col_k] != 0)
                {
                    int idx   = nnz_entries[col_k];
                    local_sum = testing_fma(csr_val[k], testing_conj(csr_val[idx]), local_sum);
                }
            }

            val_j = (val_j - local_sum) * inv_diag;
            sum   = testing_fma(val_j, testing_conj(val_j), sum);

            csr_val[j] = val_j;
        }

        if(!has_diag)
        {
            // Structural (and numerical) zero diagonal
            struct_pivot  = ai + idx_base;
            numeric_pivot = ai + idx_base;
            return;
        }

        // Process diagonal entry
        T diag_entry = make_DataType<T>(std::sqrt(testing_abs(csr_val[j] - sum)));
        csr_val[j]   = diag_entry;

        // Store diagonal offset
        diag_offset[ai] = j;

        // clear nnz entries
        for(j = row_begin; j < row_end; ++j)
        {
            nnz_entries[csr_col_ind[j] - idx_base] = 0;
        }
    }
}

/* ============================================================================================ */
/*! \brief  Sparse triangular system solve using CSR storage format. */
template <typename T>
static inline void host_lssolve(int                     M,
                                int                     nrhs,
                                hipsparseOperation_t    transB,
                                T                       alpha,
                                const std::vector<int>& csr_row_ptr,
                                const std::vector<int>& csr_col_ind,
                                const std::vector<T>&   csr_val,
                                std::vector<T>&         B,
                                int                     ldb,
                                hipsparseDiagType_t     diag_type,
                                hipsparseIndexBase_t    base,
                                int&                    struct_pivot,
                                int&                    numeric_pivot)
{
    // Get device properties
    int             dev;
    hipDeviceProp_t prop;

    hipGetDevice(&dev);
    hipGetDeviceProperties(&prop, dev);

#ifdef _OPENMP
#pragma omp parallel for
#endif
    for(int i = 0; i < nrhs; ++i)
    {
        std::vector<T> temp(prop.warpSize);

        // Process lower triangular part
        for(int row = 0; row < M; ++row)
        {
            temp.assign(prop.warpSize, make_DataType<T>(0.0));

            int idx_B
                = (transB == HIPSPARSE_OPERATION_NON_TRANSPOSE) ? i * ldb + row : row * ldb + i;
            temp[0] = alpha * B[idx_B];

            int diag      = -1;
            int row_begin = csr_row_ptr[row] - base;
            int row_end   = csr_row_ptr[row + 1] - base;

            T diag_val = make_DataType<T>(0.0);

            for(int l = row_begin; l < row_end; l += prop.warpSize)
            {
                for(unsigned int k = 0; k < prop.warpSize; ++k)
                {
                    int j = l + k;

                    // Do not run out of bounds
                    if(j >= row_end)
                    {
                        break;
                    }

                    int local_col = csr_col_ind[j] - base;
                    T   local_val = csr_val[j];

                    if(local_val == make_DataType<T>(0.0) && local_col == row
                       && diag_type == HIPSPARSE_DIAG_TYPE_NON_UNIT)
                    {
                        // Numerical zero pivot found, avoid division by 0 and store
                        // index for later use
                        numeric_pivot = std::min(numeric_pivot, row + base);
                        local_val     = make_DataType<T>(1.0);
                    }

                    // Ignore all entries that are above the diagonal
                    if(local_col > row)
                    {
                        break;
                    }

                    // Diagonal entry
                    if(local_col == row)
                    {
                        // If diagonal type is non unit, do division by diagonal entry
                        // This is not required for unit diagonal for obvious reasons
                        if(diag_type == HIPSPARSE_DIAG_TYPE_NON_UNIT)
                        {
                            diag     = j;
                            diag_val = make_DataType<T>(1.0) / local_val;
                        }

                        break;
                    }

                    // Lower triangular part
                    int idx = (transB == HIPSPARSE_OPERATION_NON_TRANSPOSE) ? i * ldb + local_col
                                                                            : local_col * ldb + i;
                    T neg_val = make_DataType<T>(-1.0) * local_val;
                    temp[k]   = testing_fma(neg_val, B[idx], temp[k]);
                }
            }

            for(unsigned int j = 1; j < prop.warpSize; j <<= 1)
            {
                for(unsigned int k = 0; k < prop.warpSize - j; ++k)
                {
                    temp[k] = temp[k] + temp[k + j];
                }
            }

            if(diag_type == HIPSPARSE_DIAG_TYPE_NON_UNIT)
            {
                if(diag == -1)
                {
                    struct_pivot = std::min(struct_pivot, row + base);
                }

                B[idx_B] = temp[0] * diag_val;
            }
            else
            {
                B[idx_B] = temp[0];
            }
        }
    }
}

template <typename T>
static inline void host_ussolve(int                     M,
                                int                     nrhs,
                                hipsparseOperation_t    transB,
                                T                       alpha,
                                const std::vector<int>& csr_row_ptr,
                                const std::vector<int>& csr_col_ind,
                                const std::vector<T>&   csr_val,
                                std::vector<T>&         B,
                                int                     ldb,
                                hipsparseDiagType_t     diag_type,
                                hipsparseIndexBase_t    base,
                                int&                    struct_pivot,
                                int&                    numeric_pivot)
{
    // Get device properties
    int             dev;
    hipDeviceProp_t prop;

    hipGetDevice(&dev);
    hipGetDeviceProperties(&prop, dev);

#ifdef _OPENMP
#pragma omp parallel for
#endif
    for(int i = 0; i < nrhs; ++i)
    {
        std::vector<T> temp(prop.warpSize);

        // Process upper triangular part
        for(int row = M - 1; row >= 0; --row)
        {
            temp.assign(prop.warpSize, make_DataType<T>(0.0));

            int idx_B
                = (transB == HIPSPARSE_OPERATION_NON_TRANSPOSE) ? i * ldb + row : row * ldb + i;
            temp[0] = alpha * B[idx_B];

            int diag      = -1;
            int row_begin = csr_row_ptr[row] - base;
            int row_end   = csr_row_ptr[row + 1] - base;

            T diag_val = make_DataType<T>(0.0);

            for(int l = row_end - 1; l >= row_begin; l -= prop.warpSize)
            {
                for(unsigned int k = 0; k < prop.warpSize; ++k)
                {
                    int j = l - k;

                    // Do not run out of bounds
                    if(j < row_begin)
                    {
                        break;
                    }

                    int local_col = csr_col_ind[j] - base;
                    T   local_val = csr_val[j];

                    // Ignore all entries that are below the diagonal
                    if(local_col < row)
                    {
                        continue;
                    }

                    // Diagonal entry
                    if(local_col == row)
                    {
                        if(diag_type == HIPSPARSE_DIAG_TYPE_NON_UNIT)
                        {
                            // Check for numerical zero
                            if(local_val == make_DataType<T>(0.0))
                            {
                                numeric_pivot = std::min(numeric_pivot, row + base);
                                local_val     = make_DataType<T>(1.0);
                            }

                            diag     = j;
                            diag_val = make_DataType<T>(1.0) / local_val;
                        }

                        continue;
                    }

                    // Upper triangular part
                    int idx = (transB == HIPSPARSE_OPERATION_NON_TRANSPOSE) ? i * ldb + local_col
                                                                            : local_col * ldb + i;
                    T neg_val = make_DataType<T>(-1.0) * local_val;
                    temp[k]   = testing_fma(neg_val, B[idx], temp[k]);
                }
            }

            for(unsigned int j = 1; j < prop.warpSize; j <<= 1)
            {
                for(unsigned int k = 0; k < prop.warpSize - j; ++k)
                {
                    temp[k] = temp[k] + temp[k + j];
                }
            }

            if(diag_type == HIPSPARSE_DIAG_TYPE_NON_UNIT)
            {
                if(diag == -1)
                {
                    struct_pivot = std::min(struct_pivot, row + base);
                }

                B[idx_B] = temp[0] * diag_val;
            }
            else
            {
                B[idx_B] = temp[0];
            }
        }
    }
}

template <typename T>
void csrsm(int                     M,
           int                     nrhs,
           int                     nnz,
           hipsparseOperation_t    transA,
           hipsparseOperation_t    transB,
           T                       alpha,
           const std::vector<int>& csr_row_ptr,
           const std::vector<int>& csr_col_ind,
           const std::vector<T>&   csr_val,
           std::vector<T>&         B,
           int                     ldb,
           hipsparseDiagType_t     diag_type,
           hipsparseFillMode_t     fill_mode,
           hipsparseIndexBase_t    base,
           int&                    struct_pivot,
           int&                    numeric_pivot)
{
    // Initialize pivot
    struct_pivot  = M + 1;
    numeric_pivot = M + 1;

    if(transA == HIPSPARSE_OPERATION_NON_TRANSPOSE)
    {
        if(fill_mode == HIPSPARSE_FILL_MODE_LOWER)
        {
            host_lssolve(M,
                         nrhs,
                         transB,
                         alpha,
                         csr_row_ptr,
                         csr_col_ind,
                         csr_val,
                         B,
                         ldb,
                         diag_type,
                         base,
                         struct_pivot,
                         numeric_pivot);
        }
        else
        {
            host_ussolve(M,
                         nrhs,
                         transB,
                         alpha,
                         csr_row_ptr,
                         csr_col_ind,
                         csr_val,
                         B,
                         ldb,
                         diag_type,
                         base,
                         struct_pivot,
                         numeric_pivot);
        }
    }
    else if(transA == HIPSPARSE_OPERATION_TRANSPOSE)
    {
        // Transpose matrix
        std::vector<int> csrt_row_ptr(M + 1);
        std::vector<int> csrt_col_ind(nnz);
        std::vector<T>   csrt_val(nnz);

        host_csr_to_csc(M,
                        M,
                        nnz,
                        csr_row_ptr,
                        csr_col_ind,
                        csr_val,
                        csrt_col_ind,
                        csrt_row_ptr,
                        csrt_val,
                        HIPSPARSE_ACTION_NUMERIC,
                        base);

        if(fill_mode == HIPSPARSE_FILL_MODE_LOWER)
        {
            host_ussolve(M,
                         nrhs,
                         transB,
                         alpha,
                         csrt_row_ptr,
                         csrt_col_ind,
                         csrt_val,
                         B,
                         ldb,
                         diag_type,
                         base,
                         struct_pivot,
                         numeric_pivot);
        }
        else
        {
            host_lssolve(M,
                         nrhs,
                         transB,
                         alpha,
                         csrt_row_ptr,
                         csrt_col_ind,
                         csrt_val,
                         B,
                         ldb,
                         diag_type,
                         base,
                         struct_pivot,
                         numeric_pivot);
        }
    }

    numeric_pivot = std::min(numeric_pivot, struct_pivot);

    struct_pivot  = (struct_pivot == M + 1) ? -1 : struct_pivot;
    numeric_pivot = (numeric_pivot == M + 1) ? -1 : numeric_pivot;
}

/* ============================================================================================ */
/*! \brief  Sparse triangular lower solve using BSR storage format. */
template <typename T>
int bsr_lsolve(hipsparseDirection_t dir,
               hipsparseOperation_t trans,
               int                  mb,
               const int*           ptr,
               const int*           col,
               const T*             val,
               int                  bsr_dim,
               T                    alpha,
               const T*             x,
               T*                   y,
               hipsparseIndexBase_t base,
               hipsparseDiagType_t  diag_type)
{
    const int* bsr_row_ptr = ptr;
    const int* bsr_col_ind = col;
    const T*   bsr_val     = val;

    std::vector<int> vptr;
    std::vector<int> vcol;
    std::vector<T>   vval;

    if(trans == HIPSPARSE_OPERATION_TRANSPOSE)
    {
        int nnzb = ptr[mb] - base;

        vptr.resize(mb + 1);
        vcol.resize(nnzb);
        vval.resize(nnzb * bsr_dim * bsr_dim);

        // Transpose
        transpose_bsr(mb,
                      mb,
                      nnzb,
                      bsr_dim,
                      ptr,
                      col,
                      val,
                      vptr.data(),
                      vcol.data(),
                      vval.data(),
                      base,
                      base);

        bsr_row_ptr = vptr.data();
        bsr_col_ind = vcol.data();
        bsr_val     = vval.data();
    }

    int pivot = std::numeric_limits<int>::max();

    // Process lower triangular part
    for(int bsr_row = 0; bsr_row < mb; ++bsr_row)
    {
        int bsr_row_begin = bsr_row_ptr[bsr_row] - base;
        int bsr_row_end   = bsr_row_ptr[bsr_row + 1] - base;

        for(int bi = 0; bi < bsr_dim; ++bi)
        {
            int local_row = bsr_row * bsr_dim + bi;

            T sum = alpha * x[local_row];

            int diag     = -1;
            T   diag_val = make_DataType<T>(0);

            for(int j = bsr_row_begin; j < bsr_row_end; ++j)
            {
                int bsr_col = bsr_col_ind[j] - base;

                for(int bj = 0; bj < bsr_dim; ++bj)
                {
                    int local_col = bsr_col * bsr_dim + bj;
                    T   local_val = dir == HIPSPARSE_DIRECTION_ROW
                                      ? bsr_val[bsr_dim * bsr_dim * j + bi * bsr_dim + bj]
                                      : bsr_val[bsr_dim * bsr_dim * j + bi + bj * bsr_dim];

                    // Ignore all entries that are above the diagonal
                    if(local_col > local_row)
                    {
                        break;
                    }

                    // Diagonal
                    if(local_col == local_row)
                    {
                        if(diag_type == HIPSPARSE_DIAG_TYPE_NON_UNIT)
                        {
                            // Check for numerical zero
                            if(local_val == make_DataType<T>(0))
                            {
                                pivot     = std::min(pivot, bsr_row + base);
                                local_val = make_DataType<T>(1);
                            }

                            diag     = j;
                            diag_val = make_DataType<T>(1) / local_val;
                        }

                        break;
                    }

                    // Lower triangular part
                    sum = testing_fma(-local_val, y[local_col], sum);
                }
            }

            if(diag_type == HIPSPARSE_DIAG_TYPE_NON_UNIT)
            {
                if(diag == -1)
                {
                    pivot = std::min(pivot, bsr_row + base);
                }

                y[local_row] = sum * diag_val;
            }
            else
            {
                y[local_row] = sum;
            }
        }
    }

    if(pivot != std::numeric_limits<int>::max())
    {
        return pivot;
    }

    return -1;
}

/* ============================================================================================ */
/*! \brief  Sparse triangular upper solve using BSR storage format. */
template <typename T>
int bsr_usolve(hipsparseDirection_t dir,
               hipsparseOperation_t trans,
               int                  mb,
               const int*           ptr,
               const int*           col,
               const T*             val,
               int                  bsr_dim,
               T                    alpha,
               const T*             x,
               T*                   y,
               hipsparseIndexBase_t base,
               hipsparseDiagType_t  diag_type)
{
    const int* bsr_row_ptr = ptr;
    const int* bsr_col_ind = col;
    const T*   bsr_val     = val;

    std::vector<int> vptr;
    std::vector<int> vcol;
    std::vector<T>   vval;

    if(trans == HIPSPARSE_OPERATION_TRANSPOSE)
    {
        int nnzb = ptr[mb] - base;

        vptr.resize(mb + 1);
        vcol.resize(nnzb);
        vval.resize(nnzb * bsr_dim * bsr_dim);

        // Transpose
        transpose_bsr(mb,
                      mb,
                      nnzb,
                      bsr_dim,
                      ptr,
                      col,
                      val,
                      vptr.data(),
                      vcol.data(),
                      vval.data(),
                      base,
                      base);

        bsr_row_ptr = vptr.data();
        bsr_col_ind = vcol.data();
        bsr_val     = vval.data();
    }

    int pivot = std::numeric_limits<int>::max();

    // Process upper triangular part
    for(int bsr_row = mb - 1; bsr_row >= 0; --bsr_row)
    {
        int bsr_row_begin = bsr_row_ptr[bsr_row] - base;
        int bsr_row_end   = bsr_row_ptr[bsr_row + 1] - base;

        for(int bi = bsr_dim - 1; bi >= 0; --bi)
        {
            int local_row = bsr_row * bsr_dim + bi;

            T sum = alpha * x[local_row];

            int diag     = -1;
            T   diag_val = make_DataType<T>(0);

            for(int j = bsr_row_end - 1; j >= bsr_row_begin; --j)
            {
                int bsr_col = bsr_col_ind[j] - base;

                for(int bj = bsr_dim - 1; bj >= 0; --bj)
                {
                    int local_col = bsr_col * bsr_dim + bj;
                    T   local_val = dir == HIPSPARSE_DIRECTION_ROW
                                      ? bsr_val[bsr_dim * bsr_dim * j + bi * bsr_dim + bj]
                                      : bsr_val[bsr_dim * bsr_dim * j + bi + bj * bsr_dim];

                    // Ignore all entries that are below the diagonal
                    if(local_col < local_row)
                    {
                        continue;
                    }

                    // Diagonal
                    if(local_col == local_row)
                    {
                        if(diag_type == HIPSPARSE_DIAG_TYPE_NON_UNIT)
                        {
                            // Check for numerical zero
                            if(local_val == make_DataType<T>(0))
                            {
                                pivot     = std::min(pivot, bsr_row + base);
                                local_val = make_DataType<T>(1);
                            }

                            diag     = j;
                            diag_val = make_DataType<T>(1) / local_val;
                        }

                        continue;
                    }

                    // Upper triangular part
                    sum = testing_fma(-local_val, y[local_col], sum);
                }
            }

            if(diag_type == HIPSPARSE_DIAG_TYPE_NON_UNIT)
            {
                if(diag == -1)
                {
                    pivot = std::min(pivot, bsr_row + base);
                }

                y[local_row] = sum * diag_val;
            }
            else
            {
                y[local_row] = sum;
            }
        }
    }

    if(pivot != std::numeric_limits<int>::max())
    {
        return pivot;
    }

    return -1;
}

/* ============================================================================================ */
/*! \brief  Sparse triangular lower solve using CSR storage format. */
template <typename T>
int csr_lsolve(hipsparseOperation_t trans,
               int                  m,
               const int*           ptr,
               const int*           col,
               const T*             val,
               T                    alpha,
               const T*             x,
               T*                   y,
               hipsparseIndexBase_t idx_base,
               hipsparseDiagType_t  diag_type,
               unsigned int         wf_size)
{
    const int* csr_row_ptr = ptr;
    const int* csr_col_ind = col;
    const T*   csr_val     = val;

    std::vector<int> vptr;
    std::vector<int> vcol;
    std::vector<T>   vval;

    if(trans == HIPSPARSE_OPERATION_TRANSPOSE)
    {
        int nnz = ptr[m] - idx_base;

        vptr.resize(m + 1);
        vcol.resize(nnz);
        vval.resize(nnz);

        // Transpose
        transpose_csr(
            m, m, nnz, ptr, col, val, vptr.data(), vcol.data(), vval.data(), idx_base, idx_base);

        csr_row_ptr = vptr.data();
        csr_col_ind = vcol.data();
        csr_val     = vval.data();
    }

    int            pivot = std::numeric_limits<int>::max();
    std::vector<T> temp(wf_size);

    for(int i = 0; i < m; ++i)
    {
        temp.assign(wf_size, make_DataType<T>(0.0));
        temp[0] = alpha * x[i];

        int diag      = -1;
        int row_begin = csr_row_ptr[i] - idx_base;
        int row_end   = csr_row_ptr[i + 1] - idx_base;

        T diag_val = make_DataType<T>(0.0);

        for(unsigned int l = row_begin; l < row_end; l += wf_size)
        {
            for(unsigned int k = 0; k < wf_size; ++k)
            {
                int j = l + k;

                // Do not run out of bounds
                if(j >= row_end)
                {
                    break;
                }

                int col_j = csr_col_ind[j] - idx_base;
                T   val_j = csr_val[j];

                if(col_j < i)
                {
                    // Lower part
                    temp[k] = testing_fma(-csr_val[j], y[col_j], temp[k]);
                }
                else if(col_j == i)
                {
                    // Diagonal
                    if(diag_type == HIPSPARSE_DIAG_TYPE_NON_UNIT)
                    {
                        // Check for numerical zero
                        if(val_j == make_DataType<T>(0.0))
                        {
                            pivot = std::min(pivot, i + idx_base);
                            val_j = make_DataType<T>(1.0);
                        }

                        diag     = j;
                        diag_val = make_DataType<T>(1.0) / val_j;
                    }

                    break;
                }
                else
                {
                    // Upper part
                    break;
                }
            }
        }

        for(unsigned int j = 1; j < wf_size; j <<= 1)
        {
            for(unsigned int k = 0; k < wf_size - j; ++k)
            {
                temp[k] = temp[k] + temp[k + j];
            }
        }

        if(diag_type == HIPSPARSE_DIAG_TYPE_NON_UNIT)
        {
            if(diag == -1)
            {
                pivot = std::min(pivot, i + idx_base);
            }

            y[i] = temp[0] * diag_val;
        }
        else
        {
            y[i] = temp[0];
        }
    }

    if(pivot != std::numeric_limits<int>::max())
    {
        return pivot;
    }

    return -1;
}

/* ============================================================================================ */
/*! \brief  Sparse triangular upper solve using CSR storage format. */
template <typename T>
int csr_usolve(hipsparseOperation_t trans,
               int                  m,
               const int*           ptr,
               const int*           col,
               const T*             val,
               T                    alpha,
               const T*             x,
               T*                   y,
               hipsparseIndexBase_t idx_base,
               hipsparseDiagType_t  diag_type,
               unsigned int         wf_size)
{
    const int* csr_row_ptr = ptr;
    const int* csr_col_ind = col;
    const T*   csr_val     = val;

    std::vector<int> vptr;
    std::vector<int> vcol;
    std::vector<T>   vval;

    if(trans == HIPSPARSE_OPERATION_TRANSPOSE)
    {
        int nnz = ptr[m] - idx_base;

        vptr.resize(m + 1);
        vcol.resize(nnz);
        vval.resize(nnz);

        // Transpose
        transpose_csr(
            m, m, nnz, ptr, col, val, vptr.data(), vcol.data(), vval.data(), idx_base, idx_base);

        csr_row_ptr = vptr.data();
        csr_col_ind = vcol.data();
        csr_val     = vval.data();
    }

    int            pivot = std::numeric_limits<int>::max();
    std::vector<T> temp(wf_size);

    for(int i = m - 1; i >= 0; --i)
    {
        temp.assign(wf_size, make_DataType<T>(0.0));
        temp[0] = alpha * x[i];

        int diag      = -1;
        int row_begin = csr_row_ptr[i] - idx_base;
        int row_end   = csr_row_ptr[i + 1] - idx_base;

        T diag_val = make_DataType<T>(0.0);

        for(int l = row_end - 1; l >= row_begin; l -= wf_size)
        {
            for(unsigned int k = 0; k < wf_size; ++k)
            {
                int j = l - k;

                // Do not run out of bounds
                if(j < row_begin)
                {
                    break;
                }

                int col_j = csr_col_ind[j] - idx_base;
                T   val_j = csr_val[j];

                if(col_j < i)
                {
                    // Lower part
                    continue;
                }
                else if(col_j == i)
                {
                    // Diagonal
                    if(diag_type == HIPSPARSE_DIAG_TYPE_NON_UNIT)
                    {
                        // Check for numerical zero
                        if(val_j == make_DataType<T>(0.0))
                        {
                            pivot = std::min(pivot, i + idx_base);
                            val_j = make_DataType<T>(1.0);
                        }

                        diag     = j;
                        diag_val = make_DataType<T>(1.0) / val_j;
                    }

                    continue;
                }
                else
                {
                    // Upper part
                    temp[k] = testing_fma(-csr_val[j], y[col_j], temp[k]);
                }
            }
        }

        for(unsigned int j = 1; j < wf_size; j <<= 1)
        {
            for(unsigned int k = 0; k < wf_size - j; ++k)
            {
                temp[k] = temp[k] + temp[k + j];
            }
        }

        if(diag_type == HIPSPARSE_DIAG_TYPE_NON_UNIT)
        {
            if(diag == -1)
            {
                pivot = std::min(pivot, i + idx_base);
            }

            y[i] = temp[0] * diag_val;
        }
        else
        {
            y[i] = temp[0];
        }
    }

    if(pivot != std::numeric_limits<int>::max())
    {
        return pivot;
    }

    return -1;
}

/* ============================================================================================ */
/*! \brief  Transpose sparse matrix using CSR storage format. */
template <typename T>
void transpose_csr(int                  m,
                   int                  n,
                   int                  nnz,
                   const int*           csr_row_ptr_A,
                   const int*           csr_col_ind_A,
                   const T*             csr_val_A,
                   int*                 csr_row_ptr_B,
                   int*                 csr_col_ind_B,
                   T*                   csr_val_B,
                   hipsparseIndexBase_t idx_base_A,
                   hipsparseIndexBase_t idx_base_B)
{
    memset(csr_row_ptr_B, 0, sizeof(int) * (n + 1));

    // Determine nnz per column
    for(int i = 0; i < nnz; ++i)
    {
        ++csr_row_ptr_B[csr_col_ind_A[i] + 1 - idx_base_A];
    }

    // Scan
    for(int i = 0; i < n; ++i)
    {
        csr_row_ptr_B[i + 1] += csr_row_ptr_B[i];
    }

    // Fill row indices and values
    for(int i = 0; i < m; ++i)
    {
        int row_begin = csr_row_ptr_A[i] - idx_base_A;
        int row_end   = csr_row_ptr_A[i + 1] - idx_base_A;

        for(int j = row_begin; j < row_end; ++j)
        {
            int col = csr_col_ind_A[j] - idx_base_A;
            int idx = csr_row_ptr_B[col];

            csr_col_ind_B[idx] = i + idx_base_B;
            csr_val_B[idx]     = csr_val_A[j];

            ++csr_row_ptr_B[col];
        }
    }

    // Shift column pointer array
    for(int i = n; i > 0; --i)
    {
        csr_row_ptr_B[i] = csr_row_ptr_B[i - 1] + idx_base_B;
    }

    csr_row_ptr_B[0] = idx_base_B;
}

/* ============================================================================================ */
/*! \brief  Transpose sparse matrix using CSR storage format. */
template <typename T>
void transpose_bsr(int                  mb,
                   int                  nb,
                   int                  nnzb,
                   int                  bsr_dim,
                   const int*           bsr_row_ptr_A,
                   const int*           bsr_col_ind_A,
                   const T*             bsr_val_A,
                   int*                 bsr_row_ptr_B,
                   int*                 bsr_col_ind_B,
                   T*                   bsr_val_B,
                   hipsparseIndexBase_t idx_base_A,
                   hipsparseIndexBase_t idx_base_B)
{
    memset(bsr_row_ptr_B, 0, sizeof(int) * (nb + 1));

    // Determine nnz per column
    for(int i = 0; i < nnzb; ++i)
    {
        ++bsr_row_ptr_B[bsr_col_ind_A[i] + 1 - idx_base_A];
    }

    // Scan
    for(int i = 0; i < nb; ++i)
    {
        bsr_row_ptr_B[i + 1] += bsr_row_ptr_B[i];
    }

    // Fill row indices and values
    for(int i = 0; i < mb; ++i)
    {
        int row_begin = bsr_row_ptr_A[i] - idx_base_A;
        int row_end   = bsr_row_ptr_A[i + 1] - idx_base_A;

        for(int j = row_begin; j < row_end; ++j)
        {
            int col = bsr_col_ind_A[j] - idx_base_A;
            int idx = bsr_row_ptr_B[col];

            bsr_col_ind_B[idx] = i + idx_base_B;

            for(int bi = 0; bi < bsr_dim; ++bi)
            {
                for(int bj = 0; bj < bsr_dim; ++bj)
                {
                    bsr_val_B[bsr_dim * bsr_dim * idx + bi + bj * bsr_dim]
                        = bsr_val_A[bsr_dim * bsr_dim * j + bi * bsr_dim + bj];
                }
            }

            ++bsr_row_ptr_B[col];
        }
    }

    // Shift column pointer array
    for(int i = nb; i > 0; --i)
    {
        bsr_row_ptr_B[i] = bsr_row_ptr_B[i - 1] + idx_base_B;
    }

    bsr_row_ptr_B[0] = idx_base_B;
}

/* ============================================================================================ */
/*! \brief  Compute sparse matrix sparse matrix addition. */
template <typename T>
static int host_csrgeam_nnz(int                  M,
                            int                  N,
                            T                    alpha,
                            const int*           csr_row_ptr_A,
                            const int*           csr_col_ind_A,
                            T                    beta,
                            const int*           csr_row_ptr_B,
                            const int*           csr_col_ind_B,
                            int*                 csr_row_ptr_C,
                            hipsparseIndexBase_t base_A,
                            hipsparseIndexBase_t base_B,
                            hipsparseIndexBase_t base_C)
{
#ifdef _OPENMP
#pragma omp parallel
#endif
    {
        std::vector<int> nnz(N, -1);

#ifdef _OPENMP
        int nthreads = omp_get_num_threads();
        int tid      = omp_get_thread_num();
#else
        int nthreads = 1;
        int tid      = 0;
#endif

        int rows_per_thread = (M + nthreads - 1) / nthreads;
        int chunk_begin     = rows_per_thread * tid;
        int chunk_end       = std::min(chunk_begin + rows_per_thread, M);

        // Index base
        csr_row_ptr_C[0] = base_C;

        // Loop over rows
        for(int i = chunk_begin; i < chunk_end; ++i)
        {
            // Initialize csr row pointer with previous row offset
            csr_row_ptr_C[i + 1] = 0;

            int row_begin_A = csr_row_ptr_A[i] - base_A;
            int row_end_A   = csr_row_ptr_A[i + 1] - base_A;

            // Loop over columns of A
            for(int j = row_begin_A; j < row_end_A; ++j)
            {
                int col_A = csr_col_ind_A[j] - base_A;

                nnz[col_A] = i;
                ++csr_row_ptr_C[i + 1];
            }

            int row_begin_B = csr_row_ptr_B[i] - base_B;
            int row_end_B   = csr_row_ptr_B[i + 1] - base_B;

            // Loop over columns of B
            for(int j = row_begin_B; j < row_end_B; ++j)
            {
                int col_B = csr_col_ind_B[j] - base_B;

                // Check if a new nnz is generated
                if(nnz[col_B] != i)
                {
                    nnz[col_B] = i;
                    ++csr_row_ptr_C[i + 1];
                }
            }
        }
    }

    // Scan to obtain row offsets
    for(int i = 0; i < M; ++i)
    {
        csr_row_ptr_C[i + 1] += csr_row_ptr_C[i];
    }

    return csr_row_ptr_C[M] - base_C;
}

template <typename T>
static void host_csrgeam(int                  M,
                         int                  N,
                         T                    alpha,
                         const int*           csr_row_ptr_A,
                         const int*           csr_col_ind_A,
                         const T*             csr_val_A,
                         T                    beta,
                         const int*           csr_row_ptr_B,
                         const int*           csr_col_ind_B,
                         const T*             csr_val_B,
                         const int*           csr_row_ptr_C,
                         int*                 csr_col_ind_C,
                         T*                   csr_val_C,
                         hipsparseIndexBase_t base_A,
                         hipsparseIndexBase_t base_B,
                         hipsparseIndexBase_t base_C)
{
#ifdef _OPENMP
#pragma omp parallel
#endif
    {
        std::vector<int> nnz(N, -1);

#ifdef _OPENMP
        int nthreads = omp_get_num_threads();
        int tid      = omp_get_thread_num();
#else
        int nthreads = 1;
        int tid      = 0;
#endif

        int rows_per_thread = (M + nthreads - 1) / nthreads;
        int chunk_begin     = rows_per_thread * tid;
        int chunk_end       = std::min(chunk_begin + rows_per_thread, M);

        // Loop over rows
        for(int i = chunk_begin; i < chunk_end; ++i)
        {
            int row_begin_C = csr_row_ptr_C[i] - base_C;
            int row_end_C   = row_begin_C;

            int row_begin_A = csr_row_ptr_A[i] - base_A;
            int row_end_A   = csr_row_ptr_A[i + 1] - base_A;

            // Copy A into C
            for(int j = row_begin_A; j < row_end_A; ++j)
            {
                // Current column of A
                int col_A = csr_col_ind_A[j] - base_A;

                // Current value of A
                T val_A = alpha * csr_val_A[j];

                nnz[col_A] = row_end_C;

                csr_col_ind_C[row_end_C] = col_A + base_C;
                csr_val_C[row_end_C]     = val_A;
                ++row_end_C;
            }

            int row_begin_B = csr_row_ptr_B[i] - base_B;
            int row_end_B   = csr_row_ptr_B[i + 1] - base_B;

            // Loop over columns of B
            for(int j = row_begin_B; j < row_end_B; ++j)
            {
                // Current column of B
                int col_B = csr_col_ind_B[j] - base_B;

                // Current value of B
                T val_B = beta * csr_val_B[j];

                // Check if a new nnz is generated or if the value is added
                if(nnz[col_B] < row_begin_C)
                {
                    nnz[col_B] = row_end_C;

                    csr_col_ind_C[row_end_C] = col_B + base_C;
                    csr_val_C[row_end_C]     = val_B;
                    ++row_end_C;
                }
                else
                {
                    csr_val_C[nnz[col_B]] = csr_val_C[nnz[col_B]] + val_B;
                }
            }
        }
    }

    int nnz = csr_row_ptr_C[M] - base_C;

    std::vector<int> col(nnz);
    std::vector<T>   val(nnz);

    for(int i = 0; i < nnz; ++i)
    {
        col[i] = csr_col_ind_C[i];
        val[i] = csr_val_C[i];
    }

#ifdef _OPENMP
#pragma omp parallel for schedule(dynamic, 1024)
#endif
    for(int i = 0; i < M; ++i)
    {
        int row_begin = csr_row_ptr_C[i] - base_C;
        int row_end   = csr_row_ptr_C[i + 1] - base_C;
        int row_nnz   = row_end - row_begin;

        std::vector<int> perm(row_nnz);
        for(int j = 0; j < row_nnz; ++j)
        {
            perm[j] = j;
        }

        int* col_entry = &col[row_begin];
        T*   val_entry = &val[row_begin];

        std::sort(perm.begin(), perm.end(), [&](const int& a, const int& b) {
            return col_entry[a] <= col_entry[b];
        });

        for(int j = 0; j < row_nnz; ++j)
        {
            csr_col_ind_C[row_begin + j] = col_entry[perm[j]];
            csr_val_C[row_begin + j]     = val_entry[perm[j]];
        }
    }
}

/* ============================================================================================ */
/*! \brief  Compute sparse matrix sparse matrix multiplication. */
template <typename T>
static int csrgemm2_nnz(int                  m,
                        int                  n,
                        int                  k,
                        const T*             alpha,
                        const int*           csr_row_ptr_A,
                        const int*           csr_col_ind_A,
                        const int*           csr_row_ptr_B,
                        const int*           csr_col_ind_B,
                        const T*             beta,
                        const int*           csr_row_ptr_D,
                        const int*           csr_col_ind_D,
                        int*                 csr_row_ptr_C,
                        hipsparseIndexBase_t idx_base_A,
                        hipsparseIndexBase_t idx_base_B,
                        hipsparseIndexBase_t idx_base_C,
                        hipsparseIndexBase_t idx_base_D)
{
#ifdef _OPENMP
#pragma omp parallel
#endif
    {
        std::vector<int> nnz(n, -1);

#ifdef _OPENMP
        int nthreads = omp_get_num_threads();
        int tid      = omp_get_thread_num();
#else
        int nthreads = 1;
        int tid      = 0;
#endif

        int rows_per_thread = (m + nthreads - 1) / nthreads;
        int chunk_begin     = rows_per_thread * tid;
        int chunk_end       = std::min(chunk_begin + rows_per_thread, m);

        // Index base
        csr_row_ptr_C[0] = idx_base_C;

        // Loop over rows of A
        for(int i = chunk_begin; i < chunk_end; ++i)
        {
            // Initialize csr row pointer with previous row offset
            csr_row_ptr_C[i + 1] = 0;

            if(alpha)
            {
                int row_begin_A = csr_row_ptr_A[i] - idx_base_A;
                int row_end_A   = csr_row_ptr_A[i + 1] - idx_base_A;

                // Loop over columns of A
                for(int j = row_begin_A; j < row_end_A; ++j)
                {
                    // Current column of A
                    int col_A = csr_col_ind_A[j] - idx_base_A;

                    int row_begin_B = csr_row_ptr_B[col_A] - idx_base_B;
                    int row_end_B   = csr_row_ptr_B[col_A + 1] - idx_base_B;

                    // Loop over columns of B in row col_A
                    for(int k = row_begin_B; k < row_end_B; ++k)
                    {
                        // Current column of B
                        int col_B = csr_col_ind_B[k] - idx_base_B;

                        // Check if a new nnz is generated
                        if(nnz[col_B] != i)
                        {
                            nnz[col_B] = i;
                            ++csr_row_ptr_C[i + 1];
                        }
                    }
                }
            }

            // Add nnz of D if beta != 0
            if(beta)
            {
                int row_begin_D = csr_row_ptr_D[i] - idx_base_D;
                int row_end_D   = csr_row_ptr_D[i + 1] - idx_base_D;

                // Loop over columns of D
                for(int j = row_begin_D; j < row_end_D; ++j)
                {
                    int col_D = csr_col_ind_D[j] - idx_base_D;

                    // Check if a new nnz is generated
                    if(nnz[col_D] != i)
                    {
                        nnz[col_D] = i;
                        ++csr_row_ptr_C[i + 1];
                    }
                }
            }
        }
    }

    // Scan to obtain row offsets
    for(int i = 0; i < m; ++i)
    {
        csr_row_ptr_C[i + 1] += csr_row_ptr_C[i];
    }

    return csr_row_ptr_C[m] - idx_base_C;
}

template <typename T>
static void csrgemm2(int                  m,
                     int                  n,
                     int                  k,
                     const T*             alpha,
                     const int*           csr_row_ptr_A,
                     const int*           csr_col_ind_A,
                     const T*             csr_val_A,
                     const int*           csr_row_ptr_B,
                     const int*           csr_col_ind_B,
                     const T*             csr_val_B,
                     const T*             beta,
                     const int*           csr_row_ptr_D,
                     const int*           csr_col_ind_D,
                     const T*             csr_val_D,
                     const int*           csr_row_ptr_C,
                     int*                 csr_col_ind_C,
                     T*                   csr_val_C,
                     hipsparseIndexBase_t idx_base_A,
                     hipsparseIndexBase_t idx_base_B,
                     hipsparseIndexBase_t idx_base_C,
                     hipsparseIndexBase_t idx_base_D)
{
#ifdef _OPENMP
#pragma omp parallel
#endif
    {
        std::vector<int> nnz(n, -1);

#ifdef _OPENMP
        int nthreads = omp_get_num_threads();
        int tid      = omp_get_thread_num();
#else
        int nthreads = 1;
        int tid      = 0;
#endif

        int rows_per_thread = (m + nthreads - 1) / nthreads;
        int chunk_begin     = rows_per_thread * tid;
        int chunk_end       = std::min(chunk_begin + rows_per_thread, m);

        // Loop over rows of A
        for(int i = chunk_begin; i < chunk_end; ++i)
        {
            int row_begin_C = csr_row_ptr_C[i] - idx_base_C;
            int row_end_C   = row_begin_C;

            if(alpha)
            {
                int row_begin_A = csr_row_ptr_A[i] - idx_base_A;
                int row_end_A   = csr_row_ptr_A[i + 1] - idx_base_A;

                // Loop over columns of A
                for(int j = row_begin_A; j < row_end_A; ++j)
                {
                    // Current column of A
                    int col_A = csr_col_ind_A[j] - idx_base_A;
                    // Current value of A
                    T val_A = *alpha * csr_val_A[j];

                    int row_begin_B = csr_row_ptr_B[col_A] - idx_base_B;
                    int row_end_B   = csr_row_ptr_B[col_A + 1] - idx_base_B;

                    // Loop over columns of B in row col_A
                    for(int k = row_begin_B; k < row_end_B; ++k)
                    {
                        // Current column of B
                        int col_B = csr_col_ind_B[k] - idx_base_B;
                        // Current value of B
                        T val_B = csr_val_B[k];

                        // Check if a new nnz is generated or if the product is appended
                        if(nnz[col_B] < row_begin_C)
                        {
                            nnz[col_B]               = row_end_C;
                            csr_col_ind_C[row_end_C] = col_B + idx_base_C;
                            csr_val_C[row_end_C]     = val_A * val_B;
                            ++row_end_C;
                        }
                        else
                        {
                            csr_val_C[nnz[col_B]] = csr_val_C[nnz[col_B]] + val_A * val_B;
                        }
                    }
                }
            }

            // Add nnz of D if beta != 0
            if(beta)
            {
                int row_begin_D = csr_row_ptr_D[i] - idx_base_D;
                int row_end_D   = csr_row_ptr_D[i + 1] - idx_base_D;

                // Loop over columns of D
                for(int j = row_begin_D; j < row_end_D; ++j)
                {
                    // Current column of D
                    int col_D = csr_col_ind_D[j] - idx_base_D;
                    // Current value of D
                    T val_D = *beta * csr_val_D[j];

                    // Check if a new nnz is generated or if the value is added
                    if(nnz[col_D] < row_begin_C)
                    {
                        nnz[col_D] = row_end_C;

                        csr_col_ind_C[row_end_C] = col_D + idx_base_C;
                        csr_val_C[row_end_C]     = val_D;
                        ++row_end_C;
                    }
                    else
                    {
                        csr_val_C[nnz[col_D]] = csr_val_C[nnz[col_D]] + val_D;
                    }
                }
            }
        }
    }

    int nnz = csr_row_ptr_C[m] - idx_base_C;

    std::vector<int> col(nnz);
    std::vector<T>   val(nnz);

    memcpy(col.data(), csr_col_ind_C, sizeof(int) * nnz);
    memcpy(val.data(), csr_val_C, sizeof(T) * nnz);

#ifdef _OPENMP
#pragma omp parallel for
#endif
    for(int i = 0; i < m; ++i)
    {
        int row_begin = csr_row_ptr_C[i] - idx_base_C;
        int row_end   = csr_row_ptr_C[i + 1] - idx_base_C;
        int row_nnz   = row_end - row_begin;

        std::vector<int> perm(row_nnz);
        for(int j = 0; j < row_nnz; ++j)
        {
            perm[j] = j;
        }

        int* col_entry = &col[row_begin];
        T*   val_entry = &val[row_begin];

        std::sort(perm.begin(), perm.end(), [&](const int& a, const int& b) {
            return col_entry[a] <= col_entry[b];
        });

        for(int j = 0; j < row_nnz; ++j)
        {
            csr_col_ind_C[row_begin + j] = col_entry[perm[j]];
            csr_val_C[row_begin + j]     = val_entry[perm[j]];
        }
    }
}

#ifdef __cplusplus
extern "C" {
#endif

/* ============================================================================================ */
/*  query for hipsparse version and git commit SHA-1. */
void query_version(char* version);

/* ============================================================================================ */
/*  device query and print out their ID and name */
int query_device_property();

/*  set current device to device_id */
void set_device(int device_id);

/* ============================================================================================ */
/*  timing: HIP only provides very limited timers function clock() and not general;
            hipsparse sync CPU and device and use more accurate CPU timer*/

/*! \brief  CPU Timer(in microsecond): synchronize with the default device and return wall time */
double get_time_us(void);

/*! \brief  CPU Timer(in microsecond): synchronize with given queue/stream and return wall time */
double get_time_us_sync(hipStream_t stream);

#ifdef __cplusplus
}
#endif

/* ============================================================================================ */

/*! \brief Class used to parse command arguments in both client & gtest   */

// has to compile with option "-std=c++11", and this hipsparse library uses c++11 everywhere
// c++11 allows intilization of member of a struct

class Arguments
{
public:
    int M         = 128;
    int N         = 128;
    int K         = 128;
    int nnz       = 32;
    int block_dim = 1;

    int lda;
    int ldb;
    int ldc;

<<<<<<< HEAD
    double alpha      = 1.0;
    double alphai     = 0.0;
    double beta       = 0.0;
    double betai      = 0.0;
    double threshold  = 0.0f;
=======
    double alpha     = 1.0;
    double alphai    = 0.0;
    double beta      = 0.0;
    double betai     = 0.0;
    double threshold = 0.0;
>>>>>>> 61be3d1c
    double percentage = 0.0;

    hipsparseOperation_t    transA    = HIPSPARSE_OPERATION_NON_TRANSPOSE;
    hipsparseOperation_t    transB    = HIPSPARSE_OPERATION_NON_TRANSPOSE;
    hipsparseIndexBase_t    idx_base  = HIPSPARSE_INDEX_BASE_ZERO;
    hipsparseIndexBase_t    idx_base2 = HIPSPARSE_INDEX_BASE_ZERO;
    hipsparseIndexBase_t    idx_base3 = HIPSPARSE_INDEX_BASE_ZERO;
    hipsparseIndexBase_t    idx_base4 = HIPSPARSE_INDEX_BASE_ZERO;
    hipsparseAction_t       action    = HIPSPARSE_ACTION_NUMERIC;
    hipsparseHybPartition_t part      = HIPSPARSE_HYB_PARTITION_AUTO;
    hipsparseDiagType_t     diag_type = HIPSPARSE_DIAG_TYPE_NON_UNIT;
    hipsparseFillMode_t     fill_mode = HIPSPARSE_FILL_MODE_LOWER;
    hipsparseDirection_t    dirA      = HIPSPARSE_DIRECTION_ROW;

    int norm_check = 0;
    int unit_check = 1;
    int timing     = 0;

    int iters     = 10;
    int laplacian = 0;
    int ell_width = 0;
    int temp      = 0;

    std::string filename = "";

    Arguments& operator=(const Arguments& rhs)
    {
        this->M         = rhs.M;
        this->N         = rhs.N;
        this->K         = rhs.K;
        this->nnz       = rhs.nnz;
        this->block_dim = rhs.block_dim;

        this->lda = rhs.lda;
        this->ldb = rhs.ldb;
        this->ldc = rhs.ldc;

<<<<<<< HEAD
        this->alpha      = rhs.alpha;
        this->alphai     = rhs.alphai;
        this->beta       = rhs.beta;
        this->betai      = rhs.betai;
        this->threshold  = rhs.threshold;
        this->percentage = rhs.percentage;
=======
        this->alpha     = rhs.alpha;
        this->alphai    = rhs.alphai;
        this->beta      = rhs.beta;
        this->betai     = rhs.betai;
        this->threshold = rhs.threshold;
	this->percentage = rhs.percentage;
>>>>>>> 61be3d1c

        this->transA    = rhs.transA;
        this->transB    = rhs.transB;
        this->idx_base  = rhs.idx_base;
        this->idx_base2 = rhs.idx_base2;
        this->idx_base3 = rhs.idx_base3;
        this->idx_base4 = rhs.idx_base4;
        this->action    = rhs.action;
        this->part      = rhs.part;
        this->diag_type = rhs.diag_type;
        this->fill_mode = rhs.fill_mode;
        this->dirA      = rhs.dirA;

        this->norm_check = rhs.norm_check;
        this->unit_check = rhs.unit_check;
        this->timing     = rhs.timing;

        this->iters     = rhs.iters;
        this->laplacian = rhs.laplacian;
        this->ell_width = rhs.ell_width;
        this->temp      = rhs.temp;

        this->filename = rhs.filename;

        return *this;
    }
};

#endif // TESTING_UTILITY_HPP<|MERGE_RESOLUTION|>--- conflicted
+++ resolved
@@ -4114,19 +4114,11 @@
     int ldb;
     int ldc;
 
-<<<<<<< HEAD
     double alpha      = 1.0;
     double alphai     = 0.0;
     double beta       = 0.0;
     double betai      = 0.0;
-    double threshold  = 0.0f;
-=======
-    double alpha     = 1.0;
-    double alphai    = 0.0;
-    double beta      = 0.0;
-    double betai     = 0.0;
-    double threshold = 0.0;
->>>>>>> 61be3d1c
+    double threshold  = 0.0;
     double percentage = 0.0;
 
     hipsparseOperation_t    transA    = HIPSPARSE_OPERATION_NON_TRANSPOSE;
@@ -4164,21 +4156,12 @@
         this->ldb = rhs.ldb;
         this->ldc = rhs.ldc;
 
-<<<<<<< HEAD
         this->alpha      = rhs.alpha;
         this->alphai     = rhs.alphai;
         this->beta       = rhs.beta;
         this->betai      = rhs.betai;
         this->threshold  = rhs.threshold;
         this->percentage = rhs.percentage;
-=======
-        this->alpha     = rhs.alpha;
-        this->alphai    = rhs.alphai;
-        this->beta      = rhs.beta;
-        this->betai     = rhs.betai;
-        this->threshold = rhs.threshold;
-	this->percentage = rhs.percentage;
->>>>>>> 61be3d1c
 
         this->transA    = rhs.transA;
         this->transB    = rhs.transB;
