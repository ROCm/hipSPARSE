/* ************************************************************************
 * Copyright (c) 2018 Advanced Micro Devices, Inc.
 *
 * Permission is hereby granted, free of charge, to any person obtaining a copy
 * of this software and associated documentation files (the "Software"), to deal
 * in the Software without restriction, including without limitation the rights
 * to use, copy, modify, merge, publish, distribute, sublicense, and/or sell
 * copies of the Software, and to permit persons to whom the Software is
 * furnished to do so, subject to the following conditions:
 *
 * The above copyright notice and this permission notice shall be included in
 * all copies or substantial portions of the Software.
 *
 * THE SOFTWARE IS PROVIDED "AS IS", WITHOUT WARRANTY OF ANY KIND, EXPRESS OR
 * IMPLIED, INCLUDING BUT NOT LIMITED TO THE WARRANTIES OF MERCHANTABILITY,
 * FITNESS FOR A PARTICULAR PURPOSE AND NONINFRINGEMENT. IN NO EVENT SHALL THE
 * AUTHORS OR COPYRIGHT HOLDERS BE LIABLE FOR ANY CLAIM, DAMAGES OR OTHER
 * LIABILITY, WHETHER IN AN ACTION OF CONTRACT, TORT OR OTHERWISE, ARISING FROM,
 * OUT OF OR IN CONNECTION WITH THE SOFTWARE OR THE USE OR OTHER DEALINGS IN
 * THE SOFTWARE.
 *
 * ************************************************************************ */

#pragma once
#ifndef TESTING_UTILITY_HPP
#define TESTING_UTILITY_HPP

#include "hipsparse.h"
#include <algorithm>
#include <hip/hip_runtime_api.h>
#include <math.h>
#include <sstream>
#include <stdio.h>
#include <stdlib.h>
#include <string>
#include <vector>

/*!\file
 * \brief provide data initialization and timing utilities.
 */

#define CHECK_HIP_ERROR(error)                \
    if(error != hipSuccess)                   \
    {                                         \
        fprintf(stderr,                       \
                "error: '%s'(%d) at %s:%d\n", \
                hipGetErrorString(error),     \
                error,                        \
                __FILE__,                     \
                __LINE__);                    \
        exit(EXIT_FAILURE);                   \
    }

#define CHECK_HIPSPARSE_ERROR(error)                             \
    if(error != HIPSPARSE_STATUS_SUCCESS)                        \
    {                                                            \
        fprintf(stderr, "hipSPARSE error: ");                    \
        if(error == HIPSPARSE_STATUS_NOT_INITIALIZED)            \
        {                                                        \
            fprintf(stderr, "HIPSPARSE_STATUS_NOT_INITIALIZED"); \
        }                                                        \
        else if(error == HIPSPARSE_STATUS_INTERNAL_ERROR)        \
        {                                                        \
            fprintf(stderr, " HIPSPARSE_STATUS_INTERNAL_ERROR"); \
        }                                                        \
        else if(error == HIPSPARSE_STATUS_INVALID_VALUE)         \
        {                                                        \
            fprintf(stderr, "HIPSPARSE_STATUS_INVALID_VALUE");   \
        }                                                        \
        else if(error == HIPSPARSE_STATUS_ALLOC_FAILED)          \
        {                                                        \
            fprintf(stderr, "HIPSPARSE_STATUS_ALLOC_FAILED");    \
        }                                                        \
        else                                                     \
        {                                                        \
            fprintf(stderr, "HIPSPARSE_STATUS ERROR");           \
        }                                                        \
        fprintf(stderr, "\n");                                   \
        return error;                                            \
    }

/* ============================================================================================ */
/* generate random number :*/

/*! \brief  generate a random number between [0, 0.999...] . */
template <typename T>
T random_generator()
{
    // return rand()/( (T)RAND_MAX + 1);
    return (T)(rand() % 10 + 1); // generate a integer number between [1, 10]
};

/* ============================================================================================ */
/*! \brief  matrix/vector initialization: */
// for vector x (M=1, N=lengthX);
// for complex number, the real/imag part would be initialized with the same value
template <typename T>
void hipsparseInit(std::vector<T>& A, int M, int N)
{
    for(int i = 0; i < M; ++i)
    {
        for(int j = 0; j < N; ++j)
        {
            A[i + j] = random_generator<T>();
        }
    }
};

/* ============================================================================================ */
/*! \brief  vector initialization: */
// initialize sparse index vector with nnz entries ranging from start to end
template <typename I>
void hipsparseInitIndex(I* x, int nnz, int start, int end)
{
    std::vector<bool> check(end - start, false);
    int               num = 0;
    while(num < nnz)
    {
        int val = start + rand() % (end - start);
        if(!check[val - start])
        {
            x[num]             = val;
            check[val - start] = true;
            ++num;
        }
    }
    std::sort(x, x + nnz);
};

/* ============================================================================================ */
/*! \brief  csr matrix initialization */
template <typename T>
void hipsparseInitCSR(
    std::vector<int>& ptr, std::vector<int>& col, std::vector<T>& val, int nrow, int ncol, int nnz)
{
    // Row offsets
    ptr[0]    = 0;
    ptr[nrow] = nnz;

    for(int i = 1; i < nrow; ++i)
    {
        ptr[i] = rand() % (nnz - 1) + 1;
    }
    std::sort(ptr.begin(), ptr.end());

    // Column indices
    for(int i = 0; i < nrow; ++i)
    {
        hipsparseInitIndex(&col[ptr[i]], ptr[i + 1] - ptr[i], 0, ncol - 1);
        std::sort(&col[ptr[i]], &col[ptr[i + 1]]);
    }

    // Random values
    for(int i = 0; i < nnz; ++i)
    {
        val[i] = random_generator<T>();
    }
}

/* ============================================================================================ */
/*! \brief  Generate 2D laplacian on unit square in CSR format */
template <typename T>
int gen_2d_laplacian(int                  ndim,
                     std::vector<int>&    rowptr,
                     std::vector<int>&    col,
                     std::vector<T>&      val,
                     hipsparseIndexBase_t idx_base)
{
    if(ndim == 0)
    {
        return 0;
    }

    int n       = ndim * ndim;
    int nnz_mat = n * 5 - ndim * 4;

    rowptr.resize(n + 1);
    col.resize(nnz_mat);
    val.resize(nnz_mat);

    int nnz = 0;

    // Fill local arrays
    for(int i = 0; i < ndim; ++i)
    {
        for(int j = 0; j < ndim; ++j)
        {
            int idx     = i * ndim + j;
            rowptr[idx] = nnz + idx_base;
            // if no upper boundary element, connect with upper neighbor
            if(i != 0)
            {
                col[nnz] = idx - ndim + idx_base;
                val[nnz] = static_cast<T>(-1);
                ++nnz;
            }
            // if no left boundary element, connect with left neighbor
            if(j != 0)
            {
                col[nnz] = idx - 1 + idx_base;
                val[nnz] = static_cast<T>(-1);
                ++nnz;
            }
            // element itself
            col[nnz] = idx + idx_base;
            val[nnz] = static_cast<T>(4);
            ++nnz;
            // if no right boundary element, connect with right neighbor
            if(j != ndim - 1)
            {
                col[nnz] = idx + 1 + idx_base;
                val[nnz] = static_cast<T>(-1);
                ++nnz;
            }
            // if no lower boundary element, connect with lower neighbor
            if(i != ndim - 1)
            {
                col[nnz] = idx + ndim + idx_base;
                val[nnz] = static_cast<T>(-1);
                ++nnz;
            }
        }
    }
    rowptr[n] = nnz + idx_base;

    return n;
}

/* ============================================================================================ */
/*! \brief  Generate a random sparse matrix in COO format */
template <typename T>
void gen_matrix_coo(int                  m,
                    int                  n,
                    int                  nnz,
                    std::vector<int>&    row_ind,
                    std::vector<int>&    col_ind,
                    std::vector<T>&      val,
                    hipsparseIndexBase_t idx_base)
{
    if((int)row_ind.size() != nnz)
    {
        row_ind.resize(nnz);
    }
    if((int)col_ind.size() != nnz)
    {
        col_ind.resize(nnz);
    }
    if((int)val.size() != nnz)
    {
        val.resize(nnz);
    }

    // Uniform distributed row indices
    for(int i = 0; i < nnz; ++i)
    {
        row_ind[i] = rand() % m;
    }

    // Sort row indices
    std::sort(row_ind.begin(), row_ind.end());

    // Sample column indices
    std::vector<bool> check(nnz, false);

    int i = 0;
    while(i < nnz)
    {
        int begin = i;
        while(row_ind[i] == row_ind[begin])
        {
            ++i;
            if(i >= nnz)
            {
                break;
            }
        }

        // Sample i disjunct column indices
        int idx = begin;
        while(idx < i)
        {
            // Normal distribution around the diagonal
            int rng = (i - begin) * sqrt(-2.0 * log((double)rand() / RAND_MAX))
                      * cos(2.0 * M_PI * (double)rand() / RAND_MAX);

            if(m <= n)
            {
                rng += row_ind[begin];
            }

            // Repeat if running out of bounds
            if(rng < 0 || rng > n - 1)
            {
                continue;
            }

            // Check for disjunct column index in current row
            if(!check[rng])
            {
                check[rng]   = true;
                col_ind[idx] = rng;
                ++idx;
            }
        }

        // Reset disjunct check array
        for(int j = begin; j < i; ++j)
        {
            check[col_ind[j]] = false;
        }

        // Partially sort column indices
        std::sort(&col_ind[begin], &col_ind[i]);
    }

    // Correct index base accordingly
    if(idx_base == HIPSPARSE_INDEX_BASE_ONE)
    {
        for(int i = 0; i < nnz; ++i)
        {
            ++row_ind[i];
            ++col_ind[i];
        }
    }

    // Sample random values
    for(int i = 0; i < nnz; ++i)
    {
        val[i] = random_generator<T>(); //(double) rand() / RAND_MAX;
    }
}

/* ============================================================================================ */
/*! \brief  Read matrix from mtx file in COO format */
template <typename T>
int read_mtx_matrix(const char*          filename,
                    int&                 nrow,
                    int&                 ncol,
                    int&                 nnz,
                    std::vector<int>&    row,
                    std::vector<int>&    col,
                    std::vector<T>&      val,
                    hipsparseIndexBase_t idx_base)
{
    printf("Reading matrix %s...", filename);
    fflush(stdout);

    FILE* f = fopen(filename, "r");
    if(!f)
    {
        return -1;
    }

    char line[1024];

    // Check for banner
    if(!fgets(line, 1024, f))
    {
        return -1;
    }

    char banner[16];
    char array[16];
    char coord[16];
    char data[16];
    char type[16];

    // Extract banner
    if(sscanf(line, "%s %s %s %s %s", banner, array, coord, data, type) != 5)
    {
        return -1;
    }

    // Convert to lower case
    for(char* p = array; *p != '\0'; *p = tolower(*p), p++)
        ;
    for(char* p = coord; *p != '\0'; *p = tolower(*p), p++)
        ;
    for(char* p = data; *p != '\0'; *p = tolower(*p), p++)
        ;
    for(char* p = type; *p != '\0'; *p = tolower(*p), p++)
        ;

    // Check banner
    if(strncmp(line, "%%MatrixMarket", 14) != 0)
    {
        return -1;
    }

    // Check array type
    if(strcmp(array, "matrix") != 0)
    {
        return -1;
    }

    // Check coord
    if(strcmp(coord, "coordinate") != 0)
    {
        return -1;
    }

    // Check data
    if(strcmp(data, "real") != 0 && strcmp(data, "integer") != 0 && strcmp(data, "pattern") != 0)
    {
        return -1;
    }

    // Check type
    if(strcmp(type, "general") != 0 && strcmp(type, "symmetric") != 0)
    {
        return -1;
    }

    // Symmetric flag
    int symm = !strcmp(type, "symmetric");

    // Skip comments
    while(fgets(line, 1024, f))
    {
        if(line[0] != '%')
        {
            break;
        }
    }

    // Read dimensions
    int snnz;

    sscanf(line, "%d %d %d", &nrow, &ncol, &snnz);
    nnz = symm ? (snnz - nrow) * 2 + nrow : snnz;

    std::vector<int> unsorted_row(nnz);
    std::vector<int> unsorted_col(nnz);
    std::vector<T>   unsorted_val(nnz);

    // Read entries
    int idx = 0;
    while(fgets(line, 1024, f))
    {
        if(idx >= nnz)
        {
            return true;
        }

        int irow;
        int icol;
        T   ival;

        std::istringstream ss(line);

        if(!strcmp(data, "pattern"))
        {
            ss >> irow >> icol;
            ival = static_cast<T>(1);
        }
        else
        {
            ss >> irow >> icol >> ival;
        }

        if(idx_base == HIPSPARSE_INDEX_BASE_ZERO)
        {
            --irow;
            --icol;
        }

        unsorted_row[idx] = irow;
        unsorted_col[idx] = icol;
        unsorted_val[idx] = ival;

        ++idx;

        if(symm && irow != icol)
        {
            if(idx >= nnz)
            {
                return true;
            }

            unsorted_row[idx] = icol;
            unsorted_col[idx] = irow;
            unsorted_val[idx] = ival;
            ++idx;
        }
    }
    fclose(f);

    row.resize(nnz);
    col.resize(nnz);
    val.resize(nnz);

    // Sort by row and column index
    std::vector<int> perm(nnz);
    for(int i = 0; i < nnz; ++i)
    {
        perm[i] = i;
    }

    std::sort(perm.begin(), perm.end(), [&](const int& a, const int& b) {
        if(unsorted_row[a] < unsorted_row[b])
        {
            return true;
        }
        else if(unsorted_row[a] == unsorted_row[b])
        {
            return (unsorted_col[a] < unsorted_col[b]);
        }
        else
        {
            return false;
        }
    });

    for(int i = 0; i < nnz; ++i)
    {
        row[i] = unsorted_row[perm[i]];
        col[i] = unsorted_col[perm[i]];
        val[i] = unsorted_val[perm[i]];
    }

    printf("done.\n");
    fflush(stdout);

    return 0;
}

/* ============================================================================================ */
/*! \brief  Read matrix from binary file in CSR format */
template <typename T>
int read_bin_matrix(const char*          filename,
                    int&                 nrow,
                    int&                 ncol,
                    int&                 nnz,
                    std::vector<int>&    ptr,
                    std::vector<int>&    col,
                    std::vector<T>&      val,
                    hipsparseIndexBase_t idx_base)
{
    printf("Reading matrix %s...", filename);
    fflush(stdout);

    FILE* f = fopen(filename, "rb");
    if(!f)
    {
        return -1;
    }

    int err;

    err = fread(&nrow, sizeof(int), 1, f);
    err |= fread(&ncol, sizeof(int), 1, f);
    err |= fread(&nnz, sizeof(int), 1, f);

    // Allocate memory
    ptr.resize(nrow + 1);
    col.resize(nnz);
    val.resize(nnz);
    std::vector<double> tmp(nnz);

    err |= fread(ptr.data(), sizeof(int), nrow + 1, f);
    err |= fread(col.data(), sizeof(int), nnz, f);
    err |= fread(tmp.data(), sizeof(double), nnz, f);

    fclose(f);

    for(int i = 0; i < nnz; ++i)
    {
        val[i] = static_cast<T>(tmp[i]);
    }

    if(idx_base == HIPSPARSE_INDEX_BASE_ONE)
    {
        for(int i = 0; i < nrow + 1; ++i)
        {
            ++ptr[i];
        }

        for(int i = 0; i < nnz; ++i)
        {
            ++col[i];
        }
    }

    printf("done.\n");
    fflush(stdout);

    return 0;
}

/* ============================================================================================ */
/*! \brief  Compute incomplete LU factorization without fill-ins and no pivoting using CSR
 *  matrix storage format.
 */
template <typename T>
int csrilu0(int m, const int* ptr, const int* col, T* val, hipsparseIndexBase_t idx_base)
{
    // pointer of upper part of each row
    std::vector<int> diag_offset(m);
    std::vector<int> nnz_entries(m, 0);

    // ai = 0 to N loop over all rows
    for(int ai = 0; ai < m; ++ai)
    {
        // ai-th row entries
        int row_start = ptr[ai] - idx_base;
        int row_end   = ptr[ai + 1] - idx_base;
        int j;

        // nnz position of ai-th row in val array
        for(j = row_start; j < row_end; ++j)
        {
            nnz_entries[col[j] - idx_base] = j;
        }

        bool has_diag = false;

        // loop over ai-th row nnz entries
        for(j = row_start; j < row_end; ++j)
        {
            // if nnz entry is in lower matrix
            if(col[j] - idx_base < ai)
            {

                int col_j  = col[j] - idx_base;
                int diag_j = diag_offset[col_j];

                if(val[diag_j] != static_cast<T>(0))
                {
                    // multiplication factor
                    val[j] = val[j] / val[diag_j];

                    // loop over upper offset pointer and do linear combination for nnz entry
                    for(int k = diag_j + 1; k < ptr[col_j + 1] - idx_base; ++k)
                    {
                        // if nnz at this position do linear combination
                        if(nnz_entries[col[k] - idx_base] != 0)
                        {
                            int idx  = nnz_entries[col[k] - idx_base];
                            val[idx] = std::fma(-val[j], val[k], val[idx]);
                        }
                    }
                }
                else
                {
                    // Numerical zero diagonal
                    return col_j + idx_base;
                }
            }
            else if(col[j] - idx_base == ai)
            {
                has_diag = true;
                break;
            }
            else
            {
                break;
            }
        }

        if(!has_diag)
        {
            // Structural zero digonal
            return ai + idx_base;
        }

        // set diagonal pointer to diagonal element
        diag_offset[ai] = j;

        // clear nnz entries
        for(j = row_start; j < row_end; ++j)
        {
            nnz_entries[col[j] - idx_base] = 0;
        }
    }

    return -1;
}

/* ============================================================================================ */
/*! \brief  Sparse triangular lower solve using CSR storage format. */
template <typename T>
int lsolve(int                  m,
           const int*           ptr,
           const int*           col,
           const T*             val,
           T                    alpha,
           const T*             x,
           T*                   y,
           hipsparseIndexBase_t idx_base,
           hipsparseDiagType_t  diag_type,
           unsigned int         wf_size)
{
    int            pivot = std::numeric_limits<int>::max();
    std::vector<T> temp(wf_size);

    for(int i = 0; i < m; ++i)
    {
        temp.assign(wf_size, static_cast<T>(0));
        temp[0] = alpha * x[i];

        int diag      = -1;
        int row_begin = ptr[i] - idx_base;
        int row_end   = ptr[i + 1] - idx_base;

        T diag_val = static_cast<T>(0);

        for(unsigned int l = row_begin; l < row_end; l += wf_size)
        {
            for(unsigned int k = 0; k < wf_size; ++k)
            {
                int j = l + k;

                // Do not run out of bounds
                if(j >= row_end)
                {
                    break;
                }

                int col_j = col[j] - idx_base;
                T   val_j = val[j];

                if(col_j < i)
                {
                    // Lower part
                    temp[k] = std::fma(-val[j], y[col_j], temp[k]);
                }
                else if(col_j == i)
                {
                    // Diagonal
                    if(diag_type == HIPSPARSE_DIAG_TYPE_NON_UNIT)
                    {
                        // Check for numerical zero
                        if(val_j == static_cast<T>(0))
                        {
                            pivot = std::min(pivot, i + idx_base);
                            val_j = static_cast<T>(1);
                        }

                        diag     = j;
                        diag_val = static_cast<T>(1) / val_j;
                    }

                    break;
                }
                else
                {
                    // Upper part
                    break;
                }
            }
        }

        for(unsigned int j = 1; j < wf_size; j <<= 1)
        {
            for(unsigned int k = 0; k < wf_size - j; ++k)
            {
                temp[k] += temp[k + j];
            }
        }

        if(diag_type == HIPSPARSE_DIAG_TYPE_NON_UNIT)
        {
            if(diag == -1)
            {
                pivot = std::min(pivot, i + idx_base);
            }

            y[i] = temp[0] * diag_val;
        }
        else
        {
            y[i] = temp[0];
        }
    }

    if(pivot != std::numeric_limits<int>::max())
    {
        return pivot;
    }

    return -1;
}

/* ============================================================================================ */
/*! \brief  Sparse triangular upper solve using CSR storage format. */
template <typename T>
int usolve(int                  m,
           const int*           ptr,
           const int*           col,
           const T*             val,
           T                    alpha,
           const T*             x,
           T*                   y,
           hipsparseIndexBase_t idx_base,
           hipsparseDiagType_t  diag_type,
           unsigned int         wf_size)
{
    int            pivot = std::numeric_limits<int>::max();
    std::vector<T> temp(wf_size);

    for(int i = m - 1; i >= 0; --i)
    {
        temp.assign(wf_size, static_cast<T>(0));
        temp[0] = alpha * x[i];

        int diag      = -1;
        int row_begin = ptr[i] - idx_base;
        int row_end   = ptr[i + 1] - idx_base;

        T diag_val = static_cast<T>(0);

        for(int l = row_end - 1; l >= row_begin; l -= wf_size)
        {
            for(unsigned int k = 0; k < wf_size; ++k)
            {
                int j = l - k;

                // Do not run out of bounds
                if(j < row_begin)
                {
                    break;
                }

                int col_j = col[j] - idx_base;
                T   val_j = val[j];

                if(col_j < i)
                {
                    // Lower part
                    continue;
                }
                else if(col_j == i)
                {
                    // Diagonal
                    if(diag_type == HIPSPARSE_DIAG_TYPE_NON_UNIT)
                    {
                        // Check for numerical zero
                        if(val_j == static_cast<T>(0))
                        {
                            pivot = std::min(pivot, i + idx_base);
                            val_j = static_cast<T>(1);
                        }

                        diag     = j;
                        diag_val = static_cast<T>(1) / val_j;
                    }

                    continue;
                }
                else
                {
                    // Upper part
                    temp[k] = std::fma(-val[j], y[col_j], temp[k]);
                }
            }
        }

        for(unsigned int j = 1; j < wf_size; j <<= 1)
        {
            for(unsigned int k = 0; k < wf_size - j; ++k)
            {
                temp[k] += temp[k + j];
            }
        }

        if(diag_type == HIPSPARSE_DIAG_TYPE_NON_UNIT)
        {
            if(diag == -1)
            {
                pivot = std::min(pivot, i + idx_base);
            }

            y[i] = temp[0] * diag_val;
        }
        else
        {
            y[i] = temp[0];
        }
    }

    if(pivot != std::numeric_limits<int>::max())
    {
        return pivot;
    }

    return -1;
}

/* ============================================================================================ */
/*! \brief  Transpose sparse matrix using CSR storage format. */
template <typename T>
void transpose(int m,
               int n,
               int nnz,
               const int* csr_row_ptr_A,
               const int* csr_col_ind_A,
               const T* csr_val_A,
               int* csr_row_ptr_B,
               int* csr_col_ind_B,
               T* csr_val_B,
               hipsparseIndexBase_t idx_base_A,
               hipsparseIndexBase_t idx_base_B)
{
    memset(csr_row_ptr_B, 0, sizeof(int) * (n + 1));

    // Determine nnz per column
    for(int i = 0; i < nnz; ++i)
    {
        ++csr_row_ptr_B[csr_col_ind_A[i] + 1 - idx_base_A];
    }

    // Scan
    for(int i = 0; i < n; ++i)
    {
        csr_row_ptr_B[i + 1] += csr_row_ptr_B[i];
    }

    // Fill row indices and values
    for(int i = 0; i < m; ++i)
    {
        int row_begin = csr_row_ptr_A[i] - idx_base_A;
        int row_end   = csr_row_ptr_A[i + 1] - idx_base_A;

        for(int j = row_begin; j < row_end; ++j)
        {
            int col = csr_col_ind_A[j] - idx_base_A;
            int idx = csr_row_ptr_B[col];

            csr_col_ind_B[idx] = i + idx_base_B;
            csr_val_B[idx]     = csr_val_A[j];

            ++csr_row_ptr_B[col];
        }
    }

    // Shift column pointer array
    for(int i = n; i > 0; --i)
    {
        csr_row_ptr_B[i] = csr_row_ptr_B[i - 1] + idx_base_B;
    }

    csr_row_ptr_B[0] = idx_base_B;
}

#ifdef __cplusplus
extern "C" {
#endif

/* ============================================================================================ */
/*  query for hipsparse version and git commit SHA-1. */
void query_version(char* version);

/* ============================================================================================ */
/*  device query and print out their ID and name */
int query_device_property();

/*  set current device to device_id */
void set_device(int device_id);

/* ============================================================================================ */
/*  timing: HIP only provides very limited timers function clock() and not general;
            hipsparse sync CPU and device and use more accurate CPU timer*/

/*! \brief  CPU Timer(in microsecond): synchronize with the default device and return wall time */
double get_time_us(void);

/*! \brief  CPU Timer(in microsecond): synchronize with given queue/stream and return wall time */
double get_time_us_sync(hipStream_t stream);

#ifdef __cplusplus
}
#endif

/* ============================================================================================ */

/*! \brief Class used to parse command arguments in both client & gtest   */

// has to compile with option "-std=c++11", and this hipsparse library uses c++11 everywhere
// c++11 allows intilization of member of a struct

class Arguments
{
public:
    int M   = 128;
    int N   = 128;
    int K   = 128;
    int nnz = 32;

    int ldb;
    int ldc;

    double alpha = 1.0;
    double beta  = 0.0;

<<<<<<< HEAD
    hipsparseOperation_t transA    = HIPSPARSE_OPERATION_NON_TRANSPOSE;
    hipsparseOperation_t transB    = HIPSPARSE_OPERATION_NON_TRANSPOSE;
    hipsparseIndexBase_t idx_base  = HIPSPARSE_INDEX_BASE_ZERO;
    hipsparseIndexBase_t idx_base2 = HIPSPARSE_INDEX_BASE_ZERO;
    hipsparseIndexBase_t idx_base3 = HIPSPARSE_INDEX_BASE_ZERO;
    hipsparseIndexBase_t idx_base4 = HIPSPARSE_INDEX_BASE_ZERO;
    hipsparseAction_t action       = HIPSPARSE_ACTION_NUMERIC;
    hipsparseHybPartition_t part   = HIPSPARSE_HYB_PARTITION_AUTO;
    hipsparseDiagType_t diag_type  = HIPSPARSE_DIAG_TYPE_NON_UNIT;
    hipsparseFillMode_t fill_mode  = HIPSPARSE_FILL_MODE_LOWER;
=======
    hipsparseOperation_t    transA    = HIPSPARSE_OPERATION_NON_TRANSPOSE;
    hipsparseOperation_t    transB    = HIPSPARSE_OPERATION_NON_TRANSPOSE;
    hipsparseIndexBase_t    idx_base  = HIPSPARSE_INDEX_BASE_ZERO;
    hipsparseIndexBase_t    idx_base2 = HIPSPARSE_INDEX_BASE_ZERO;
    hipsparseAction_t       action    = HIPSPARSE_ACTION_NUMERIC;
    hipsparseHybPartition_t part      = HIPSPARSE_HYB_PARTITION_AUTO;
    hipsparseDiagType_t     diag_type = HIPSPARSE_DIAG_TYPE_NON_UNIT;
    hipsparseFillMode_t     fill_mode = HIPSPARSE_FILL_MODE_LOWER;
>>>>>>> 1180e46d

    int norm_check = 0;
    int unit_check = 1;
    int timing     = 0;

    int iters     = 10;
    int laplacian = 0;
    int ell_width = 0;
    int temp      = 0;

    std::string filename = "";

    Arguments& operator=(const Arguments& rhs)
    {
        this->M   = rhs.M;
        this->N   = rhs.N;
        this->K   = rhs.K;
        this->nnz = rhs.nnz;

        this->ldb = rhs.ldb;
        this->ldc = rhs.ldc;

        this->alpha = rhs.alpha;
        this->beta  = rhs.beta;

        this->transA    = rhs.transA;
        this->transB    = rhs.transB;
        this->idx_base  = rhs.idx_base;
        this->idx_base2 = rhs.idx_base2;
        this->idx_base3 = rhs.idx_base3;
        this->idx_base4 = rhs.idx_base4;
        this->action    = rhs.action;
        this->part      = rhs.part;
        this->diag_type = rhs.diag_type;
        this->fill_mode = rhs.fill_mode;

        this->norm_check = rhs.norm_check;
        this->unit_check = rhs.unit_check;
        this->timing     = rhs.timing;

        this->iters     = rhs.iters;
        this->laplacian = rhs.laplacian;
        this->ell_width = rhs.ell_width;
        this->temp      = rhs.temp;

        this->filename = rhs.filename;

        return *this;
    }
};

#endif // TESTING_UTILITY_HPP<|MERGE_RESOLUTION|>--- conflicted
+++ resolved
@@ -889,15 +889,15 @@
 /* ============================================================================================ */
 /*! \brief  Transpose sparse matrix using CSR storage format. */
 template <typename T>
-void transpose(int m,
-               int n,
-               int nnz,
-               const int* csr_row_ptr_A,
-               const int* csr_col_ind_A,
-               const T* csr_val_A,
-               int* csr_row_ptr_B,
-               int* csr_col_ind_B,
-               T* csr_val_B,
+void transpose(int                  m,
+               int                  n,
+               int                  nnz,
+               const int*           csr_row_ptr_A,
+               const int*           csr_col_ind_A,
+               const T*             csr_val_A,
+               int*                 csr_row_ptr_B,
+               int*                 csr_col_ind_B,
+               T*                   csr_val_B,
                hipsparseIndexBase_t idx_base_A,
                hipsparseIndexBase_t idx_base_B)
 {
@@ -992,27 +992,16 @@
     double alpha = 1.0;
     double beta  = 0.0;
 
-<<<<<<< HEAD
-    hipsparseOperation_t transA    = HIPSPARSE_OPERATION_NON_TRANSPOSE;
-    hipsparseOperation_t transB    = HIPSPARSE_OPERATION_NON_TRANSPOSE;
-    hipsparseIndexBase_t idx_base  = HIPSPARSE_INDEX_BASE_ZERO;
-    hipsparseIndexBase_t idx_base2 = HIPSPARSE_INDEX_BASE_ZERO;
-    hipsparseIndexBase_t idx_base3 = HIPSPARSE_INDEX_BASE_ZERO;
-    hipsparseIndexBase_t idx_base4 = HIPSPARSE_INDEX_BASE_ZERO;
-    hipsparseAction_t action       = HIPSPARSE_ACTION_NUMERIC;
-    hipsparseHybPartition_t part   = HIPSPARSE_HYB_PARTITION_AUTO;
-    hipsparseDiagType_t diag_type  = HIPSPARSE_DIAG_TYPE_NON_UNIT;
-    hipsparseFillMode_t fill_mode  = HIPSPARSE_FILL_MODE_LOWER;
-=======
     hipsparseOperation_t    transA    = HIPSPARSE_OPERATION_NON_TRANSPOSE;
     hipsparseOperation_t    transB    = HIPSPARSE_OPERATION_NON_TRANSPOSE;
     hipsparseIndexBase_t    idx_base  = HIPSPARSE_INDEX_BASE_ZERO;
     hipsparseIndexBase_t    idx_base2 = HIPSPARSE_INDEX_BASE_ZERO;
+    hipsparseIndexBase_t    idx_base3 = HIPSPARSE_INDEX_BASE_ZERO;
+    hipsparseIndexBase_t    idx_base4 = HIPSPARSE_INDEX_BASE_ZERO;
     hipsparseAction_t       action    = HIPSPARSE_ACTION_NUMERIC;
     hipsparseHybPartition_t part      = HIPSPARSE_HYB_PARTITION_AUTO;
     hipsparseDiagType_t     diag_type = HIPSPARSE_DIAG_TYPE_NON_UNIT;
     hipsparseFillMode_t     fill_mode = HIPSPARSE_FILL_MODE_LOWER;
->>>>>>> 1180e46d
 
     int norm_check = 0;
     int unit_check = 1;
