--- conflicted
+++ resolved
@@ -4077,19 +4077,12 @@
     int ldb;
     int ldc;
 
-<<<<<<< HEAD
-    double alpha      = 1.0;
-    double alphai     = 0.0;
-    double beta       = 0.0;
-    double betai      = 0.0;
-    double percentage = 50.0;
-=======
     double alpha     = 1.0;
     double alphai    = 0.0;
     double beta      = 0.0;
     double betai     = 0.0;
-    double threshold = 0.0f;
->>>>>>> da7bef0a
+    double threshold = 0.0;
+    double percentage = 0.0;
 
     hipsparseOperation_t    transA    = HIPSPARSE_OPERATION_NON_TRANSPOSE;
     hipsparseOperation_t    transB    = HIPSPARSE_OPERATION_NON_TRANSPOSE;
@@ -4126,19 +4119,12 @@
         this->ldb = rhs.ldb;
         this->ldc = rhs.ldc;
 
-<<<<<<< HEAD
-        this->alpha      = rhs.alpha;
-        this->alphai     = rhs.alphai;
-        this->beta       = rhs.beta;
-        this->betai      = rhs.betai;
-        this->percentage = rhs.percentage;
-=======
         this->alpha     = rhs.alpha;
         this->alphai    = rhs.alphai;
         this->beta      = rhs.beta;
         this->betai     = rhs.betai;
         this->threshold = rhs.threshold;
->>>>>>> da7bef0a
+	this->percentage = rhs.percentage;
 
         this->transA    = rhs.transA;
         this->transB    = rhs.transB;
