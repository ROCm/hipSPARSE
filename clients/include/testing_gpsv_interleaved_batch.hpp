/* ************************************************************************
 * Copyright (C) 2021 Advanced Micro Devices, Inc. All rights Reserved.
 *
 * Permission is hereby granted, free of charge, to any person obtaining a copy
 * of this software and associated documentation files (the "Software"), to deal
 * in the Software without restriction, including without limitation the rights
 * to use, copy, modify, merge, publish, distribute, sublicense, and/or sell
 * copies of the Software, and to permit persons to whom the Software is
 * furnished to do so, subject to the following conditions:
 *
 * The above copyright notice and this permission notice shall be included in
 * all copies or substantial portions of the Software.
 *
 * THE SOFTWARE IS PROVIDED "AS IS", WITHOUT WARRANTY OF ANY KIND, EXPRESS OR
 * IMPLIED, INCLUDING BUT NOT LIMITED TO THE WARRANTIES OF MERCHANTABILITY,
 * FITNESS FOR A PARTICULAR PURPOSE AND NONINFRINGEMENT. IN NO EVENT SHALL THE
 * AUTHORS OR COPYRIGHT HOLDERS BE LIABLE FOR ANY CLAIM, DAMAGES OR OTHER
 * LIABILITY, WHETHER IN AN ACTION OF CONTRACT, TORT OR OTHERWISE, ARISING FROM,
 * OUT OF OR IN CONNECTION WITH THE SOFTWARE OR THE USE OR OTHER DEALINGS IN
 * THE SOFTWARE.
 *
 * ************************************************************************ */

#pragma once
#ifndef TESTING_GPSV_INTERLEAVED_BATCH_HPP
#define TESTING_GPSV_INTERLEAVED_BATCH_HPP

#include "hipsparse.hpp"
#include "hipsparse_test_unique_ptr.hpp"
#include "unit.hpp"
#include "utility.hpp"
#include "hipsparse_arguments.hpp"

#include <hipsparse.h>
#include <string>
#include <typeinfo>

using namespace hipsparse;
using namespace hipsparse_test;

template <typename T>
void testing_gpsv_interleaved_batch_bad_arg(void)
{
    // Dont do bad argument checking for cuda
#if(!defined(CUDART_VERSION))
    int safe_size   = 100;
    int algo        = 0;
    int m           = 10;
    int batch_count = 10;

    // Create handle
    std::unique_ptr<handle_struct> unique_ptr_handle(new handle_struct);
    hipsparseHandle_t              handle = unique_ptr_handle->handle;

    auto dds_managed  = hipsparse_unique_ptr{device_malloc(sizeof(T) * safe_size), device_free};
    auto ddl_managed  = hipsparse_unique_ptr{device_malloc(sizeof(T) * safe_size), device_free};
    auto dd_managed   = hipsparse_unique_ptr{device_malloc(sizeof(T) * safe_size), device_free};
    auto ddu_managed  = hipsparse_unique_ptr{device_malloc(sizeof(T) * safe_size), device_free};
    auto ddw_managed  = hipsparse_unique_ptr{device_malloc(sizeof(T) * safe_size), device_free};
    auto dx_managed   = hipsparse_unique_ptr{device_malloc(sizeof(T) * safe_size), device_free};
    auto dbuf_managed = hipsparse_unique_ptr{device_malloc(sizeof(char) * safe_size), device_free};

    T*    dds  = (T*)dds_managed.get();
    T*    ddl  = (T*)ddl_managed.get();
    T*    dd   = (T*)dd_managed.get();
    T*    ddu  = (T*)ddu_managed.get();
    T*    ddw  = (T*)ddw_managed.get();
    T*    dx   = (T*)dx_managed.get();
    void* dbuf = (void*)dbuf_managed.get();

    if(!dds || !ddl || !dd || !ddu || !ddw || !dx || !dbuf)
    {
        PRINT_IF_HIP_ERROR(hipErrorOutOfMemory);
        return;
    }

    size_t bsize;

    // gpsvInterleavedBatch_bufferSizeExt
    verify_hipsparse_status_invalid_handle(hipsparseXgpsvInterleavedBatch_bufferSizeExt(
        nullptr, algo, m, dds, ddl, dd, ddu, ddw, dx, batch_count, &bsize));
    verify_hipsparse_status_invalid_value(
        hipsparseXgpsvInterleavedBatch_bufferSizeExt(
            handle, algo, -1, dds, ddl, dd, ddu, ddw, dx, batch_count, &bsize),
        "Error: m is invalid");
    verify_hipsparse_status_invalid_value(
        hipsparseXgpsvInterleavedBatch_bufferSizeExt(
            handle, algo, m, dds, ddl, dd, ddu, ddw, dx, -1, &bsize),
        "Error: batch_count is invalid");
    verify_hipsparse_status_invalid_pointer(
        hipsparseXgpsvInterleavedBatch_bufferSizeExt(
            handle, algo, m, dds, ddl, dd, ddu, ddw, dx, batch_count, nullptr),
        "Error: bsize is nullptr");

    // gpsvInterleavedBatch
    verify_hipsparse_status_invalid_handle(hipsparseXgpsvInterleavedBatch(
        nullptr, algo, m, dds, ddl, dd, ddu, ddw, dx, batch_count, dbuf));
    verify_hipsparse_status_invalid_value(
        hipsparseXgpsvInterleavedBatch(
            handle, algo, -1, dds, ddl, dd, ddu, ddw, dx, batch_count, dbuf),
        "Error: m is invalid");
    verify_hipsparse_status_invalid_value(
        hipsparseXgpsvInterleavedBatch(handle, algo, m, dds, ddl, dd, ddu, ddw, dx, -1, dbuf),
        "Error: batch_count is invalid");
    verify_hipsparse_status_invalid_pointer(
        hipsparseXgpsvInterleavedBatch(
            handle, algo, m, (T*)nullptr, ddl, dd, ddu, ddw, dx, batch_count, dbuf),
        "Error: dds is nullptr");
    verify_hipsparse_status_invalid_pointer(
        hipsparseXgpsvInterleavedBatch(
            handle, algo, m, dds, (T*)nullptr, dd, ddu, ddw, dx, batch_count, dbuf),
        "Error: ddl is nullptr");
    verify_hipsparse_status_invalid_pointer(
        hipsparseXgpsvInterleavedBatch(
            handle, algo, m, dds, ddl, (T*)nullptr, ddu, ddw, dx, batch_count, dbuf),
        "Error: dd is nullptr");
    verify_hipsparse_status_invalid_pointer(
        hipsparseXgpsvInterleavedBatch(
            handle, algo, m, dds, ddl, dd, (T*)nullptr, ddw, dx, batch_count, dbuf),
        "Error: ddu is nullptr");
    verify_hipsparse_status_invalid_pointer(
        hipsparseXgpsvInterleavedBatch(
            handle, algo, m, dds, ddl, dd, ddu, (T*)nullptr, dx, batch_count, dbuf),
        "Error: ddw is nullptr");
    verify_hipsparse_status_invalid_pointer(
        hipsparseXgpsvInterleavedBatch(
            handle, algo, m, dds, ddl, dd, ddu, ddw, (T*)nullptr, batch_count, dbuf),
        "Error: dx is nullptr");
    verify_hipsparse_status_invalid_pointer(
        hipsparseXgpsvInterleavedBatch(
            handle, algo, m, dds, ddl, dd, ddu, ddw, dx, batch_count, nullptr),
        "Error: bsize is nullptr");
#endif
}

template <typename T>
<<<<<<< HEAD
hipsparseStatus_t testing_gpsv_interleaved_batch(Arguments arg)
=======
hipsparseStatus_t testing_gpsv_interleaved_batch(Arguments argus)
>>>>>>> f5ff03b9
{
#if(!defined(CUDART_VERSION) || CUDART_VERSION >= 10010)
    int m           = argus.M;
    int batch_count = argus.batch_count;
    int algo        = argus.algo;

    // hipSPARSE handle
    std::unique_ptr<handle_struct> test_handle(new handle_struct);
    hipsparseHandle_t              handle = test_handle->handle;

    // Host structures
    std::vector<T> hds(m * batch_count, make_DataType<T>(1));
    std::vector<T> hdl(m * batch_count, make_DataType<T>(1));
    std::vector<T> hd(m * batch_count, make_DataType<T>(2));
    std::vector<T> hdu(m * batch_count, make_DataType<T>(1));
    std::vector<T> hdw(m * batch_count, make_DataType<T>(1));
    std::vector<T> hx(m * batch_count, make_DataType<T>(3));

    for(int i = 0; i < batch_count; i++)
    {
        hds[i]                         = make_DataType<T>(0);
        hds[batch_count + i]           = make_DataType<T>(0);
        hdl[i]                         = make_DataType<T>(0);
        hdu[batch_count * (m - 1) + i] = make_DataType<T>(0);
        hdw[batch_count * (m - 1) + i] = make_DataType<T>(0);
        hdw[batch_count * (m - 2) + i] = make_DataType<T>(0);
    }

    std::vector<T> hx_original = hx;

    // allocate memory on device
    auto dds_managed
        = hipsparse_unique_ptr{device_malloc(sizeof(T) * m * batch_count), device_free};
    auto ddl_managed
        = hipsparse_unique_ptr{device_malloc(sizeof(T) * m * batch_count), device_free};
    auto dd_managed = hipsparse_unique_ptr{device_malloc(sizeof(T) * m * batch_count), device_free};
    auto ddu_managed
        = hipsparse_unique_ptr{device_malloc(sizeof(T) * m * batch_count), device_free};
    auto ddw_managed
        = hipsparse_unique_ptr{device_malloc(sizeof(T) * m * batch_count), device_free};
    auto dx_managed = hipsparse_unique_ptr{device_malloc(sizeof(T) * m * batch_count), device_free};

    T* dds = (T*)dds_managed.get();
    T* ddl = (T*)ddl_managed.get();
    T* dd  = (T*)dd_managed.get();
    T* ddu = (T*)ddu_managed.get();
    T* ddw = (T*)ddw_managed.get();
    T* dx  = (T*)dx_managed.get();

    // copy data from CPU to device
    CHECK_HIP_ERROR(hipMemcpy(dds, hds.data(), sizeof(T) * m * batch_count, hipMemcpyHostToDevice));
    CHECK_HIP_ERROR(hipMemcpy(ddl, hdl.data(), sizeof(T) * m * batch_count, hipMemcpyHostToDevice));
    CHECK_HIP_ERROR(hipMemcpy(dd, hd.data(), sizeof(T) * m * batch_count, hipMemcpyHostToDevice));
    CHECK_HIP_ERROR(hipMemcpy(ddu, hdu.data(), sizeof(T) * m * batch_count, hipMemcpyHostToDevice));
    CHECK_HIP_ERROR(hipMemcpy(ddw, hdw.data(), sizeof(T) * m * batch_count, hipMemcpyHostToDevice));
    CHECK_HIP_ERROR(hipMemcpy(dx, hx.data(), sizeof(T) * m * batch_count, hipMemcpyHostToDevice));

    // Query SparseToDense buffer
    size_t bufferSize;
    CHECK_HIPSPARSE_ERROR(hipsparseXgpsvInterleavedBatch_bufferSizeExt(
        handle, algo, m, dds, ddl, dd, ddu, ddw, dx, batch_count, &bufferSize));

    void* buffer;
    CHECK_HIP_ERROR(hipMalloc(&buffer, bufferSize));

    CHECK_HIPSPARSE_ERROR(hipsparseXgpsvInterleavedBatch(
        handle, algo, m, dds, ddl, dd, ddu, ddw, dx, batch_count, buffer));

    // copy output from device to CPU
    CHECK_HIP_ERROR(hipMemcpy(hx.data(), dx, sizeof(T) * m * batch_count, hipMemcpyDeviceToHost));

    // Check
    std::vector<T> hresult(m * batch_count, make_DataType<T>(3));

    for(int b = 0; b < batch_count; b++)
    {
        for(int i = 0; i < m; ++i)
        {
            T sum = testing_mult(hd[batch_count * i + b], hx[batch_count * i + b]);

            sum = sum
                  + ((i - 2 >= 0)
                         ? testing_mult(hds[batch_count * i + b], hx[batch_count * (i - 2) + b])
                         : make_DataType<T>(0));
            sum = sum
                  + ((i - 1 >= 0)
                         ? testing_mult(hdl[batch_count * i + b], hx[batch_count * (i - 1) + b])
                         : make_DataType<T>(0));
            sum = sum
                  + ((i + 1 < m)
                         ? testing_mult(hdu[batch_count * i + b], hx[batch_count * (i + 1) + b])
                         : make_DataType<T>(0));
            sum = sum
                  + ((i + 2 < m)
                         ? testing_mult(hdw[batch_count * i + b], hx[batch_count * (i + 2) + b])
                         : make_DataType<T>(0));

            hresult[batch_count * i + b] = sum;
        }
    }

    unit_check_near<T>(1, m * batch_count, 1, hx_original.data(), hresult.data());

    CHECK_HIP_ERROR(hipFree(buffer));
#endif

    return HIPSPARSE_STATUS_SUCCESS;
}

#endif // TESTING_GPSV_INTERLEAVED_BATCH_HPP<|MERGE_RESOLUTION|>--- conflicted
+++ resolved
@@ -134,16 +134,12 @@
 }
 
 template <typename T>
-<<<<<<< HEAD
-hipsparseStatus_t testing_gpsv_interleaved_batch(Arguments arg)
-=======
 hipsparseStatus_t testing_gpsv_interleaved_batch(Arguments argus)
->>>>>>> f5ff03b9
 {
 #if(!defined(CUDART_VERSION) || CUDART_VERSION >= 10010)
     int m           = argus.M;
     int batch_count = argus.batch_count;
-    int algo        = argus.algo;
+    int algo        = 0;//argus.algo;
 
     // hipSPARSE handle
     std::unique_ptr<handle_struct> test_handle(new handle_struct);
