/* ************************************************************************
* Copyright (c) 2018-2021 Advanced Micro Devices, Inc.
*
* Permission is hereby granted, free of charge, to any person obtaining a copy
* of this software and associated documentation files (the "Software"), to deal
* in the Software without restriction, including without limitation the rights
* to use, copy, modify, merge, publish, distribute, sublicense, and/or sell
* copies of the Software, and to permit persons to whom the Software is
* furnished to do so, subject to the following conditions:
*
* The above copyright notice and this permission notice shall be included in
* all copies or substantial portions of the Software.
*
* THE SOFTWARE IS PROVIDED "AS IS", WITHOUT WARRANTY OF ANY KIND, EXPRESS OR
* IMPLIED, INCLUDING BUT NOT LIMITED TO THE WARRANTIES OF MERCHANTABILITY,
* FITNESS FOR A PARTICULAR PURPOSE AND NONINFRINGEMENT. IN NO EVENT SHALL THE
* AUTHORS OR COPYRIGHT HOLDERS BE LIABLE FOR ANY CLAIM, DAMAGES OR OTHER
* LIABILITY, WHETHER IN AN ACTION OF CONTRACT, TORT OR OTHERWISE, ARISING FROM,
* OUT OF OR IN CONNECTION WITH THE SOFTWARE OR THE USE OR OTHER DEALINGS IN
* THE SOFTWARE.
*
* ************************************************************************ */

#pragma once
#ifndef _HIPSPARSE_HPP_
#define _HIPSPARSE_HPP_

#include <hipsparse.h>

namespace hipsparse
{
#if(!defined(CUDART_VERSION) || CUDART_VERSION < 12000)
    template <typename T>
    hipsparseStatus_t hipsparseXaxpyi(hipsparseHandle_t    handle,
                                      int                  nnz,
                                      const T*             alpha,
                                      const T*             x_val,
                                      const int*           x_ind,
                                      T*                   y,
                                      hipsparseIndexBase_t idx_base);
#endif

#if(!defined(CUDART_VERSION) || CUDART_VERSION < 11000)
    template <typename T>
    hipsparseStatus_t hipsparseXdoti(hipsparseHandle_t    handle,
                                     int                  nnz,
                                     const T*             x_val,
                                     const int*           x_ind,
                                     const T*             y,
                                     T*                   result,
                                     hipsparseIndexBase_t idx_base);
#endif

#if(!defined(CUDART_VERSION) || CUDART_VERSION < 11000)
    template <typename T>
    hipsparseStatus_t hipsparseXdotci(hipsparseHandle_t    handle,
                                      int                  nnz,
                                      const T*             x_val,
                                      const int*           x_ind,
                                      const T*             y,
                                      T*                   result,
                                      hipsparseIndexBase_t idx_base);
#endif

#if(!defined(CUDART_VERSION) || CUDART_VERSION < 12000)
    template <typename T>
    hipsparseStatus_t hipsparseXgthr(hipsparseHandle_t    handle,
                                     int                  nnz,
                                     const T*             y,
                                     T*                   x_val,
                                     const int*           x_ind,
                                     hipsparseIndexBase_t idx_base);
#endif

#if(!defined(CUDART_VERSION) || CUDART_VERSION < 12000)
    template <typename T>
    hipsparseStatus_t hipsparseXgthrz(hipsparseHandle_t    handle,
                                      int                  nnz,
                                      T*                   y,
                                      T*                   x_val,
                                      const int*           x_ind,
                                      hipsparseIndexBase_t idx_base);
#endif

#if(!defined(CUDART_VERSION) || CUDART_VERSION < 12000)
    template <typename T>
    hipsparseStatus_t hipsparseXroti(hipsparseHandle_t    handle,
                                     int                  nnz,
                                     T*                   x_val,
                                     const int*           x_ind,
                                     T*                   y,
                                     const T*             c,
                                     const T*             s,
                                     hipsparseIndexBase_t idx_base);
#endif

#if(!defined(CUDART_VERSION) || CUDART_VERSION < 12000)
    template <typename T>
    hipsparseStatus_t hipsparseXsctr(hipsparseHandle_t    handle,
                                     int                  nnz,
                                     const T*             x_val,
                                     const int*           x_ind,
                                     T*                   y,
                                     hipsparseIndexBase_t idx_base);
#endif

#if(!defined(CUDART_VERSION) || CUDART_VERSION < 11000)
    template <typename T>
    hipsparseStatus_t hipsparseXcsrmv(hipsparseHandle_t         handle,
                                      hipsparseOperation_t      trans,
                                      int                       m,
                                      int                       n,
                                      int                       nnz,
                                      const T*                  alpha,
                                      const hipsparseMatDescr_t descr,
                                      const T*                  csr_val,
                                      const int*                csr_row_ptr,
                                      const int*                csr_col_ind,
                                      const T*                  x,
                                      const T*                  beta,
                                      T*                        y);
#endif

    template <typename T>
    hipsparseStatus_t hipsparseXcsrsv2_bufferSize(hipsparseHandle_t         handle,
                                                  hipsparseOperation_t      transA,
                                                  int                       m,
                                                  int                       nnz,
                                                  const hipsparseMatDescr_t descrA,
                                                  T*                        csrSortedValA,
                                                  const int*                csrSortedRowPtrA,
                                                  const int*                csrSortedColIndA,
                                                  csrsv2Info_t              info,
                                                  int*                      pBufferSizeInBytes);

    template <typename T>
    hipsparseStatus_t hipsparseXcsrsv2_bufferSizeExt(hipsparseHandle_t         handle,
                                                     hipsparseOperation_t      transA,
                                                     int                       m,
                                                     int                       nnz,
                                                     const hipsparseMatDescr_t descrA,
                                                     T*                        csrSortedValA,
                                                     const int*                csrSortedRowPtrA,
                                                     const int*                csrSortedColIndA,
                                                     csrsv2Info_t              info,
                                                     size_t*                   pBufferSize);

    template <typename T>
    hipsparseStatus_t hipsparseXcsrsv2_analysis(hipsparseHandle_t         handle,
                                                hipsparseOperation_t      transA,
                                                int                       m,
                                                int                       nnz,
                                                const hipsparseMatDescr_t descrA,
                                                const T*                  csrSortedValA,
                                                const int*                csrSortedRowPtrA,
                                                const int*                csrSortedColIndA,
                                                csrsv2Info_t              info,
                                                hipsparseSolvePolicy_t    policy,
                                                void*                     pBuffer);

    template <typename T>
    hipsparseStatus_t hipsparseXcsrsv2_solve(hipsparseHandle_t         handle,
                                             hipsparseOperation_t      transA,
                                             int                       m,
                                             int                       nnz,
                                             const T*                  alpha,
                                             const hipsparseMatDescr_t descrA,
                                             const T*                  csrSortedValA,
                                             const int*                csrSortedRowPtrA,
                                             const int*                csrSortedColIndA,
                                             csrsv2Info_t              info,
                                             const T*                  f,
                                             T*                        x,
                                             hipsparseSolvePolicy_t    policy,
                                             void*                     pBuffer);

    template <typename T>
    hipsparseStatus_t hipsparseXhybmv(hipsparseHandle_t         handle,
                                      hipsparseOperation_t      trans,
                                      const T*                  alpha,
                                      const hipsparseMatDescr_t descr,
                                      const hipsparseHybMat_t   hyb,
                                      const T*                  x,
                                      const T*                  beta,
                                      T*                        y);

    template <typename T>
    hipsparseStatus_t hipsparseXbsrmv(hipsparseHandle_t         handle,
                                      hipsparseDirection_t      dirA,
                                      hipsparseOperation_t      transA,
                                      int                       mb,
                                      int                       nb,
                                      int                       nnzb,
                                      const T*                  alpha,
                                      const hipsparseMatDescr_t descrA,
                                      const T*                  bsrSortedValA,
                                      const int*                bsrSortedRowPtrA,
                                      const int*                bsrSortedColIndA,
                                      int                       blockDim,
                                      const T*                  x,
                                      const T*                  beta,
                                      T*                        y);

    template <typename T>
    hipsparseStatus_t hipsparseXbsrsv2_bufferSize(hipsparseHandle_t         handle,
                                                  hipsparseDirection_t      dir,
                                                  hipsparseOperation_t      transA,
                                                  int                       mb,
                                                  int                       nnzb,
                                                  const hipsparseMatDescr_t descrA,
                                                  T*                        bsrSortedValA,
                                                  const int*                bsrSortedRowPtrA,
                                                  const int*                bsrSortedColIndA,
                                                  int                       blockDim,
                                                  bsrsv2Info_t              info,
                                                  int*                      pBufferSizeInBytes);

    template <typename T>
    hipsparseStatus_t hipsparseXbsrsv2_bufferSizeExt(hipsparseHandle_t         handle,
                                                     hipsparseDirection_t      dir,
                                                     hipsparseOperation_t      transA,
                                                     int                       mb,
                                                     int                       nnzb,
                                                     const hipsparseMatDescr_t descrA,
                                                     T*                        bsrSortedValA,
                                                     const int*                bsrSortedRowPtrA,
                                                     const int*                bsrSortedColIndA,
                                                     int                       blockDim,
                                                     bsrsv2Info_t              info,
                                                     size_t*                   pBufferSize);

    template <typename T>
    hipsparseStatus_t hipsparseXbsrsv2_analysis(hipsparseHandle_t         handle,
                                                hipsparseDirection_t      dir,
                                                hipsparseOperation_t      transA,
                                                int                       mb,
                                                int                       nnzb,
                                                const hipsparseMatDescr_t descrA,
                                                const T*                  bsrSortedValA,
                                                const int*                bsrSortedRowPtrA,
                                                const int*                bsrSortedColIndA,
                                                int                       blockDim,
                                                bsrsv2Info_t              info,
                                                hipsparseSolvePolicy_t    policy,
                                                void*                     pBuffer);

    template <typename T>
    hipsparseStatus_t hipsparseXbsrsv2_solve(hipsparseHandle_t         handle,
                                             hipsparseDirection_t      dir,
                                             hipsparseOperation_t      transA,
                                             int                       mb,
                                             int                       nnzb,
                                             const T*                  alpha,
                                             const hipsparseMatDescr_t descrA,
                                             const T*                  bsrSortedValA,
                                             const int*                bsrSortedRowPtrA,
                                             const int*                bsrSortedColIndA,
                                             int                       blockDim,
                                             bsrsv2Info_t              info,
                                             const T*                  f,
                                             T*                        x,
                                             hipsparseSolvePolicy_t    policy,
                                             void*                     pBuffer);

    template <typename T>
    hipsparseStatus_t hipsparseXgemvi_bufferSize(hipsparseHandle_t    handle,
                                                 hipsparseOperation_t transA,
                                                 int                  m,
                                                 int                  n,
                                                 int                  nnz,
                                                 int*                 pBufferSize);

    template <typename T>
    hipsparseStatus_t hipsparseXgemvi(hipsparseHandle_t    handle,
                                      hipsparseOperation_t transA,
                                      int                  m,
                                      int                  n,
                                      const T*             alpha,
                                      const T*             A,
                                      int                  lda,
                                      int                  nnz,
                                      const T*             x,
                                      const int*           xInd,
                                      const T*             beta,
                                      T*                   y,
                                      hipsparseIndexBase_t idxBase,
                                      void*                pBuffer);

    template <typename T>
    hipsparseStatus_t hipsparseXbsrmm(hipsparseHandle_t         handle,
                                      hipsparseDirection_t      dirA,
                                      hipsparseOperation_t      transA,
                                      hipsparseOperation_t      transB,
                                      int                       mb,
                                      int                       n,
                                      int                       kb,
                                      int                       nnzb,
                                      const T*                  alpha,
                                      const hipsparseMatDescr_t descr,
                                      const T*                  bsrValA,
                                      const int*                bsrRowPtrA,
                                      const int*                bsrColIndA,
                                      int                       blockDim,
                                      const T*                  B,
                                      int                       ldb,
                                      const T*                  beta,
                                      T*                        C,
                                      int                       ldc);

#if(!defined(CUDART_VERSION) || CUDART_VERSION < 11000)
    template <typename T>
    hipsparseStatus_t hipsparseXcsrmm2(hipsparseHandle_t         handle,
                                       hipsparseOperation_t      transA,
                                       hipsparseOperation_t      transB,
                                       int                       m,
                                       int                       n,
                                       int                       k,
                                       int                       nnz,
                                       const T*                  alpha,
                                       const hipsparseMatDescr_t descr,
                                       const T*                  csr_val,
                                       const int*                csr_row_ptr,
                                       const int*                csr_col_ind,
                                       const T*                  B,
                                       int                       ldb,
                                       const T*                  beta,
                                       T*                        C,
                                       int                       ldc);
#endif

    template <typename T>
    hipsparseStatus_t hipsparseXcsrsm2_bufferSizeExt(hipsparseHandle_t         handle,
                                                     int                       algo,
                                                     hipsparseOperation_t      transA,
                                                     hipsparseOperation_t      transB,
                                                     int                       m,
                                                     int                       nrhs,
                                                     int                       nnz,
                                                     const T*                  alpha,
                                                     const hipsparseMatDescr_t descrA,
                                                     const T*                  csrSortedValA,
                                                     const int*                csrSortedRowPtrA,
                                                     const int*                csrSortedColIndA,
                                                     const T*                  B,
                                                     int                       ldb,
                                                     csrsm2Info_t              info,
                                                     hipsparseSolvePolicy_t    policy,
                                                     size_t*                   pBufferSize);

    template <typename T>
    hipsparseStatus_t hipsparseXcsrsm2_analysis(hipsparseHandle_t         handle,
                                                int                       algo,
                                                hipsparseOperation_t      transA,
                                                hipsparseOperation_t      transB,
                                                int                       m,
                                                int                       nrhs,
                                                int                       nnz,
                                                const T*                  alpha,
                                                const hipsparseMatDescr_t descrA,
                                                const T*                  csrSortedValA,
                                                const int*                csrSortedRowPtrA,
                                                const int*                csrSortedColIndA,
                                                const T*                  B,
                                                int                       ldb,
                                                csrsm2Info_t              info,
                                                hipsparseSolvePolicy_t    policy,
                                                void*                     pBuffer);

    template <typename T>
    hipsparseStatus_t hipsparseXcsrsm2_solve(hipsparseHandle_t         handle,
                                             int                       algo,
                                             hipsparseOperation_t      transA,
                                             hipsparseOperation_t      transB,
                                             int                       m,
                                             int                       nrhs,
                                             int                       nnz,
                                             const T*                  alpha,
                                             const hipsparseMatDescr_t descrA,
                                             const T*                  csrSortedValA,
                                             const int*                csrSortedRowPtrA,
                                             const int*                csrSortedColIndA,
                                             T*                        B,
                                             int                       ldb,
                                             csrsm2Info_t              info,
                                             hipsparseSolvePolicy_t    policy,
                                             void*                     pBuffer);

#if(!defined(CUDART_VERSION) || CUDART_VERSION < 12000)
    template <typename T>
    hipsparseStatus_t hipsparseXgemmi(hipsparseHandle_t handle,
                                      int               m,
                                      int               n,
                                      int               k,
                                      int               nnz,
                                      const T*          alpha,
                                      const T*          A,
                                      int               lda,
                                      const T*          cscValB,
                                      const int*        cscColPtrB,
                                      const int*        cscRowIndB,
                                      const T*          beta,
                                      T*                C,
                                      int               ldc);
#endif

#if(!defined(CUDART_VERSION) || CUDART_VERSION < 11000)
    template <typename T>
    hipsparseStatus_t hipsparseXcsrgeam(hipsparseHandle_t         handle,
                                        int                       m,
                                        int                       n,
                                        const T*                  alpha,
                                        const hipsparseMatDescr_t descrA,
                                        int                       nnzA,
                                        const T*                  csrValA,
                                        const int*                csrRowPtrA,
                                        const int*                csrColIndA,
                                        const T*                  beta,
                                        const hipsparseMatDescr_t descrB,
                                        int                       nnzB,
                                        const T*                  csrValB,
                                        const int*                csrRowPtrB,
                                        const int*                csrColIndB,
                                        const hipsparseMatDescr_t descrC,
                                        T*                        csrValC,
                                        int*                      csrRowPtrC,
                                        int*                      csrColIndC);
#endif

    template <typename T>
    hipsparseStatus_t hipsparseXcsrgeam2_bufferSizeExt(hipsparseHandle_t         handle,
                                                       int                       m,
                                                       int                       n,
                                                       const T*                  alpha,
                                                       const hipsparseMatDescr_t descrA,
                                                       int                       nnzA,
                                                       const T*                  csrValA,
                                                       const int*                csrRowPtrA,
                                                       const int*                csrColIndA,
                                                       const T*                  beta,
                                                       const hipsparseMatDescr_t descrB,
                                                       int                       nnzB,
                                                       const T*                  csrValB,
                                                       const int*                csrRowPtrB,
                                                       const int*                csrColIndB,
                                                       const hipsparseMatDescr_t descrC,
                                                       const T*                  csrValC,
                                                       const int*                csrRowPtrC,
                                                       const int*                csrColIndC,
                                                       size_t* pBufferSizeInBytes);

    template <typename T>
    hipsparseStatus_t hipsparseXcsrgeam2(hipsparseHandle_t         handle,
                                         int                       m,
                                         int                       n,
                                         const T*                  alpha,
                                         const hipsparseMatDescr_t descrA,
                                         int                       nnzA,
                                         const T*                  csrValA,
                                         const int*                csrRowPtrA,
                                         const int*                csrColIndA,
                                         const T*                  beta,
                                         const hipsparseMatDescr_t descrB,
                                         int                       nnzB,
                                         const T*                  csrValB,
                                         const int*                csrRowPtrB,
                                         const int*                csrColIndB,
                                         const hipsparseMatDescr_t descrC,
                                         T*                        csrValC,
                                         int*                      csrRowPtrC,
                                         int*                      csrColIndC,
                                         void*                     pBuffer);

#if(!defined(CUDART_VERSION) || CUDART_VERSION < 11000)
    template <typename T>
    hipsparseStatus_t hipsparseXcsrgemm(hipsparseHandle_t         handle,
                                        hipsparseOperation_t      transA,
                                        hipsparseOperation_t      transB,
                                        int                       m,
                                        int                       n,
                                        int                       k,
                                        const hipsparseMatDescr_t descrA,
                                        int                       nnzA,
                                        const T*                  csrValA,
                                        const int*                csrRowPtrA,
                                        const int*                csrColIndA,
                                        const hipsparseMatDescr_t descrB,
                                        int                       nnzB,
                                        const T*                  csrValB,
                                        const int*                csrRowPtrB,
                                        const int*                csrColIndB,
                                        const hipsparseMatDescr_t descrC,
                                        T*                        csrValC,
                                        const int*                csrRowPtrC,
                                        int*                      csrColIndC);
#endif

#if(!defined(CUDART_VERSION) || CUDART_VERSION < 12000)
    template <typename T>
    hipsparseStatus_t hipsparseXcsrgemm2_bufferSizeExt(hipsparseHandle_t         handle,
                                                       int                       m,
                                                       int                       n,
                                                       int                       k,
                                                       const T*                  alpha,
                                                       const hipsparseMatDescr_t descrA,
                                                       int                       nnzA,
                                                       const int*                csrRowPtrA,
                                                       const int*                csrColIndA,
                                                       const hipsparseMatDescr_t descrB,
                                                       int                       nnzB,
                                                       const int*                csrRowPtrB,
                                                       const int*                csrColIndB,
                                                       const T*                  beta,
                                                       const hipsparseMatDescr_t descrD,
                                                       int                       nnzD,
                                                       const int*                csrRowPtrD,
                                                       const int*                csrColIndD,
                                                       csrgemm2Info_t            info,
                                                       size_t* pBufferSizeInBytes);

    template <typename T>
    hipsparseStatus_t hipsparseXcsrgemm2(hipsparseHandle_t         handle,
                                         int                       m,
                                         int                       n,
                                         int                       k,
                                         const T*                  alpha,
                                         const hipsparseMatDescr_t descrA,
                                         int                       nnzA,
                                         const T*                  csrValA,
                                         const int*                csrRowPtrA,
                                         const int*                csrColIndA,
                                         const hipsparseMatDescr_t descrB,
                                         int                       nnzB,
                                         const T*                  csrValB,
                                         const int*                csrRowPtrB,
                                         const int*                csrColIndB,
                                         const T*                  beta,
                                         const hipsparseMatDescr_t descrD,
                                         int                       nnzD,
                                         const T*                  csrValD,
                                         const int*                csrRowPtrD,
                                         const int*                csrColIndD,
                                         const hipsparseMatDescr_t descrC,
                                         T*                        csrValC,
                                         const int*                csrRowPtrC,
                                         int*                      csrColIndC,
                                         const csrgemm2Info_t      info,
                                         void*                     pBuffer);
#endif

    template <typename T>
    hipsparseStatus_t hipsparseXbsrilu02_numericBoost(
        hipsparseHandle_t handle, bsrilu02Info_t info, int enable_boost, double* tol, T* boost_val);

    template <typename T>
    hipsparseStatus_t hipsparseXbsrilu02_bufferSize(hipsparseHandle_t         handle,
                                                    hipsparseDirection_t      dirA,
                                                    int                       mb,
                                                    int                       nnzb,
                                                    const hipsparseMatDescr_t descrA,
                                                    T*                        bsrValA,
                                                    const int*                bsrRowPtrA,
                                                    const int*                bsrColIndA,
                                                    int                       block_dim,
                                                    bsrilu02Info_t            info,
                                                    int*                      pBufferSizeInBytes);

    template <typename T>
    hipsparseStatus_t hipsparseXbsrilu02_analysis(hipsparseHandle_t         handle,
                                                  hipsparseDirection_t      dirA,
                                                  int                       mb,
                                                  int                       nnzb,
                                                  const hipsparseMatDescr_t descrA,
                                                  T*                        bsrValA,
                                                  const int*                bsrRowPtrA,
                                                  const int*                bsrColIndA,
                                                  int                       block_dim,
                                                  bsrilu02Info_t            info,
                                                  hipsparseSolvePolicy_t    policy,
                                                  void*                     pBuffer);

    template <typename T>
    hipsparseStatus_t hipsparseXbsrilu02(hipsparseHandle_t         handle,
                                         hipsparseDirection_t      dirA,
                                         int                       mb,
                                         int                       nnzb,
                                         const hipsparseMatDescr_t descrA,
                                         T*                        bsrValA,
                                         const int*                bsrRowPtrA,
                                         const int*                bsrColIndA,
                                         int                       block_dim,
                                         bsrilu02Info_t            info,
                                         hipsparseSolvePolicy_t    policy,
                                         void*                     pBuffer);

    template <typename T>
    hipsparseStatus_t hipsparseXcsrilu02_numericBoost(
        hipsparseHandle_t handle, csrilu02Info_t info, int enable_boost, double* tol, T* boost_val);

    template <typename T>
    hipsparseStatus_t hipsparseXcsrilu02_bufferSize(hipsparseHandle_t         handle,
                                                    int                       m,
                                                    int                       nnz,
                                                    const hipsparseMatDescr_t descrA,
                                                    T*                        csrSortedValA,
                                                    const int*                csrSortedRowPtrA,
                                                    const int*                csrSortedColIndA,
                                                    csrilu02Info_t            info,
                                                    int*                      pBufferSizeInBytes);

    template <typename T>
    hipsparseStatus_t hipsparseXcsrilu02_bufferSizeExt(hipsparseHandle_t         handle,
                                                       int                       m,
                                                       int                       nnz,
                                                       const hipsparseMatDescr_t descrA,
                                                       T*                        csrSortedValA,
                                                       const int*                csrSortedRowPtrA,
                                                       const int*                csrSortedColIndA,
                                                       csrilu02Info_t            info,
                                                       size_t*                   pBufferSize);

    template <typename T>
    hipsparseStatus_t hipsparseXcsrilu02_analysis(hipsparseHandle_t         handle,
                                                  int                       m,
                                                  int                       nnz,
                                                  const hipsparseMatDescr_t descrA,
                                                  const T*                  csrSortedValA,
                                                  const int*                csrSortedRowPtrA,
                                                  const int*                csrSortedColIndA,
                                                  csrilu02Info_t            info,
                                                  hipsparseSolvePolicy_t    policy,
                                                  void*                     pBuffer);

    template <typename T>
    hipsparseStatus_t hipsparseXcsrilu02(hipsparseHandle_t         handle,
                                         int                       m,
                                         int                       nnz,
                                         const hipsparseMatDescr_t descrA,
                                         T*                        csrSortedValA_valM,
                                         /* matrix A values are updated inplace
                                        to be the preconditioner M values */
                                         const int*             csrSortedRowPtrA,
                                         const int*             csrSortedColIndA,
                                         csrilu02Info_t         info,
                                         hipsparseSolvePolicy_t policy,
                                         void*                  pBuffer);

    template <typename T>
    hipsparseStatus_t hipsparseXbsric02_bufferSize(hipsparseHandle_t         handle,
                                                   hipsparseDirection_t      dirA,
                                                   int                       mb,
                                                   int                       nnzb,
                                                   const hipsparseMatDescr_t descrA,
                                                   T*                        bsrValA,
                                                   const int*                bsrRowPtrA,
                                                   const int*                bsrColIndA,
                                                   int                       block_dim,
                                                   bsric02Info_t             info,
                                                   int*                      pBufferSizeInBytes);

    template <typename T>
    hipsparseStatus_t hipsparseXbsric02_analysis(hipsparseHandle_t         handle,
                                                 hipsparseDirection_t      dirA,
                                                 int                       mb,
                                                 int                       nnzb,
                                                 const hipsparseMatDescr_t descrA,
                                                 const T*                  bsrValA,
                                                 const int*                bsrRowPtrA,
                                                 const int*                bsrColIndA,
                                                 int                       block_dim,
                                                 bsric02Info_t             info,
                                                 hipsparseSolvePolicy_t    policy,
                                                 void*                     pBuffer);

    template <typename T>
    hipsparseStatus_t hipsparseXbsric02(hipsparseHandle_t         handle,
                                        hipsparseDirection_t      dirA,
                                        int                       mb,
                                        int                       nnzb,
                                        const hipsparseMatDescr_t descrA,
                                        T*                        bsrValA,
                                        const int*                bsrRowPtrA,
                                        const int*                bsrColIndA,
                                        int                       block_dim,
                                        bsric02Info_t             info,
                                        hipsparseSolvePolicy_t    policy,
                                        void*                     pBuffer);

    template <typename T>
    hipsparseStatus_t hipsparseXcsric02_bufferSize(hipsparseHandle_t         handle,
                                                   int                       m,
                                                   int                       nnz,
                                                   const hipsparseMatDescr_t descrA,
                                                   T*                        csrSortedValA,
                                                   const int*                csrSortedRowPtrA,
                                                   const int*                csrSortedColIndA,
                                                   csric02Info_t             info,
                                                   int*                      pBufferSizeInBytes);

    template <typename T>
    hipsparseStatus_t hipsparseXcsric02_bufferSizeExt(hipsparseHandle_t         handle,
                                                      int                       m,
                                                      int                       nnz,
                                                      const hipsparseMatDescr_t descrA,
                                                      T*                        csrSortedValA,
                                                      const int*                csrSortedRowPtrA,
                                                      const int*                csrSortedColIndA,
                                                      csric02Info_t             info,
                                                      size_t*                   pBufferSize);

    template <typename T>
    hipsparseStatus_t hipsparseXcsric02_analysis(hipsparseHandle_t         handle,
                                                 int                       m,
                                                 int                       nnz,
                                                 const hipsparseMatDescr_t descrA,
                                                 const T*                  csrSortedValA,
                                                 const int*                csrSortedRowPtrA,
                                                 const int*                csrSortedColIndA,
                                                 csric02Info_t             info,
                                                 hipsparseSolvePolicy_t    policy,
                                                 void*                     pBuffer);

    template <typename T>
    hipsparseStatus_t hipsparseXcsric02(hipsparseHandle_t         handle,
                                        int                       m,
                                        int                       nnz,
                                        const hipsparseMatDescr_t descrA,
                                        T*                        csrSortedValA_valM,
                                        /* matrix A values are updated inplace
                                        to be the preconditioner M values */
                                        const int*             csrSortedRowPtrA,
                                        const int*             csrSortedColIndA,
                                        csric02Info_t          info,
                                        hipsparseSolvePolicy_t policy,
                                        void*                  pBuffer);

    template <typename T>
    hipsparseStatus_t hipsparseXnnz(hipsparseHandle_t         handle,
                                    hipsparseDirection_t      dirA,
                                    int                       m,
                                    int                       n,
                                    const hipsparseMatDescr_t descrA,
                                    const T*                  A,
                                    int                       lda,
                                    int*                      nnzPerRowColumn,
                                    int*                      nnzTotalDevHostPtr);

    template <typename T>
    hipsparseStatus_t hipsparseXnnz_compress(hipsparseHandle_t         handle,
                                             int                       m,
                                             const hipsparseMatDescr_t descrA,
                                             const T*                  csrValA,
                                             const int*                csrRowPtrA,
                                             int*                      nnzPerRow,
                                             int*                      nnzC,
                                             T                         tol);

    template <typename T>
    hipsparseStatus_t hipsparseXdense2csr(hipsparseHandle_t         handle,
                                          int                       m,
                                          int                       n,
                                          const hipsparseMatDescr_t descr,
                                          const T*                  A,
                                          int                       ld,
                                          const int*                nnzPerRow,
                                          T*                        csrVal,
                                          int*                      csrRowPtr,
                                          int*                      csrColInd);

    template <typename T>
    hipsparseStatus_t hipsparseXpruneDense2csr_bufferSize(hipsparseHandle_t         handle,
                                                          int                       m,
                                                          int                       n,
                                                          const T*                  A,
                                                          int                       lda,
                                                          const T*                  threshold,
                                                          const hipsparseMatDescr_t descr,
                                                          const T*                  csrVal,
                                                          const int*                csrRowPtr,
                                                          const int*                csrColInd,
                                                          size_t*                   bufferSize);

    template <typename T>
    hipsparseStatus_t hipsparseXpruneDense2csr_bufferSizeExt(hipsparseHandle_t         handle,
                                                             int                       m,
                                                             int                       n,
                                                             const T*                  A,
                                                             int                       lda,
                                                             const T*                  threshold,
                                                             const hipsparseMatDescr_t descr,
                                                             const T*                  csrVal,
                                                             const int*                csrRowPtr,
                                                             const int*                csrColInd,
                                                             size_t*                   bufferSize);

    template <typename T>
    hipsparseStatus_t hipsparseXpruneDense2csrNnz(hipsparseHandle_t         handle,
                                                  int                       m,
                                                  int                       n,
                                                  const T*                  A,
                                                  int                       lda,
                                                  const T*                  threshold,
                                                  const hipsparseMatDescr_t descr,
                                                  int*                      csrRowPtr,
                                                  int*                      nnzTotalDevHostPtr,
                                                  void*                     buffer);

    template <typename T>
    hipsparseStatus_t hipsparseXpruneDense2csr(hipsparseHandle_t         handle,
                                               int                       m,
                                               int                       n,
                                               const T*                  A,
                                               int                       lda,
                                               const T*                  threshold,
                                               const hipsparseMatDescr_t descr,
                                               T*                        csrVal,
                                               const int*                csrRowPtr,
                                               int*                      csrColInd,
                                               void*                     buffer);

    template <typename T>
    hipsparseStatus_t
        hipsparseXpruneDense2csrByPercentage_bufferSize(hipsparseHandle_t         handle,
                                                        int                       m,
                                                        int                       n,
                                                        const T*                  A,
                                                        int                       lda,
                                                        T                         percentage,
                                                        const hipsparseMatDescr_t descr,
                                                        const T*                  csrVal,
                                                        const int*                csrRowPtr,
                                                        const int*                csrColInd,
                                                        pruneInfo_t               info,
                                                        size_t*                   bufferSize);

    template <typename T>
    hipsparseStatus_t
        hipsparseXpruneDense2csrByPercentage_bufferSizeExt(hipsparseHandle_t         handle,
                                                           int                       m,
                                                           int                       n,
                                                           const T*                  A,
                                                           int                       lda,
                                                           T                         percentage,
                                                           const hipsparseMatDescr_t descr,
                                                           const T*                  csrVal,
                                                           const int*                csrRowPtr,
                                                           const int*                csrColInd,
                                                           pruneInfo_t               info,
                                                           size_t*                   bufferSize);

    template <typename T>
    hipsparseStatus_t hipsparseXpruneDense2csrNnzByPercentage(hipsparseHandle_t         handle,
                                                              int                       m,
                                                              int                       n,
                                                              const T*                  A,
                                                              int                       lda,
                                                              T                         percentage,
                                                              const hipsparseMatDescr_t descr,
                                                              int*                      csrRowPtr,
                                                              int*        nnzTotalDevHostPtr,
                                                              pruneInfo_t info,
                                                              void*       buffer);

    template <typename T>
    hipsparseStatus_t hipsparseXpruneDense2csrByPercentage(hipsparseHandle_t         handle,
                                                           int                       m,
                                                           int                       n,
                                                           const T*                  A,
                                                           int                       lda,
                                                           T                         percentage,
                                                           const hipsparseMatDescr_t descr,
                                                           T*                        csrVal,
                                                           const int*                csrRowPtr,
                                                           int*                      csrColInd,
                                                           pruneInfo_t               info,
                                                           void*                     buffer);

    template <typename T>
    hipsparseStatus_t hipsparseXdense2csc(hipsparseHandle_t         handle,
                                          int                       m,
                                          int                       n,
                                          const hipsparseMatDescr_t descr,
                                          const T*                  A,
                                          int                       ld,
                                          const int*                nnzPerColumn,
                                          T*                        cscVal,
                                          int*                      cscRowInd,
                                          int*                      cscColPtr);

    template <typename T>
    hipsparseStatus_t hipsparseXcsr2dense(hipsparseHandle_t         handle,
                                          int                       m,
                                          int                       n,
                                          const hipsparseMatDescr_t descr,
                                          const T*                  csrVal,
                                          const int*                csrRowPtr,
                                          const int*                csrColInd,
                                          T*                        A,
                                          int                       ld);

    template <typename T>
    hipsparseStatus_t hipsparseXcsc2dense(hipsparseHandle_t         handle,
                                          int                       m,
                                          int                       n,
                                          const hipsparseMatDescr_t descr,
                                          const T*                  cscVal,
                                          const int*                cscRowInd,
                                          const int*                cscColPtr,
                                          T*                        A,
                                          int                       ld);

#if(!defined(CUDART_VERSION) || CUDART_VERSION < 11000)
    template <typename T>
    hipsparseStatus_t hipsparseXcsr2csc(hipsparseHandle_t    handle,
                                        int                  m,
                                        int                  n,
                                        int                  nnz,
                                        const T*             csr_val,
                                        const int*           csr_row_ptr,
                                        const int*           csr_col_ind,
                                        T*                   csc_val,
                                        int*                 csc_row_ind,
                                        int*                 csc_col_ptr,
                                        hipsparseAction_t    copy_values,
                                        hipsparseIndexBase_t idx_base);
#endif

#if(!defined(CUDART_VERSION) || CUDART_VERSION < 11000)
    template <typename T>
    hipsparseStatus_t hipsparseXcsr2hyb(hipsparseHandle_t         handle,
                                        int                       m,
                                        int                       n,
                                        const hipsparseMatDescr_t descr,
                                        const T*                  csr_val,
                                        const int*                csr_row_ptr,
                                        const int*                csr_col_ind,
                                        hipsparseHybMat_t         hyb,
                                        int                       user_ell_width,
                                        hipsparseHybPartition_t   partition_type);
#endif

    template <typename T>
    hipsparseStatus_t hipsparseXgebsr2gebsc_bufferSize(hipsparseHandle_t handle,
                                                       int               mb,
                                                       int               nb,
                                                       int               nnzb,
                                                       const T*          bsr_val,
                                                       const int*        bsr_row_ptr,
                                                       const int*        bsr_col_ind,
                                                       int               row_block_dim,
                                                       int               col_block_dim,
                                                       size_t*           p_buffer_size);

    template <typename T>
    hipsparseStatus_t hipsparseXgebsr2gebsc(hipsparseHandle_t    handle,
                                            int                  mb,
                                            int                  nb,
                                            int                  nnzb,
                                            const T*             bsr_val,
                                            const int*           bsr_row_ptr,
                                            const int*           bsr_col_ind,
                                            int                  row_block_dim,
                                            int                  col_block_dim,
                                            T*                   bsc_val,
                                            int*                 bsc_row_ind,
                                            int*                 bsc_col_ptr,
                                            hipsparseAction_t    copy_values,
                                            hipsparseIndexBase_t idx_base,
                                            void*                temp_buffer);

    template <typename T>
    hipsparseStatus_t hipsparseXcsr2gebsr_bufferSize(hipsparseHandle_t         handle,
                                                     hipsparseDirection_t      dir,
                                                     int                       m,
                                                     int                       n,
                                                     const hipsparseMatDescr_t csr_descr,
                                                     const T*                  csr_val,
                                                     const int*                csr_row_ptr,
                                                     const int*                csr_col_ind,
                                                     int                       row_block_dim,
                                                     int                       col_block_dim,
                                                     size_t*                   p_buffer_size);

    template <typename T>
    hipsparseStatus_t hipsparseXcsr2gebsr(hipsparseHandle_t         handle,
                                          hipsparseDirection_t      dir,
                                          int                       m,
                                          int                       n,
                                          const hipsparseMatDescr_t csr_descr,
                                          const T*                  csr_val,
                                          const int*                csr_row_ptr,
                                          const int*                csr_col_ind,
                                          const hipsparseMatDescr_t bsr_descr,
                                          T*                        bsr_val,
                                          int*                      bsr_row_ptr,
                                          int*                      bsr_col_ind,
                                          int                       row_block_dim,
                                          int                       col_block_dim,
                                          void*                     p_buffer);

    template <typename T>
    hipsparseStatus_t hipsparseXcsr2bsr(hipsparseHandle_t         handle,
                                        hipsparseDirection_t      dirA,
                                        int                       m,
                                        int                       n,
                                        const hipsparseMatDescr_t descrA,
                                        const T*                  csrValA,
                                        const int*                csrRowPtrA,
                                        const int*                csrColIndA,
                                        int                       blockDim,
                                        const hipsparseMatDescr_t descrC,
                                        T*                        bsrValC,
                                        int*                      bsrRowPtrC,
                                        int*                      bsrColIndC);

    template <typename T>
    hipsparseStatus_t hipsparseXbsr2csr(hipsparseHandle_t         handle,
                                        hipsparseDirection_t      dirA,
                                        int                       mb,
                                        int                       nb,
                                        const hipsparseMatDescr_t descrA,
                                        const T*                  bsrValA,
                                        const int*                bsrRowPtrA,
                                        const int*                bsrColIndA,
                                        int                       blockDim,
                                        const hipsparseMatDescr_t descrC,
                                        T*                        csrValC,
                                        int*                      csrRowPtrC,
                                        int*                      csrColIndC);

    template <typename T>
    hipsparseStatus_t hipsparseXgebsr2csr(hipsparseHandle_t         handle,
                                          hipsparseDirection_t      dirA,
                                          int                       mb,
                                          int                       nb,
                                          const hipsparseMatDescr_t descrA,
                                          const T*                  bsrValA,
                                          const int*                bsrRowPtrA,
                                          const int*                bsrColIndA,
                                          int                       rowBlockDim,
                                          int                       colBlockDim,
                                          const hipsparseMatDescr_t descrC,
                                          T*                        csrValC,
                                          int*                      csrRowPtrC,
                                          int*                      csrColIndC);

#if(!defined(CUDART_VERSION) || CUDART_VERSION < 11000)
    template <typename T>
    hipsparseStatus_t hipsparseXhyb2csr(hipsparseHandle_t         handle,
                                        const hipsparseMatDescr_t descrA,
                                        const hipsparseHybMat_t   hybA,
                                        T*                        csr_val,
                                        int*                      csr_row_ptr,
                                        int*                      csr_col_ind);
#endif

    template <typename T>
    hipsparseStatus_t hipsparseXcsr2csr_compress(hipsparseHandle_t         handle,
                                                 int                       m,
                                                 int                       n,
                                                 const hipsparseMatDescr_t descrA,
                                                 const T*                  csrValA,
                                                 const int*                csrColIndA,
                                                 const int*                csrRowPtrA,
                                                 int                       nnzA,
                                                 const int*                nnzPerRow,
                                                 T*                        csrValC,
                                                 int*                      csrColIndC,
                                                 int*                      csrRowPtrC,
                                                 T                         tol);

    template <typename T>
    hipsparseStatus_t hipsparseXpruneCsr2csr_bufferSize(hipsparseHandle_t         handle,
                                                        int                       m,
                                                        int                       n,
                                                        int                       nnzA,
                                                        const hipsparseMatDescr_t descrA,
                                                        const T*                  csrValA,
                                                        const int*                csrRowPtrA,
                                                        const int*                csrColIndA,
                                                        const T*                  threshold,
                                                        const hipsparseMatDescr_t descrC,
                                                        const T*                  csrValC,
                                                        const int*                csrRowPtrC,
                                                        const int*                csrColIndC,
                                                        size_t*                   bufferSize);

    template <typename T>
    hipsparseStatus_t hipsparseXpruneCsr2csr_bufferSizeExt(hipsparseHandle_t         handle,
                                                           int                       m,
                                                           int                       n,
                                                           int                       nnzA,
                                                           const hipsparseMatDescr_t descrA,
                                                           const T*                  csrValA,
                                                           const int*                csrRowPtrA,
                                                           const int*                csrColIndA,
                                                           const T*                  threshold,
                                                           const hipsparseMatDescr_t descrC,
                                                           const T*                  csrValC,
                                                           const int*                csrRowPtrC,
                                                           const int*                csrColIndC,
                                                           size_t*                   bufferSize);

    template <typename T>
    hipsparseStatus_t hipsparseXpruneCsr2csrNnz(hipsparseHandle_t         handle,
                                                int                       m,
                                                int                       n,
                                                int                       nnzA,
                                                const hipsparseMatDescr_t descrA,
                                                const T*                  csrValA,
                                                const int*                csrRowPtrA,
                                                const int*                csrColIndA,
                                                const T*                  threshold,
                                                const hipsparseMatDescr_t descrC,
                                                int*                      csrRowPtrC,
                                                int*                      nnzTotalDevHostPtr,
                                                void*                     buffer);

    template <typename T>
    hipsparseStatus_t hipsparseXpruneCsr2csr(hipsparseHandle_t         handle,
                                             int                       m,
                                             int                       n,
                                             int                       nnzA,
                                             const hipsparseMatDescr_t descrA,
                                             const T*                  csrValA,
                                             const int*                csrRowPtrA,
                                             const int*                csrColIndA,
                                             const T*                  threshold,
                                             const hipsparseMatDescr_t descrC,
                                             T*                        csrValC,
                                             const int*                csrRowPtrC,
                                             int*                      csrColIndC,
                                             void*                     buffer);

    template <typename T>
    hipsparseStatus_t
        hipsparseXpruneCsr2csrByPercentage_bufferSize(hipsparseHandle_t         handle,
                                                      int                       m,
                                                      int                       n,
                                                      int                       nnzA,
                                                      const hipsparseMatDescr_t descrA,
                                                      const T*                  csrValA,
                                                      const int*                csrRowPtrA,
                                                      const int*                csrColIndA,
                                                      T                         percentage,
                                                      const hipsparseMatDescr_t descrC,
                                                      const T*                  csrValC,
                                                      const int*                csrRowPtrC,
                                                      const int*                csrColIndC,
                                                      pruneInfo_t               info,
                                                      size_t*                   bufferSize);

    template <typename T>
    hipsparseStatus_t
        hipsparseXpruneCsr2csrByPercentage_bufferSizeExt(hipsparseHandle_t         handle,
                                                         int                       m,
                                                         int                       n,
                                                         int                       nnzA,
                                                         const hipsparseMatDescr_t descrA,
                                                         const T*                  csrValA,
                                                         const int*                csrRowPtrA,
                                                         const int*                csrColIndA,
                                                         T                         percentage,
                                                         const hipsparseMatDescr_t descrC,
                                                         const T*                  csrValC,
                                                         const int*                csrRowPtrC,
                                                         const int*                csrColIndC,
                                                         pruneInfo_t               info,
                                                         size_t*                   bufferSize);

    template <typename T>
    hipsparseStatus_t hipsparseXpruneCsr2csrNnzByPercentage(hipsparseHandle_t         handle,
                                                            int                       m,
                                                            int                       n,
                                                            int                       nnzA,
                                                            const hipsparseMatDescr_t descrA,
                                                            const T*                  csrValA,
                                                            const int*                csrRowPtrA,
                                                            const int*                csrColIndA,
                                                            T                         percentage,
                                                            const hipsparseMatDescr_t descrC,
                                                            int*                      csrRowPtrC,
                                                            int*        nnzTotalDevHostPtr,
                                                            pruneInfo_t info,
                                                            void*       buffer);

    template <typename T>
    hipsparseStatus_t hipsparseXpruneCsr2csrByPercentage(hipsparseHandle_t         handle,
                                                         int                       m,
                                                         int                       n,
                                                         int                       nnzA,
                                                         const hipsparseMatDescr_t descrA,
                                                         const T*                  csrValA,
                                                         const int*                csrRowPtrA,
                                                         const int*                csrColIndA,
                                                         T                         percentage,
                                                         const hipsparseMatDescr_t descrC,
                                                         T*                        csrValC,
                                                         const int*                csrRowPtrC,
                                                         int*                      csrColIndC,
                                                         pruneInfo_t               info,
                                                         void*                     buffer);

    template <typename T>
    hipsparseStatus_t hipsparseXgebsr2gebsr_bufferSize(hipsparseHandle_t         handle,
                                                       hipsparseDirection_t      dirA,
                                                       int                       mb,
                                                       int                       nb,
                                                       int                       nnzb,
                                                       const hipsparseMatDescr_t descrA,
                                                       const T*                  bsrValA,
                                                       const int*                bsrRowPtrA,
                                                       const int*                bsrColIndA,
                                                       int                       rowBlockDimA,
                                                       int                       colBlockDimA,
                                                       int                       rowBlockDimC,
                                                       int                       colBlockDimC,
                                                       int*                      bufferSize);

    template <typename T>
    hipsparseStatus_t hipsparseXgebsr2gebsr(hipsparseHandle_t         handle,
                                            hipsparseDirection_t      dirA,
                                            int                       mb,
                                            int                       nb,
                                            int                       nnzb,
                                            const hipsparseMatDescr_t descrA,
                                            const T*                  bsrValA,
                                            const int*                bsrRowPtrA,
                                            const int*                bsrColIndA,
                                            int                       rowBlockDimA,
                                            int                       colBlockDimA,
                                            const hipsparseMatDescr_t descrC,
                                            T*                        bsrValC,
                                            int*                      bsrRowPtrC,
                                            int*                      bsrColIndC,
                                            int                       rowBlockDimC,
                                            int                       colBlockDimC,
                                            void*                     buffer);

    template <typename T>
    hipsparseStatus_t hipsparseXcsru2csr_bufferSizeExt(hipsparseHandle_t handle,
                                                       int               m,
                                                       int               n,
                                                       int               nnz,
                                                       T*                csrVal,
                                                       const int*        csrRowPtr,
                                                       int*              csrColInd,
                                                       csru2csrInfo_t    info,
                                                       size_t*           pBufferSizeInBytes);

    template <typename T>
    hipsparseStatus_t hipsparseXcsru2csr(hipsparseHandle_t         handle,
                                         int                       m,
                                         int                       n,
                                         int                       nnz,
                                         const hipsparseMatDescr_t descrA,
                                         T*                        csrVal,
                                         const int*                csrRowPtr,
                                         int*                      csrColInd,
                                         csru2csrInfo_t            info,
                                         void*                     pBuffer);

    template <typename T>
    hipsparseStatus_t hipsparseXcsr2csru(hipsparseHandle_t         handle,
                                         int                       m,
                                         int                       n,
                                         int                       nnz,
                                         const hipsparseMatDescr_t descrA,
                                         T*                        csrVal,
                                         const int*                csrRowPtr,
                                         int*                      csrColInd,
                                         csru2csrInfo_t            info,
                                         void*                     pBuffer);

    template <typename T>
<<<<<<< HEAD
    hipsparseStatus_t hipsparseXgtsv2_bufferSizeExt(hipsparseHandle_t handle,
                                                    int               m,
                                                    int               n,
                                                    const T*          dl,
                                                    const T*          d,
                                                    const T*          du,
                                                    const T*          B,
                                                    int               ldb,
                                                    size_t*           pBufferSizeInBytes);

    template <typename T>
    hipsparseStatus_t hipsparseXgtsv2(hipsparseHandle_t handle,
                                      int               m,
                                      int               n,
                                      const T*          dl,
                                      const T*          d,
                                      const T*          du,
                                      T*                B,
                                      int               ldb,
                                      void*             pBuffer);
=======
    hipsparseStatus_t hipsparseXgtsv2_nopivot_bufferSizeExt(hipsparseHandle_t handle,
                                                            int               m,
                                                            int               n,
                                                            const T*          dl,
                                                            const T*          d,
                                                            const T*          du,
                                                            const T*          B,
                                                            int               ldb,
                                                            size_t*           pBufferSizeInBytes);

    template <typename T>
    hipsparseStatus_t hipsparseXgtsv2_nopivot(hipsparseHandle_t handle,
                                              int               m,
                                              int               n,
                                              const T*          dl,
                                              const T*          d,
                                              const T*          du,
                                              T*                B,
                                              int               ldb,
                                              void*             pBuffer);
>>>>>>> 79f7e3a0

} // namespace hipsparse

#endif // _HIPSPARSE_HPP_<|MERGE_RESOLUTION|>--- conflicted
+++ resolved
@@ -1272,7 +1272,6 @@
                                          void*                     pBuffer);
 
     template <typename T>
-<<<<<<< HEAD
     hipsparseStatus_t hipsparseXgtsv2_bufferSizeExt(hipsparseHandle_t handle,
                                                     int               m,
                                                     int               n,
@@ -1293,7 +1292,8 @@
                                       T*                B,
                                       int               ldb,
                                       void*             pBuffer);
-=======
+       
+    template <typename T>                              
     hipsparseStatus_t hipsparseXgtsv2_nopivot_bufferSizeExt(hipsparseHandle_t handle,
                                                             int               m,
                                                             int               n,
@@ -1314,7 +1314,6 @@
                                               T*                B,
                                               int               ldb,
                                               void*             pBuffer);
->>>>>>> 79f7e3a0
 
 } // namespace hipsparse
 
