/* ************************************************************************
 * Copyright (C) 2018-2019 Advanced Micro Devices, Inc. All rights Reserved.
 *
 * Permission is hereby granted, free of charge, to any person obtaining a copy
 * of this software and associated documentation files (the "Software"), to deal
 * in the Software without restriction, including without limitation the rights
 * to use, copy, modify, merge, publish, distribute, sublicense, and/or sell
 * copies of the Software, and to permit persons to whom the Software is
 * furnished to do so, subject to the following conditions:
 *
 * The above copyright notice and this permission notice shall be included in
 * all copies or substantial portions of the Software.
 *
 * THE SOFTWARE IS PROVIDED "AS IS", WITHOUT WARRANTY OF ANY KIND, EXPRESS OR
 * IMPLIED, INCLUDING BUT NOT LIMITED TO THE WARRANTIES OF MERCHANTABILITY,
 * FITNESS FOR A PARTICULAR PURPOSE AND NONINFRINGEMENT. IN NO EVENT SHALL THE
 * AUTHORS OR COPYRIGHT HOLDERS BE LIABLE FOR ANY CLAIM, DAMAGES OR OTHER
 * LIABILITY, WHETHER IN AN ACTION OF CONTRACT, TORT OR OTHERWISE, ARISING FROM,
 * OUT OF OR IN CONNECTION WITH THE SOFTWARE OR THE USE OR OTHER DEALINGS IN
 * THE SOFTWARE.
 *
 * ************************************************************************ */

#pragma once
#ifndef TESTING_ROTI_HPP
#define TESTING_ROTI_HPP

#include "hipsparse.hpp"
#include "hipsparse_test_unique_ptr.hpp"
#include "unit.hpp"
#include "utility.hpp"
#include "hipsparse_arguments.hpp"

#include <hipsparse.h>

using namespace hipsparse;
using namespace hipsparse_test;

template <typename T>
void testing_roti_bad_arg(void)
{
    int nnz       = 100;
    int safe_size = 100;
    T   c         = 3.7;
    T   s         = 1.2;

    hipsparseIndexBase_t idx_base = HIPSPARSE_INDEX_BASE_ZERO;

    std::unique_ptr<handle_struct> unique_ptr_handle(new handle_struct);
    hipsparseHandle_t              handle = unique_ptr_handle->handle;

    auto dx_val_managed = hipsparse_unique_ptr{device_malloc(sizeof(T) * safe_size), device_free};
    auto dx_ind_managed = hipsparse_unique_ptr{device_malloc(sizeof(int) * safe_size), device_free};
    auto dy_managed     = hipsparse_unique_ptr{device_malloc(sizeof(T) * safe_size), device_free};

    T*   dx_val = (T*)dx_val_managed.get();
    int* dx_ind = (int*)dx_ind_managed.get();
    T*   dy     = (T*)dy_managed.get();

    if(!dx_ind || !dx_val || !dy)
    {
        PRINT_IF_HIP_ERROR(hipErrorOutOfMemory);
        return;
    }

    verify_hipsparse_status_invalid_value(
        hipsparseXroti(handle, -1, dx_val, dx_ind, dy, &c, &s, idx_base), "Error: nnz is invalid");

    // cusparse returns success when passed nullptrs
#if(!defined(CUDART_VERSION))
    verify_hipsparse_status_invalid_pointer(
        hipsparseXroti(handle, nnz, dx_val, (int*)nullptr, dy, &c, &s, idx_base),
        "Error: x_ind is nullptr");
    verify_hipsparse_status_invalid_pointer(
        hipsparseXroti(handle, nnz, (T*)nullptr, dx_ind, dy, &c, &s, idx_base),
        "Error: x_val is nullptr");
    verify_hipsparse_status_invalid_pointer(
        hipsparseXroti(handle, nnz, dx_val, dx_ind, (T*)nullptr, &c, &s, idx_base),
        "Error: y is nullptr");
    verify_hipsparse_status_invalid_pointer(
        hipsparseXroti(handle, nnz, dx_val, dx_ind, dy, (T*)nullptr, &s, idx_base),
        "Error: c is nullptr");
    verify_hipsparse_status_invalid_pointer(
        hipsparseXroti(handle, nnz, dx_val, dx_ind, dy, &c, (T*)nullptr, idx_base),
        "Error: s is nullptr");
    verify_hipsparse_status_invalid_handle(
        hipsparseXroti(nullptr, nnz, dx_val, dx_ind, dy, &c, &s, idx_base));
#endif
}

template <typename T>
hipsparseStatus_t testing_roti(Arguments argus)
{
    std::cout << "testing_roti called" << std::endl;

    std::cout << "argus.N: " << argus.N << std::endl;
    std::cout << "argus.nnz: " << argus.nnz << std::endl;
    std::cout << "argus.alpha: " << argus.alpha << std::endl;
    std::cout << "argus.beta: " << argus.beta << std::endl;
    std::cout << "argus.baseA: " << argus.baseA << std::endl;
    std::cout << "argus.unit_check: " << argus.unit_check << std::endl;

#if(!defined(CUDART_VERSION) || CUDART_VERSION < 12000)
<<<<<<< HEAD
    int                  N         = argus.N;
    int                  nnz       = argus.nnz;
    T                    c         = argus.get_alpha<T>();
    T                    s         = argus.get_beta<T>();
    int                  safe_size = 100;
    hipsparseIndexBase_t idx_base  = argus.baseA;
    hipsparseStatus_t    status;
=======
    int                  N        = argus.N;
    int                  nnz      = argus.nnz;
    T                    c        = argus.alpha;
    T                    s        = argus.beta;
    hipsparseIndexBase_t idx_base = argus.idx_base;
>>>>>>> f5ff03b9

    std::unique_ptr<handle_struct> test_handle(new handle_struct);
    hipsparseHandle_t              handle = test_handle->handle;

    // Host structures
    std::vector<int> hx_ind(nnz);
    std::vector<T>   hx_val_1(nnz);
    std::vector<T>   hx_val_2(nnz);
    std::vector<T>   hx_val_gold(nnz);
    std::vector<T>   hy_1(N);
    std::vector<T>   hy_2(N);
    std::vector<T>   hy_gold(N);

    // Initial Data on CPU
    srand(12345ULL);
    hipsparseInitIndex(hx_ind.data(), nnz, 1, N);
    hipsparseInit<T>(hx_val_1, 1, nnz);
    hipsparseInit<T>(hy_1, 1, N);

    hx_val_2    = hx_val_1;
    hx_val_gold = hx_val_1;
    hy_2        = hy_1;
    hy_gold     = hy_1;

    // allocate memory on device
    auto dx_ind_managed   = hipsparse_unique_ptr{device_malloc(sizeof(int) * nnz), device_free};
    auto dx_val_1_managed = hipsparse_unique_ptr{device_malloc(sizeof(T) * nnz), device_free};
    auto dx_val_2_managed = hipsparse_unique_ptr{device_malloc(sizeof(T) * nnz), device_free};
    auto dy_1_managed     = hipsparse_unique_ptr{device_malloc(sizeof(T) * N), device_free};
    auto dy_2_managed     = hipsparse_unique_ptr{device_malloc(sizeof(T) * N), device_free};
    auto dc_managed       = hipsparse_unique_ptr{device_malloc(sizeof(T)), device_free};
    auto ds_managed       = hipsparse_unique_ptr{device_malloc(sizeof(T)), device_free};

    int* dx_ind   = (int*)dx_ind_managed.get();
    T*   dx_val_1 = (T*)dx_val_1_managed.get();
    T*   dx_val_2 = (T*)dx_val_2_managed.get();
    T*   dy_1     = (T*)dy_1_managed.get();
    T*   dy_2     = (T*)dy_2_managed.get();
    T*   dc       = (T*)dc_managed.get();
    T*   ds       = (T*)ds_managed.get();

    // copy data from CPU to device
    CHECK_HIP_ERROR(hipMemcpy(dx_ind, hx_ind.data(), sizeof(int) * nnz, hipMemcpyHostToDevice));
    CHECK_HIP_ERROR(hipMemcpy(dx_val_1, hx_val_1.data(), sizeof(T) * nnz, hipMemcpyHostToDevice));
    CHECK_HIP_ERROR(hipMemcpy(dy_1, hy_1.data(), sizeof(T) * N, hipMemcpyHostToDevice));

    if(argus.unit_check)
    {
        CHECK_HIP_ERROR(
            hipMemcpy(dx_val_2, hx_val_2.data(), sizeof(T) * nnz, hipMemcpyHostToDevice));
        CHECK_HIP_ERROR(hipMemcpy(dy_2, hy_2.data(), sizeof(T) * N, hipMemcpyHostToDevice));
        CHECK_HIP_ERROR(hipMemcpy(dc, &c, sizeof(T), hipMemcpyHostToDevice));
        CHECK_HIP_ERROR(hipMemcpy(ds, &s, sizeof(T), hipMemcpyHostToDevice));

        // ROCSPARSE pointer mode host
        CHECK_HIPSPARSE_ERROR(hipsparseSetPointerMode(handle, HIPSPARSE_POINTER_MODE_HOST));
        CHECK_HIPSPARSE_ERROR(
            hipsparseXroti(handle, nnz, dx_val_1, dx_ind, dy_1, &c, &s, idx_base));

        // ROCSPARSE pointer mode device
        CHECK_HIPSPARSE_ERROR(hipsparseSetPointerMode(handle, HIPSPARSE_POINTER_MODE_DEVICE));
        CHECK_HIPSPARSE_ERROR(
            hipsparseXroti(handle, nnz, dx_val_2, dx_ind, dy_2, dc, ds, idx_base));

        // copy output from device to CPU
        CHECK_HIP_ERROR(
            hipMemcpy(hx_val_1.data(), dx_val_1, sizeof(T) * nnz, hipMemcpyDeviceToHost));
        CHECK_HIP_ERROR(
            hipMemcpy(hx_val_2.data(), dx_val_2, sizeof(T) * nnz, hipMemcpyDeviceToHost));
        CHECK_HIP_ERROR(hipMemcpy(hy_1.data(), dy_1, sizeof(T) * N, hipMemcpyDeviceToHost));
        CHECK_HIP_ERROR(hipMemcpy(hy_2.data(), dy_2, sizeof(T) * N, hipMemcpyDeviceToHost));

        // CPU
        for(int i = 0; i < nnz; ++i)
        {
            int idx = hx_ind[i] - idx_base;

            T x = hx_val_gold[i];
            T y = hy_gold[idx];

            hx_val_gold[i] = c * x + s * y;
            hy_gold[idx]   = c * y - s * x;
        }

        // enable unit check, notice unit check is not invasive, but norm check is,
        // unit check and norm check can not be interchanged their order
        unit_check_general(1, nnz, 1, hx_val_gold.data(), hx_val_1.data());
        unit_check_general(1, nnz, 1, hx_val_gold.data(), hx_val_2.data());
        unit_check_general(1, N, 1, hy_gold.data(), hy_1.data());
        unit_check_general(1, N, 1, hy_gold.data(), hy_2.data());
    }
#endif

    return HIPSPARSE_STATUS_SUCCESS;
}

#endif // TESTING_ROTI_HPP<|MERGE_RESOLUTION|>--- conflicted
+++ resolved
@@ -101,21 +101,11 @@
     std::cout << "argus.unit_check: " << argus.unit_check << std::endl;
 
 #if(!defined(CUDART_VERSION) || CUDART_VERSION < 12000)
-<<<<<<< HEAD
     int                  N         = argus.N;
     int                  nnz       = argus.nnz;
     T                    c         = argus.get_alpha<T>();
     T                    s         = argus.get_beta<T>();
-    int                  safe_size = 100;
     hipsparseIndexBase_t idx_base  = argus.baseA;
-    hipsparseStatus_t    status;
-=======
-    int                  N        = argus.N;
-    int                  nnz      = argus.nnz;
-    T                    c        = argus.alpha;
-    T                    s        = argus.beta;
-    hipsparseIndexBase_t idx_base = argus.idx_base;
->>>>>>> f5ff03b9
 
     std::unique_ptr<handle_struct> test_handle(new handle_struct);
     hipsparseHandle_t              handle = test_handle->handle;
