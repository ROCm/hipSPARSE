/* ************************************************************************
 * Copyright (C) 2020 Advanced Micro Devices, Inc. All rights Reserved.
 *
 * Permission is hereby granted, free of charge, to any person obtaining a copy
 * of this software and associated documentation files (the "Software"), to deal
 * in the Software without restriction, including without limitation the rights
 * to use, copy, modify, merge, publish, distribute, sublicense, and/or sell
 * copies of the Software, and to permit persons to whom the Software is
 * furnished to do so, subject to the following conditions:
 *
 * The above copyright notice and this permission notice shall be included in
 * all copies or substantial portions of the Software.
 *
 * THE SOFTWARE IS PROVIDED "AS IS", WITHOUT WARRANTY OF ANY KIND, EXPRESS OR
 * IMPLIED, INCLUDING BUT NOT LIMITED TO THE WARRANTIES OF MERCHANTABILITY,
 * FITNESS FOR A PARTICULAR PURPOSE AND NONINFRINGEMENT. IN NO EVENT SHALL THE
 * AUTHORS OR COPYRIGHT HOLDERS BE LIABLE FOR ANY CLAIM, DAMAGES OR OTHER
 * LIABILITY, WHETHER IN AN ACTION OF CONTRACT, TORT OR OTHERWISE, ARISING FROM,
 * OUT OF OR IN CONNECTION WITH THE SOFTWARE OR THE USE OR OTHER DEALINGS IN
 * THE SOFTWARE.
 *
 * ************************************************************************ */

#pragma once
#ifndef TESTING_CSRIC0_HPP
#define TESTING_CSRIC0_HPP

#include "hipsparse.hpp"
#include "hipsparse_test_unique_ptr.hpp"
#include "unit.hpp"
#include "utility.hpp"
#include "hipsparse_arguments.hpp"

#include <cmath>
#include <hipsparse.h>
#include <string>

using namespace hipsparse;
using namespace hipsparse_test;

template <typename T>
void testing_csric02_bad_arg(void)
{
#if(!defined(CUDART_VERSION))
    int                    m         = 100;
    int                    nnz       = 100;
    int                    safe_size = 100;
    hipsparseSolvePolicy_t policy    = HIPSPARSE_SOLVE_POLICY_USE_LEVEL;
    hipsparseStatus_t      status;

    std::unique_ptr<handle_struct> unique_ptr_handle(new handle_struct);
    hipsparseHandle_t              handle = unique_ptr_handle->handle;

    std::unique_ptr<descr_struct> unique_ptr_descr(new descr_struct);
    hipsparseMatDescr_t           descr = unique_ptr_descr->descr;

    std::unique_ptr<csric02_struct> unique_ptr_csric02(new csric02_struct);
    csric02Info_t                   info = unique_ptr_csric02->info;

    auto dptr_managed = hipsparse_unique_ptr{device_malloc(sizeof(int) * safe_size), device_free};
    auto dcol_managed = hipsparse_unique_ptr{device_malloc(sizeof(int) * safe_size), device_free};
    auto dval_managed = hipsparse_unique_ptr{device_malloc(sizeof(T) * safe_size), device_free};
    auto dbuffer_managed
        = hipsparse_unique_ptr{device_malloc(sizeof(char) * safe_size), device_free};

    int*  dptr    = (int*)dptr_managed.get();
    int*  dcol    = (int*)dcol_managed.get();
    T*    dval    = (T*)dval_managed.get();
    void* dbuffer = (void*)dbuffer_managed.get();

    if(!dval || !dptr || !dcol || !dbuffer)
    {
        PRINT_IF_HIP_ERROR(hipErrorOutOfMemory);
        return;
    }

    // testing hipsparseXcsric02_bufferSize
    int size;

    // testing for(nullptr == dptr)
    {
        int* dptr_null = nullptr;

        status = hipsparseXcsric02_bufferSize(
            handle, m, nnz, descr, dval, dptr_null, dcol, info, &size);
        verify_hipsparse_status_invalid_pointer(status, "Error: dptr is nullptr");
    }
    // testing for(nullptr == dcol)
    {
        int* dcol_null = nullptr;

        status = hipsparseXcsric02_bufferSize(
            handle, m, nnz, descr, dval, dptr, dcol_null, info, &size);
        verify_hipsparse_status_invalid_pointer(status, "Error: dcol is nullptr");
    }
    // testing for(nullptr == dval)
    {
        T* dval_null = nullptr;

        status = hipsparseXcsric02_bufferSize(
            handle, m, nnz, descr, dval_null, dptr, dcol, info, &size);
        verify_hipsparse_status_invalid_pointer(status, "Error: dval is nullptr");
    }
    // testing for(nullptr == buffer_size)
    {
        int* size_null = nullptr;

        status = hipsparseXcsric02_bufferSize(
            handle, m, nnz, descr, dval, dptr, dcol, info, size_null);
        verify_hipsparse_status_invalid_pointer(status, "Error: size is nullptr");
    }
    // testing for(nullptr == descr)
    {
        hipsparseMatDescr_t descr_null = nullptr;

        status = hipsparseXcsric02_bufferSize(
            handle, m, nnz, descr_null, dval, dptr, dcol, info, &size);
        verify_hipsparse_status_invalid_pointer(status, "Error: descr is nullptr");
    }
    // testing for(nullptr == info)
    {
        csric02Info_t info_null = nullptr;

        status = hipsparseXcsric02_bufferSize(
            handle, m, nnz, descr, dval, dptr, dcol, info_null, &size);
        verify_hipsparse_status_invalid_pointer(status, "Error: info is nullptr");
    }
    // testing for(nullptr == handle)
    {
        hipsparseHandle_t handle_null = nullptr;

        status = hipsparseXcsric02_bufferSize(
            handle_null, m, nnz, descr, dval, dptr, dcol, info, &size);
        verify_hipsparse_status_invalid_handle(status);
    }

    // testing hipsparseXcsric02_analysis

    // testing for(nullptr == dptr)
    {
        int* dptr_null = nullptr;

        status = hipsparseXcsric02_analysis(
            handle, m, nnz, descr, dval, dptr_null, dcol, info, policy, dbuffer);
        verify_hipsparse_status_invalid_pointer(status, "Error: dptr is nullptr");
    }
    // testing for(nullptr == dcol)
    {
        int* dcol_null = nullptr;

        status = hipsparseXcsric02_analysis(
            handle, m, nnz, descr, dval, dptr, dcol_null, info, policy, dbuffer);
        verify_hipsparse_status_invalid_pointer(status, "Error: dcol is nullptr");
    }
    // testing for(nullptr == dval)
    {
        T* dval_null = nullptr;

        status = hipsparseXcsric02_analysis(
            handle, m, nnz, descr, dval_null, dptr, dcol, info, policy, dbuffer);
        verify_hipsparse_status_invalid_pointer(status, "Error: dval is nullptr");
    }
    // testing for(nullptr == dbuffer)
    {
        void* dbuffer_null = nullptr;

        status = hipsparseXcsric02_analysis(
            handle, m, nnz, descr, dval, dptr, dcol, info, policy, dbuffer_null);
        verify_hipsparse_status_invalid_pointer(status, "Error: dbuffer is nullptr");
    }
    // testing for(nullptr == descr)
    {
        hipsparseMatDescr_t descr_null = nullptr;

        status = hipsparseXcsric02_analysis(
            handle, m, nnz, descr_null, dval, dptr, dcol, info, policy, dbuffer);
        verify_hipsparse_status_invalid_pointer(status, "Error: descr is nullptr");
    }
    // testing for(nullptr == info)
    {
        csric02Info_t info_null = nullptr;

        status = hipsparseXcsric02_analysis(
            handle, m, nnz, descr, dval, dptr, dcol, info_null, policy, dbuffer);
        verify_hipsparse_status_invalid_pointer(status, "Error: info is nullptr");
    }
    // testing for(nullptr == handle)
    {
        hipsparseHandle_t handle_null = nullptr;

        status = hipsparseXcsric02_analysis(
            handle_null, m, nnz, descr, dval, dptr, dcol, info, policy, dbuffer);
        verify_hipsparse_status_invalid_handle(status);
    }

    // testing hipsparseXcsric02

    // testing for(nullptr == dptr)
    {
        int* dptr_null = nullptr;

        status = hipsparseXcsric02(
            handle, m, nnz, descr, dval, dptr_null, dcol, info, policy, dbuffer);
        verify_hipsparse_status_invalid_pointer(status, "Error: dptr is nullptr");
    }
    // testing for(nullptr == dcol)
    {
        int* dcol_null = nullptr;

        status = hipsparseXcsric02(
            handle, m, nnz, descr, dval, dptr, dcol_null, info, policy, dbuffer);
        verify_hipsparse_status_invalid_pointer(status, "Error: dcol is nullptr");
    }
    // testing for(nullptr == dval)
    {
        T* dval_null = nullptr;

        status = hipsparseXcsric02(
            handle, m, nnz, descr, dval_null, dptr, dcol, info, policy, dbuffer);
        verify_hipsparse_status_invalid_pointer(status, "Error: dval is nullptr");
    }
    // testing for(nullptr == dbuffer)
    {
        void* dbuffer_null = nullptr;

        status = hipsparseXcsric02(
            handle, m, nnz, descr, dval, dptr, dcol, info, policy, dbuffer_null);
        verify_hipsparse_status_invalid_pointer(status, "Error: dbuffer is nullptr");
    }
    // testing for(nullptr == descr)
    {
        hipsparseMatDescr_t descr_null = nullptr;

        status = hipsparseXcsric02(
            handle, m, nnz, descr_null, dval, dptr, dcol, info, policy, dbuffer);
        verify_hipsparse_status_invalid_pointer(status, "Error: descr is nullptr");
    }
    // testing for(nullptr == info)
    {
        csric02Info_t info_null = nullptr;

        status = hipsparseXcsric02(
            handle, m, nnz, descr, dval, dptr, dcol, info_null, policy, dbuffer);
        verify_hipsparse_status_invalid_pointer(status, "Error: info is nullptr");
    }
    // testing for(nullptr == handle)
    {
        hipsparseHandle_t handle_null = nullptr;

        status = hipsparseXcsric02(
            handle_null, m, nnz, descr, dval, dptr, dcol, info, policy, dbuffer);
        verify_hipsparse_status_invalid_handle(status);
    }

    // testing hipsparseXcsric02_zeroPivot
    int position;

    // testing for(nullptr == position)
    {
        int* position_null = nullptr;

        status = hipsparseXcsric02_zeroPivot(handle, info, position_null);
        verify_hipsparse_status_invalid_pointer(status, "Error: position is nullptr");
    }
    // testing for(nullptr == info)
    {
        csric02Info_t info_null = nullptr;

        status = hipsparseXcsric02_zeroPivot(handle, info_null, &position);
        verify_hipsparse_status_invalid_pointer(status, "Error: info is nullptr");
    }
    // testing for(nullptr == handle)
    {
        hipsparseHandle_t handle_null = nullptr;

        status = hipsparseXcsric02_zeroPivot(handle_null, info, &position);
        verify_hipsparse_status_invalid_handle(status);
    }
#endif
}

template <typename T>
hipsparseStatus_t testing_csric02(Arguments argus)
{
<<<<<<< HEAD
    int                    safe_size = 100;
    int                    m         = argus.M;
    hipsparseIndexBase_t   idx_base  = argus.baseA;
    hipsparseSolvePolicy_t policy    = HIPSPARSE_SOLVE_POLICY_USE_LEVEL;
    std::string            binfile   = "";
    std::string            filename  = "";
    hipsparseStatus_t      status;
    int                    size;

    // When in testing mode, M == N == -99 indicates that we are testing with a real
    // matrix from cise.ufl.edu
    if(m == -99 && argus.timing == 0)
    {
        binfile = argus.filename;
        m       = safe_size;
    }

    if(argus.timing == 1)
    {
        filename = argus.filename;
    }
=======
    int                    m        = argus.M;
    hipsparseIndexBase_t   idx_base = argus.idx_base;
    hipsparseSolvePolicy_t policy   = HIPSPARSE_SOLVE_POLICY_USE_LEVEL;
    std::string            filename = argus.filename;
>>>>>>> f5ff03b9

    std::unique_ptr<handle_struct> test_handle(new handle_struct);
    hipsparseHandle_t              handle = test_handle->handle;

    std::unique_ptr<descr_struct> test_descr(new descr_struct);
    hipsparseMatDescr_t           descr = test_descr->descr;

    std::unique_ptr<csric02_struct> unique_ptr_csric02(new csric02_struct);
    csric02Info_t                   info = unique_ptr_csric02->info;

    // Set matrix index base
    CHECK_HIPSPARSE_ERROR(hipsparseSetMatIndexBase(descr, idx_base));

    if(m == 0)
    {
#ifdef __HIP_PLATFORM_NVIDIA__
        // cusparse only accepts m > 1
        return HIPSPARSE_STATUS_SUCCESS;
#endif
    }

    srand(12345ULL);

    // Host structures
    std::vector<int> hcsr_row_ptr;
    std::vector<int> hcsr_col_ind;
    std::vector<T>   hcsr_val;

    // Read or construct CSR matrix
    int nnz = 0;
    if(!generate_csr_matrix(filename, m, m, nnz, hcsr_row_ptr, hcsr_col_ind, hcsr_val, idx_base))
    {
<<<<<<< HEAD
        if(read_bin_matrix(
               binfile.c_str(), m, m, nnz, hcsr_row_ptr, hcsr_col_ind, hcsr_val, idx_base)
           != 0)
        {
            fprintf(stderr, "Cannot open [read] %s\n", binfile.c_str());
            return HIPSPARSE_STATUS_INTERNAL_ERROR;
        }
    }
    else
    {
        std::vector<int> hcoo_row_ind;

        if(filename != "")
        {
            if(read_mtx_matrix(
                   filename.c_str(), m, m, nnz, hcoo_row_ind, hcsr_col_ind, hcsr_val, idx_base)
               != 0)
            {
                fprintf(stderr, "Cannot open [read] %s\n", filename.c_str());
                return HIPSPARSE_STATUS_INTERNAL_ERROR;
            }
        }
        else
        {
            gen_matrix_coo(m, m, nnz, hcoo_row_ind, hcsr_col_ind, hcsr_val, idx_base);
        }

        // Convert COO to CSR
        hcsr_row_ptr.resize(m + 1, 0);
        for(int i = 0; i < nnz; ++i)
        {
            ++hcsr_row_ptr[hcoo_row_ind[i] + 1 - idx_base];
        }

        hcsr_row_ptr[0] = idx_base;
        for(int i = 0; i < m; ++i)
        {
            hcsr_row_ptr[i + 1] += hcsr_row_ptr[i];
        }
=======
        fprintf(stderr, "Cannot open [read] %s\ncol", filename.c_str());
        return HIPSPARSE_STATUS_INTERNAL_ERROR;
>>>>>>> f5ff03b9
    }

    // Allocate memory on device
    auto dptr_managed   = hipsparse_unique_ptr{device_malloc(sizeof(int) * (m + 1)), device_free};
    auto dcol_managed   = hipsparse_unique_ptr{device_malloc(sizeof(int) * nnz), device_free};
    auto dval_1_managed = hipsparse_unique_ptr{device_malloc(sizeof(T) * nnz), device_free};
    auto dval_2_managed = hipsparse_unique_ptr{device_malloc(sizeof(T) * nnz), device_free};
    auto d_analysis_pivot_2_managed = hipsparse_unique_ptr{device_malloc(sizeof(int)), device_free};
    auto d_solve_pivot_2_managed    = hipsparse_unique_ptr{device_malloc(sizeof(int)), device_free};

    int* dptr               = (int*)dptr_managed.get();
    int* dcol               = (int*)dcol_managed.get();
    T*   dval_1             = (T*)dval_1_managed.get();
    T*   dval_2             = (T*)dval_2_managed.get();
    int* d_analysis_pivot_2 = (int*)d_analysis_pivot_2_managed.get();
    int* d_solve_pivot_2    = (int*)d_solve_pivot_2_managed.get();

    // copy data from CPU to device
    CHECK_HIP_ERROR(
        hipMemcpy(dptr, hcsr_row_ptr.data(), sizeof(int) * (m + 1), hipMemcpyHostToDevice));
    CHECK_HIP_ERROR(hipMemcpy(dcol, hcsr_col_ind.data(), sizeof(int) * nnz, hipMemcpyHostToDevice));
    CHECK_HIP_ERROR(hipMemcpy(dval_1, hcsr_val.data(), sizeof(T) * nnz, hipMemcpyHostToDevice));

    // Obtain csric02 buffer size
    int bufferSize;
    CHECK_HIPSPARSE_ERROR(
        hipsparseXcsric02_bufferSize(handle, m, nnz, descr, dval_1, dptr, dcol, info, &bufferSize));

    // Allocate buffer on the device
    auto dbuffer_managed
        = hipsparse_unique_ptr{device_malloc(sizeof(char) * bufferSize), device_free};

    void* dbuffer = (void*)dbuffer_managed.get();

    int h_analysis_pivot_gold;
    int h_analysis_pivot_1;
    int h_analysis_pivot_2;
    int h_solve_pivot_gold;
    int h_solve_pivot_1;
    int h_solve_pivot_2;

    if(argus.unit_check)
    {
        CHECK_HIP_ERROR(hipMemcpy(dval_2, hcsr_val.data(), sizeof(T) * nnz, hipMemcpyHostToDevice));

        hipsparseStatus_t status_analysis_1;
        hipsparseStatus_t status_analysis_2;
        hipsparseStatus_t status_solve_1;
        hipsparseStatus_t status_solve_2;

        // csric02 analysis - host mode
        CHECK_HIPSPARSE_ERROR(hipsparseSetPointerMode(handle, HIPSPARSE_POINTER_MODE_HOST));
        CHECK_HIPSPARSE_ERROR(hipsparseXcsric02_analysis(
            handle, m, nnz, descr, dval_1, dptr, dcol, info, policy, dbuffer));

        // Get pivot
        status_analysis_1 = hipsparseXcsric02_zeroPivot(handle, info, &h_analysis_pivot_1);
        if(h_analysis_pivot_1 != -1)
        {
            verify_hipsparse_status_zero_pivot(status_analysis_1,
                                               "expected HIPSPARSE_STATUS_ZERO_PIVOT");
        }

        // csric02 analysis - device mode
        CHECK_HIPSPARSE_ERROR(hipsparseSetPointerMode(handle, HIPSPARSE_POINTER_MODE_DEVICE));
        CHECK_HIPSPARSE_ERROR(hipsparseXcsric02_analysis(
            handle, m, nnz, descr, dval_2, dptr, dcol, info, policy, dbuffer));

        // Get pivot
        status_analysis_2 = hipsparseXcsric02_zeroPivot(handle, info, d_analysis_pivot_2);
        if(h_analysis_pivot_1 != -1)
        {
            verify_hipsparse_status_zero_pivot(status_analysis_2,
                                               "expected HIPSPARSE_STATUS_ZERO_PIVOT");
        }

        // csric02 solve - host mode
        CHECK_HIPSPARSE_ERROR(hipsparseSetPointerMode(handle, HIPSPARSE_POINTER_MODE_HOST));
        CHECK_HIPSPARSE_ERROR(
            hipsparseXcsric02(handle, m, nnz, descr, dval_1, dptr, dcol, info, policy, dbuffer));

        // Get pivot
        status_solve_1 = hipsparseXcsric02_zeroPivot(handle, info, &h_solve_pivot_1);
        if(h_solve_pivot_1 != -1)
        {
            verify_hipsparse_status_zero_pivot(status_solve_1,
                                               "expected HIPSPARSE_STATUS_ZERO_PIVOT");
        }

        // csric02 solve - device mode
        CHECK_HIPSPARSE_ERROR(hipsparseSetPointerMode(handle, HIPSPARSE_POINTER_MODE_DEVICE));
        CHECK_HIPSPARSE_ERROR(
            hipsparseXcsric02(handle, m, nnz, descr, dval_2, dptr, dcol, info, policy, dbuffer));

        // Get pivot
        status_solve_2 = hipsparseXcsric02_zeroPivot(handle, info, d_solve_pivot_2);
        if(h_solve_pivot_1 != -1)
        {
            verify_hipsparse_status_zero_pivot(status_solve_2,
                                               "expected HIPSPARSE_STATUS_ZERO_PIVOT");
        }

        // Copy output from device to CPU
        std::vector<T> result_1(nnz);
        std::vector<T> result_2(nnz);

        CHECK_HIP_ERROR(hipMemcpy(result_1.data(), dval_1, sizeof(T) * nnz, hipMemcpyDeviceToHost));
        CHECK_HIP_ERROR(hipMemcpy(result_2.data(), dval_2, sizeof(T) * nnz, hipMemcpyDeviceToHost));
        CHECK_HIP_ERROR(
            hipMemcpy(&h_analysis_pivot_2, d_analysis_pivot_2, sizeof(int), hipMemcpyDeviceToHost));
        CHECK_HIP_ERROR(
            hipMemcpy(&h_solve_pivot_2, d_solve_pivot_2, sizeof(int), hipMemcpyDeviceToHost));

        // Host csric02
        csric0(m,
               hcsr_row_ptr.data(),
               hcsr_col_ind.data(),
               hcsr_val.data(),
               idx_base,
               h_analysis_pivot_gold,
               h_solve_pivot_gold);

#ifndef __HIP_PLATFORM_NVIDIA__
        // Do not check pivots in cusparse
        unit_check_general(1, 1, 1, &h_analysis_pivot_gold, &h_analysis_pivot_1);
        unit_check_general(1, 1, 1, &h_analysis_pivot_gold, &h_analysis_pivot_2);
        unit_check_general(1, 1, 1, &h_solve_pivot_gold, &h_solve_pivot_1);
        unit_check_general(1, 1, 1, &h_solve_pivot_gold, &h_solve_pivot_2);
#endif

        if(h_analysis_pivot_gold == -1 && h_solve_pivot_gold == -1)
        {
            unit_check_near(1, nnz, 1, hcsr_val.data(), result_1.data());
            unit_check_near(1, nnz, 1, hcsr_val.data(), result_2.data());
        }
    }

    return HIPSPARSE_STATUS_SUCCESS;
}

#endif // TESTING_CSRIC0_HPP<|MERGE_RESOLUTION|>--- conflicted
+++ resolved
@@ -282,34 +282,10 @@
 template <typename T>
 hipsparseStatus_t testing_csric02(Arguments argus)
 {
-<<<<<<< HEAD
-    int                    safe_size = 100;
-    int                    m         = argus.M;
-    hipsparseIndexBase_t   idx_base  = argus.baseA;
-    hipsparseSolvePolicy_t policy    = HIPSPARSE_SOLVE_POLICY_USE_LEVEL;
-    std::string            binfile   = "";
-    std::string            filename  = "";
-    hipsparseStatus_t      status;
-    int                    size;
-
-    // When in testing mode, M == N == -99 indicates that we are testing with a real
-    // matrix from cise.ufl.edu
-    if(m == -99 && argus.timing == 0)
-    {
-        binfile = argus.filename;
-        m       = safe_size;
-    }
-
-    if(argus.timing == 1)
-    {
-        filename = argus.filename;
-    }
-=======
     int                    m        = argus.M;
-    hipsparseIndexBase_t   idx_base = argus.idx_base;
+    hipsparseIndexBase_t   idx_base = argus.baseA;
     hipsparseSolvePolicy_t policy   = HIPSPARSE_SOLVE_POLICY_USE_LEVEL;
     std::string            filename = argus.filename;
->>>>>>> f5ff03b9
 
     std::unique_ptr<handle_struct> test_handle(new handle_struct);
     hipsparseHandle_t              handle = test_handle->handle;
@@ -342,50 +318,8 @@
     int nnz = 0;
     if(!generate_csr_matrix(filename, m, m, nnz, hcsr_row_ptr, hcsr_col_ind, hcsr_val, idx_base))
     {
-<<<<<<< HEAD
-        if(read_bin_matrix(
-               binfile.c_str(), m, m, nnz, hcsr_row_ptr, hcsr_col_ind, hcsr_val, idx_base)
-           != 0)
-        {
-            fprintf(stderr, "Cannot open [read] %s\n", binfile.c_str());
-            return HIPSPARSE_STATUS_INTERNAL_ERROR;
-        }
-    }
-    else
-    {
-        std::vector<int> hcoo_row_ind;
-
-        if(filename != "")
-        {
-            if(read_mtx_matrix(
-                   filename.c_str(), m, m, nnz, hcoo_row_ind, hcsr_col_ind, hcsr_val, idx_base)
-               != 0)
-            {
-                fprintf(stderr, "Cannot open [read] %s\n", filename.c_str());
-                return HIPSPARSE_STATUS_INTERNAL_ERROR;
-            }
-        }
-        else
-        {
-            gen_matrix_coo(m, m, nnz, hcoo_row_ind, hcsr_col_ind, hcsr_val, idx_base);
-        }
-
-        // Convert COO to CSR
-        hcsr_row_ptr.resize(m + 1, 0);
-        for(int i = 0; i < nnz; ++i)
-        {
-            ++hcsr_row_ptr[hcoo_row_ind[i] + 1 - idx_base];
-        }
-
-        hcsr_row_ptr[0] = idx_base;
-        for(int i = 0; i < m; ++i)
-        {
-            hcsr_row_ptr[i + 1] += hcsr_row_ptr[i];
-        }
-=======
         fprintf(stderr, "Cannot open [read] %s\ncol", filename.c_str());
         return HIPSPARSE_STATUS_INTERNAL_ERROR;
->>>>>>> f5ff03b9
     }
 
     // Allocate memory on device
