/* ************************************************************************
 * Copyright (c) 2020 Advanced Micro Devices, Inc.
 *
 * Permission is hereby granted, free of charge, to any person obtaining a copy
 * of this software and associated documentation files (the "Software"), to deal
 * in the Software without restriction, including without limitation the rights
 * to use, copy, modify, merge, publish, distribute, sublicense, and/or sell
 * copies of the Software, and to permit persons to whom the Software is
 * furnished to do so, subject to the following conditions:
 *
 * The above copyright notice and this permission notice shall be included in
 * all copies or substantial portions of the Software.
 *
 * THE SOFTWARE IS PROVIDED "AS IS", WITHOUT WARRANTY OF ANY KIND, EXPRESS OR
 * IMPLIED, INCLUDING BUT NOT LIMITED TO THE WARRANTIES OF MERCHANTABILITY,
 * FITNESS FOR A PARTICULAR PURPOSE AND NONINFRINGEMENT. IN NO EVENT SHALL THE
 * AUTHORS OR COPYRIGHT HOLDERS BE LIABLE FOR ANY CLAIM, DAMAGES OR OTHER
 * LIABILITY, WHETHER IN AN ACTION OF CONTRACT, TORT OR OTHERWISE, ARISING FROM,
 * OUT OF OR IN CONNECTION WITH THE SOFTWARE OR THE USE OR OTHER DEALINGS IN
 * THE SOFTWARE.
 *
 * ************************************************************************ */

#pragma once
#ifndef TESTING_GEBSR2GEBSR_HPP
#define TESTING_GEBSR2GEBSR_HPP

#include "hipsparse.hpp"
#include "hipsparse_test_unique_ptr.hpp"
#include "unit.hpp"
#include "utility.hpp"

using namespace hipsparse;
using namespace hipsparse_test;

template <typename T>
void testing_gebsr2gebsr_bad_arg(void)
{
#ifdef __HIP_PLATFORM_NVCC__
    // do not test for bad args
    return;
#endif
    int                  mb              = 100;
    int                  nb              = 100;
    int                  nnzb            = 100;
    int                  safe_size       = 100;
    int                  row_block_dim_A = 2;
    int                  col_block_dim_A = 2;
    int                  row_block_dim_C = 2;
    int                  col_block_dim_C = 2;
    hipsparseIndexBase_t idx_base_A      = HIPSPARSE_INDEX_BASE_ZERO;
    hipsparseIndexBase_t idx_base_C      = HIPSPARSE_INDEX_BASE_ZERO;
    hipsparseDirection_t dir             = HIPSPARSE_DIRECTION_ROW;
    hipsparseStatus_t    status;

    std::unique_ptr<handle_struct> unique_ptr_handle(new handle_struct);
    hipsparseHandle_t              handle = unique_ptr_handle->handle;
    std::unique_ptr<descr_struct>  unique_ptr_descr_A(new descr_struct);
    hipsparseMatDescr_t            descr_A = unique_ptr_descr_A->descr;
    std::unique_ptr<descr_struct>  unique_ptr_descr_C(new descr_struct);
    hipsparseMatDescr_t            descr_C = unique_ptr_descr_C->descr;

    hipsparseSetMatIndexBase(descr_A, idx_base_A);
    hipsparseSetMatIndexBase(descr_C, idx_base_C);

    auto bsr_row_ptr_A_managed
        = hipsparse_unique_ptr{device_malloc(sizeof(int) * safe_size), device_free};
    auto bsr_col_ind_A_managed
        = hipsparse_unique_ptr{device_malloc(sizeof(int) * safe_size), device_free};
    auto bsr_val_A_managed
        = hipsparse_unique_ptr{device_malloc(sizeof(T) * safe_size), device_free};
    auto bsr_row_ptr_C_managed
        = hipsparse_unique_ptr{device_malloc(sizeof(int) * safe_size), device_free};
    auto bsr_col_ind_C_managed
        = hipsparse_unique_ptr{device_malloc(sizeof(int) * safe_size), device_free};
    auto bsr_val_C_managed
        = hipsparse_unique_ptr{device_malloc(sizeof(T) * safe_size), device_free};
    auto temp_buffer_managed
        = hipsparse_unique_ptr{device_malloc(sizeof(T) * safe_size), device_free};

    int* bsr_row_ptr_A = (int*)bsr_row_ptr_A_managed.get();
    int* bsr_col_ind_A = (int*)bsr_col_ind_A_managed.get();
    T*   bsr_val_A     = (T*)bsr_val_A_managed.get();
    int* bsr_row_ptr_C = (int*)bsr_row_ptr_C_managed.get();
    int* bsr_col_ind_C = (int*)bsr_col_ind_C_managed.get();
    T*   bsr_val_C     = (T*)bsr_val_C_managed.get();
    T*   temp_buffer   = (T*)temp_buffer_managed.get();

    if(!bsr_row_ptr_A || !bsr_col_ind_A || !bsr_val_A || !bsr_row_ptr_C || !bsr_col_ind_C
       || !bsr_val_C || !temp_buffer)
    {
        PRINT_IF_HIP_ERROR(hipErrorOutOfMemory);
        return;
    }

    // Testing hipsparseXgebsr2gebsr_bufferSize()

    int buffer_size;

    // Test invalid handle
    status = hipsparseXgebsr2gebsr_bufferSize(nullptr,
                                              dir,
                                              mb,
                                              nb,
                                              nnzb,
                                              descr_A,
                                              bsr_val_A,
                                              bsr_row_ptr_A,
                                              bsr_col_ind_A,
                                              row_block_dim_A,
                                              col_block_dim_A,
                                              row_block_dim_C,
                                              col_block_dim_C,
                                              &buffer_size);
    verify_hipsparse_status_invalid_handle(status);

    // Test invalid pointers
    status = hipsparseXgebsr2gebsr_bufferSize(handle,
                                              dir,
                                              mb,
                                              nb,
                                              nnzb,
                                              nullptr,
                                              bsr_val_A,
                                              bsr_row_ptr_A,
                                              bsr_col_ind_A,
                                              row_block_dim_A,
                                              col_block_dim_A,
                                              row_block_dim_C,
                                              col_block_dim_C,
                                              &buffer_size);
    verify_hipsparse_status_invalid_pointer(status, "Error: descr_A is nullptr");

    status = hipsparseXgebsr2gebsr_bufferSize(handle,
                                              dir,
                                              mb,
                                              nb,
                                              nnzb,
                                              descr_A,
                                              (const T*)nullptr,
                                              bsr_row_ptr_A,
                                              bsr_col_ind_A,
                                              row_block_dim_A,
                                              col_block_dim_A,
                                              row_block_dim_C,
                                              col_block_dim_C,
                                              &buffer_size);
    verify_hipsparse_status_invalid_pointer(status, "Error: bsr_val_A is nullptr");

    status = hipsparseXgebsr2gebsr_bufferSize(handle,
                                              dir,
                                              mb,
                                              nb,
                                              nnzb,
                                              descr_A,
                                              bsr_val_A,
                                              nullptr,
                                              bsr_col_ind_A,
                                              row_block_dim_A,
                                              col_block_dim_A,
                                              row_block_dim_C,
                                              col_block_dim_C,
                                              &buffer_size);
    verify_hipsparse_status_invalid_pointer(status, "Error: bsr_row_ptr_A is nullptr");

    status = hipsparseXgebsr2gebsr_bufferSize(handle,
                                              dir,
                                              mb,
                                              nb,
                                              nnzb,
                                              descr_A,
                                              bsr_val_A,
                                              bsr_row_ptr_A,
                                              nullptr,
                                              row_block_dim_A,
                                              col_block_dim_A,
                                              row_block_dim_C,
                                              col_block_dim_C,
                                              &buffer_size);
    verify_hipsparse_status_invalid_pointer(status, "Error: bsr_col_ind_A is nullptr");

    status = hipsparseXgebsr2gebsr_bufferSize(handle,
                                              dir,
                                              mb,
                                              nb,
                                              nnzb,
                                              descr_A,
                                              bsr_val_A,
                                              bsr_row_ptr_A,
                                              bsr_col_ind_A,
                                              row_block_dim_A,
                                              col_block_dim_A,
                                              row_block_dim_C,
                                              col_block_dim_C,
                                              nullptr);
    verify_hipsparse_status_invalid_pointer(status, "Error: buffer_size is nullptr");

    // Test invalid sizes
    status = hipsparseXgebsr2gebsr_bufferSize(handle,
                                              dir,
                                              -1,
                                              nb,
                                              nnzb,
                                              descr_A,
                                              bsr_val_A,
                                              bsr_row_ptr_A,
                                              bsr_col_ind_A,
                                              row_block_dim_A,
                                              col_block_dim_A,
                                              row_block_dim_C,
                                              col_block_dim_C,
                                              &buffer_size);
    verify_hipsparse_status_invalid_size(status, "Error: mb is invalid");

    status = hipsparseXgebsr2gebsr_bufferSize(handle,
                                              dir,
                                              mb,
                                              -1,
                                              nnzb,
                                              descr_A,
                                              bsr_val_A,
                                              bsr_row_ptr_A,
                                              bsr_col_ind_A,
                                              row_block_dim_A,
                                              col_block_dim_A,
                                              row_block_dim_C,
                                              col_block_dim_C,
                                              &buffer_size);
    verify_hipsparse_status_invalid_size(status, "Error: nb is invalid");

    status = hipsparseXgebsr2gebsr_bufferSize(handle,
                                              dir,
                                              mb,
                                              nb,
                                              -1,
                                              descr_A,
                                              bsr_val_A,
                                              bsr_row_ptr_A,
                                              bsr_col_ind_A,
                                              row_block_dim_A,
                                              col_block_dim_A,
                                              row_block_dim_C,
                                              col_block_dim_C,
                                              &buffer_size);
    verify_hipsparse_status_invalid_size(status, "Error: nnzb is invalid");

    status = hipsparseXgebsr2gebsr_bufferSize(handle,
                                              dir,
                                              mb,
                                              nb,
                                              nnzb,
                                              descr_A,
                                              bsr_val_A,
                                              bsr_row_ptr_A,
                                              bsr_col_ind_A,
                                              -1,
                                              col_block_dim_A,
                                              row_block_dim_C,
                                              col_block_dim_C,
                                              &buffer_size);
    verify_hipsparse_status_invalid_size(status, "Error: row_block_dim_A is invalid");

    status = hipsparseXgebsr2gebsr_bufferSize(handle,
                                              dir,
                                              mb,
                                              nb,
                                              nnzb,
                                              descr_A,
                                              bsr_val_A,
                                              bsr_row_ptr_A,
                                              bsr_col_ind_A,
                                              row_block_dim_A,
                                              -1,
                                              row_block_dim_C,
                                              col_block_dim_C,
                                              &buffer_size);
    verify_hipsparse_status_invalid_size(status, "Error: col_block_dim_A is invalid");

    status = hipsparseXgebsr2gebsr_bufferSize(handle,
                                              dir,
                                              mb,
                                              nb,
                                              nnzb,
                                              descr_A,
                                              bsr_val_A,
                                              bsr_row_ptr_A,
                                              bsr_col_ind_A,
                                              row_block_dim_A,
                                              col_block_dim_A,
                                              -1,
                                              col_block_dim_C,
                                              &buffer_size);
    verify_hipsparse_status_invalid_size(status, "Error: row_block_dim_C is invalid");

    status = hipsparseXgebsr2gebsr_bufferSize(handle,
                                              dir,
                                              mb,
                                              nb,
                                              nnzb,
                                              descr_A,
                                              bsr_val_A,
                                              bsr_row_ptr_A,
                                              bsr_col_ind_A,
                                              row_block_dim_A,
                                              col_block_dim_A,
                                              row_block_dim_C,
                                              -1,
                                              &buffer_size);
    verify_hipsparse_status_invalid_size(status, "Error: col_block_dim_C is invalid");

    // Testing hipsparseXgebsr2gebsrNnz()

    int nnz_total_dev_host_ptr;

    // Test invalid handle
    status = hipsparseXgebsr2gebsrNnz(nullptr,
                                      dir,
                                      mb,
                                      nb,
                                      nnzb,
                                      descr_A,
                                      bsr_row_ptr_A,
                                      bsr_col_ind_A,
                                      row_block_dim_A,
                                      col_block_dim_A,
                                      descr_C,
                                      bsr_row_ptr_C,
                                      row_block_dim_C,
                                      col_block_dim_C,
                                      &nnz_total_dev_host_ptr,
                                      temp_buffer);
    verify_hipsparse_status_invalid_handle(status);

    // Test invalid pointers
    status = hipsparseXgebsr2gebsrNnz(handle,
                                      dir,
                                      mb,
                                      nb,
                                      nnzb,
                                      nullptr,
                                      bsr_row_ptr_A,
                                      bsr_col_ind_A,
                                      row_block_dim_A,
                                      col_block_dim_A,
                                      descr_C,
                                      bsr_row_ptr_C,
                                      row_block_dim_C,
                                      col_block_dim_C,
                                      &nnz_total_dev_host_ptr,
                                      temp_buffer);
    verify_hipsparse_status_invalid_pointer(status, "Error: descr_A is nullptr");

    status = hipsparseXgebsr2gebsrNnz(handle,
                                      dir,
                                      mb,
                                      nb,
                                      nnzb,
                                      descr_A,
                                      nullptr,
                                      bsr_col_ind_A,
                                      row_block_dim_A,
                                      col_block_dim_A,
                                      descr_C,
                                      bsr_row_ptr_C,
                                      row_block_dim_C,
                                      col_block_dim_C,
                                      &nnz_total_dev_host_ptr,
                                      temp_buffer);
    verify_hipsparse_status_invalid_pointer(status, "Error: bsr_row_ptr_A is nullptr");

    status = hipsparseXgebsr2gebsrNnz(handle,
                                      dir,
                                      mb,
                                      nb,
                                      nnzb,
                                      descr_A,
                                      bsr_row_ptr_A,
                                      nullptr,
                                      row_block_dim_A,
                                      col_block_dim_A,
                                      descr_C,
                                      bsr_row_ptr_C,
                                      row_block_dim_C,
                                      col_block_dim_C,
                                      &nnz_total_dev_host_ptr,
                                      temp_buffer);
    verify_hipsparse_status_invalid_pointer(status, "Error: bsr_col_ind_A is nullptr");

    status = hipsparseXgebsr2gebsrNnz(handle,
                                      dir,
                                      mb,
                                      nb,
                                      nnzb,
                                      descr_A,
                                      bsr_row_ptr_A,
                                      bsr_col_ind_A,
                                      row_block_dim_A,
                                      col_block_dim_A,
                                      nullptr,
                                      bsr_row_ptr_C,
                                      row_block_dim_C,
                                      col_block_dim_C,
                                      &nnz_total_dev_host_ptr,
                                      temp_buffer);
    verify_hipsparse_status_invalid_pointer(status, "Error: descr_C is nullptr");

    status = hipsparseXgebsr2gebsrNnz(handle,
                                      dir,
                                      mb,
                                      nb,
                                      nnzb,
                                      descr_A,
                                      bsr_row_ptr_A,
                                      bsr_col_ind_A,
                                      row_block_dim_A,
                                      col_block_dim_A,
                                      descr_C,
                                      nullptr,
                                      row_block_dim_C,
                                      col_block_dim_C,
                                      &nnz_total_dev_host_ptr,
                                      temp_buffer);
    verify_hipsparse_status_invalid_pointer(status, "Error: bsr_row_ptr_C is nullptr");

    status = hipsparseXgebsr2gebsrNnz(handle,
                                      dir,
                                      mb,
                                      nb,
                                      nnzb,
                                      descr_A,
                                      bsr_row_ptr_A,
                                      bsr_col_ind_A,
                                      row_block_dim_A,
                                      col_block_dim_A,
                                      descr_C,
                                      bsr_row_ptr_C,
                                      row_block_dim_C,
                                      col_block_dim_C,
                                      nullptr,
                                      temp_buffer);
    verify_hipsparse_status_invalid_pointer(status, "Error: nnz_total_dev_host_ptr is nullptr");

    status = hipsparseXgebsr2gebsrNnz(handle,
                                      dir,
                                      mb,
                                      nb,
                                      nnzb,
                                      descr_A,
                                      bsr_row_ptr_A,
                                      bsr_col_ind_A,
                                      row_block_dim_A,
                                      col_block_dim_A,
                                      descr_C,
                                      bsr_row_ptr_C,
                                      row_block_dim_C,
                                      col_block_dim_C,
                                      &nnz_total_dev_host_ptr,
                                      nullptr);
    verify_hipsparse_status_invalid_pointer(status, "Error: buffer is nullptr");

    // Test invalid sizes
    status = hipsparseXgebsr2gebsrNnz(handle,
                                      dir,
                                      -1,
                                      nb,
                                      nnzb,
                                      descr_A,
                                      bsr_row_ptr_A,
                                      bsr_col_ind_A,
                                      row_block_dim_A,
                                      col_block_dim_A,
                                      descr_C,
                                      bsr_row_ptr_C,
                                      row_block_dim_C,
                                      col_block_dim_C,
                                      &nnz_total_dev_host_ptr,
                                      temp_buffer);
    verify_hipsparse_status_invalid_size(status, "Error: mb is invalid");

    status = hipsparseXgebsr2gebsrNnz(handle,
                                      dir,
                                      mb,
                                      -1,
                                      nnzb,
                                      descr_A,
                                      bsr_row_ptr_A,
                                      bsr_col_ind_A,
                                      row_block_dim_A,
                                      col_block_dim_A,
                                      descr_C,
                                      bsr_row_ptr_C,
                                      row_block_dim_C,
                                      col_block_dim_C,
                                      &nnz_total_dev_host_ptr,
                                      temp_buffer);
    verify_hipsparse_status_invalid_size(status, "Error: nb is invalid");

    status = hipsparseXgebsr2gebsrNnz(handle,
                                      dir,
                                      mb,
                                      nb,
                                      -1,
                                      descr_A,
                                      bsr_row_ptr_A,
                                      bsr_col_ind_A,
                                      row_block_dim_A,
                                      col_block_dim_A,
                                      descr_C,
                                      bsr_row_ptr_C,
                                      row_block_dim_C,
                                      col_block_dim_C,
                                      &nnz_total_dev_host_ptr,
                                      temp_buffer);
    verify_hipsparse_status_invalid_size(status, "Error: nnzb is invalid");

    status = hipsparseXgebsr2gebsrNnz(handle,
                                      dir,
                                      mb,
                                      nb,
                                      nnzb,
                                      descr_A,
                                      bsr_row_ptr_A,
                                      bsr_col_ind_A,
                                      -1,
                                      col_block_dim_A,
                                      descr_C,
                                      bsr_row_ptr_C,
                                      row_block_dim_C,
                                      col_block_dim_C,
                                      &nnz_total_dev_host_ptr,
                                      temp_buffer);
    verify_hipsparse_status_invalid_size(status, "Error: row_block_dim_A is invalid");

    status = hipsparseXgebsr2gebsrNnz(handle,
                                      dir,
                                      mb,
                                      nb,
                                      nnzb,
                                      descr_A,
                                      bsr_row_ptr_A,
                                      bsr_col_ind_A,
                                      row_block_dim_A,
                                      -1,
                                      descr_C,
                                      bsr_row_ptr_C,
                                      row_block_dim_C,
                                      col_block_dim_C,
                                      &nnz_total_dev_host_ptr,
                                      temp_buffer);
    verify_hipsparse_status_invalid_size(status, "Error: col_block_dim_A is invalid");

    status = hipsparseXgebsr2gebsrNnz(handle,
                                      dir,
                                      mb,
                                      nb,
                                      nnzb,
                                      descr_A,
                                      bsr_row_ptr_A,
                                      bsr_col_ind_A,
                                      row_block_dim_A,
                                      col_block_dim_A,
                                      descr_C,
                                      bsr_row_ptr_C,
                                      -1,
                                      col_block_dim_C,
                                      &nnz_total_dev_host_ptr,
                                      temp_buffer);
    verify_hipsparse_status_invalid_size(status, "Error: row_block_dim_C is invalid");

    status = hipsparseXgebsr2gebsrNnz(handle,
                                      dir,
                                      mb,
                                      nb,
                                      nnzb,
                                      descr_A,
                                      bsr_row_ptr_A,
                                      bsr_col_ind_A,
                                      row_block_dim_A,
                                      col_block_dim_A,
                                      descr_C,
                                      bsr_row_ptr_C,
                                      row_block_dim_C,
                                      -1,
                                      &nnz_total_dev_host_ptr,
                                      temp_buffer);
    verify_hipsparse_status_invalid_size(status, "Error: col_block_dim_C is invalid");

    // Test hipsparseXgebsr2gebsr()

    // Test invalid handle
    status = hipsparseXgebsr2gebsr(nullptr,
                                   dir,
                                   mb,
                                   nb,
                                   nnzb,
                                   descr_A,
                                   bsr_val_A,
                                   bsr_row_ptr_A,
                                   bsr_col_ind_A,
                                   row_block_dim_A,
                                   col_block_dim_A,
                                   descr_C,
                                   bsr_val_C,
                                   bsr_row_ptr_C,
                                   bsr_col_ind_C,
                                   row_block_dim_C,
                                   col_block_dim_C,
                                   temp_buffer);
    verify_hipsparse_status_invalid_handle(status);

    // Test invalid pointers
    status = hipsparseXgebsr2gebsr(handle,
                                   dir,
                                   mb,
                                   nb,
                                   nnzb,
                                   nullptr,
                                   bsr_val_A,
                                   bsr_row_ptr_A,
                                   bsr_col_ind_A,
                                   row_block_dim_A,
                                   col_block_dim_A,
                                   descr_C,
                                   bsr_val_C,
                                   bsr_row_ptr_C,
                                   bsr_col_ind_C,
                                   row_block_dim_C,
                                   col_block_dim_C,
                                   temp_buffer);
    verify_hipsparse_status_invalid_pointer(status, "Error: descr_A is nullptr");

    status = hipsparseXgebsr2gebsr(handle,
                                   dir,
                                   mb,
                                   nb,
                                   nnzb,
                                   descr_A,
                                   (const T*)nullptr,
                                   bsr_row_ptr_A,
                                   bsr_col_ind_A,
                                   row_block_dim_A,
                                   col_block_dim_A,
                                   descr_C,
                                   bsr_val_C,
                                   bsr_row_ptr_C,
                                   bsr_col_ind_C,
                                   row_block_dim_C,
                                   col_block_dim_C,
                                   temp_buffer);
    verify_hipsparse_status_invalid_pointer(status, "Error: bsr_val_A is nullptr");

    status = hipsparseXgebsr2gebsr(handle,
                                   dir,
                                   mb,
                                   nb,
                                   nnzb,
                                   descr_A,
                                   bsr_val_A,
                                   nullptr,
                                   bsr_col_ind_A,
                                   row_block_dim_A,
                                   col_block_dim_A,
                                   descr_C,
                                   bsr_val_C,
                                   bsr_row_ptr_C,
                                   bsr_col_ind_C,
                                   row_block_dim_C,
                                   col_block_dim_C,
                                   temp_buffer);
    verify_hipsparse_status_invalid_pointer(status, "Error: bsr_row_ptr_A is nullptr");

    status = hipsparseXgebsr2gebsr(handle,
                                   dir,
                                   mb,
                                   nb,
                                   nnzb,
                                   descr_A,
                                   bsr_val_A,
                                   bsr_row_ptr_A,
                                   nullptr,
                                   row_block_dim_A,
                                   col_block_dim_A,
                                   descr_C,
                                   bsr_val_C,
                                   bsr_row_ptr_C,
                                   bsr_col_ind_C,
                                   row_block_dim_C,
                                   col_block_dim_C,
                                   temp_buffer);
    verify_hipsparse_status_invalid_pointer(status, "Error: bsr_col_ind_A is nullptr");

    status = hipsparseXgebsr2gebsr(handle,
                                   dir,
                                   mb,
                                   nb,
                                   nnzb,
                                   descr_A,
                                   bsr_val_A,
                                   bsr_row_ptr_A,
                                   bsr_col_ind_A,
                                   row_block_dim_A,
                                   col_block_dim_A,
                                   nullptr,
                                   bsr_val_C,
                                   bsr_row_ptr_C,
                                   bsr_col_ind_C,
                                   row_block_dim_C,
                                   col_block_dim_C,
                                   temp_buffer);
    verify_hipsparse_status_invalid_pointer(status, "Error: descr_C is nullptr");

    status = hipsparseXgebsr2gebsr(handle,
                                   dir,
                                   mb,
                                   nb,
                                   nnzb,
                                   descr_A,
                                   bsr_val_A,
                                   bsr_row_ptr_A,
                                   bsr_col_ind_A,
                                   row_block_dim_A,
                                   col_block_dim_A,
                                   descr_C,
                                   (T*)nullptr,
                                   bsr_row_ptr_C,
                                   bsr_col_ind_C,
                                   row_block_dim_C,
                                   col_block_dim_C,
                                   temp_buffer);
    verify_hipsparse_status_invalid_pointer(status, "Error: bsr_val_C is nullptr");

    status = hipsparseXgebsr2gebsr(handle,
                                   dir,
                                   mb,
                                   nb,
                                   nnzb,
                                   descr_A,
                                   bsr_val_A,
                                   bsr_row_ptr_A,
                                   bsr_col_ind_A,
                                   row_block_dim_A,
                                   col_block_dim_A,
                                   descr_C,
                                   bsr_val_C,
                                   nullptr,
                                   bsr_col_ind_C,
                                   row_block_dim_C,
                                   col_block_dim_C,
                                   temp_buffer);
    verify_hipsparse_status_invalid_pointer(status, "Error: bsr_row_ptr_C is nullptr");

    status = hipsparseXgebsr2gebsr(handle,
                                   dir,
                                   mb,
                                   nb,
                                   nnzb,
                                   descr_A,
                                   bsr_val_A,
                                   bsr_row_ptr_A,
                                   bsr_col_ind_A,
                                   row_block_dim_A,
                                   col_block_dim_A,
                                   descr_C,
                                   bsr_val_C,
                                   bsr_row_ptr_C,
                                   nullptr,
                                   row_block_dim_C,
                                   col_block_dim_C,
                                   temp_buffer);
    verify_hipsparse_status_invalid_pointer(status, "Error: bsr_col_ind_C is nullptr");

    status = hipsparseXgebsr2gebsr(handle,
                                   dir,
                                   mb,
                                   nb,
                                   nnzb,
                                   descr_A,
                                   bsr_val_A,
                                   bsr_row_ptr_A,
                                   bsr_col_ind_A,
                                   row_block_dim_A,
                                   col_block_dim_A,
                                   descr_C,
                                   bsr_val_C,
                                   bsr_row_ptr_C,
                                   bsr_col_ind_C,
                                   row_block_dim_C,
                                   col_block_dim_C,
                                   nullptr);
    verify_hipsparse_status_invalid_pointer(status, "Error: temp_buffer is nullptr");

    // Test invalid sizes
    status = hipsparseXgebsr2gebsr(handle,
                                   dir,
                                   -1,
                                   nb,
                                   nnzb,
                                   descr_A,
                                   bsr_val_A,
                                   bsr_row_ptr_A,
                                   bsr_col_ind_A,
                                   row_block_dim_A,
                                   col_block_dim_A,
                                   descr_C,
                                   bsr_val_C,
                                   bsr_row_ptr_C,
                                   bsr_col_ind_C,
                                   row_block_dim_C,
                                   col_block_dim_C,
                                   temp_buffer);
    verify_hipsparse_status_invalid_size(status, "Error: mb is invalid");

    status = hipsparseXgebsr2gebsr(handle,
                                   dir,
                                   mb,
                                   -1,
                                   nnzb,
                                   descr_A,
                                   bsr_val_A,
                                   bsr_row_ptr_A,
                                   bsr_col_ind_A,
                                   row_block_dim_A,
                                   col_block_dim_A,
                                   descr_C,
                                   bsr_val_C,
                                   bsr_row_ptr_C,
                                   bsr_col_ind_C,
                                   row_block_dim_C,
                                   col_block_dim_C,
                                   temp_buffer);
    verify_hipsparse_status_invalid_size(status, "Error: nb is invalid");

    status = hipsparseXgebsr2gebsr(handle,
                                   dir,
                                   mb,
                                   nb,
                                   -1,
                                   descr_A,
                                   bsr_val_A,
                                   bsr_row_ptr_A,
                                   bsr_col_ind_A,
                                   row_block_dim_A,
                                   col_block_dim_A,
                                   descr_C,
                                   bsr_val_C,
                                   bsr_row_ptr_C,
                                   bsr_col_ind_C,
                                   row_block_dim_C,
                                   col_block_dim_C,
                                   temp_buffer);
    verify_hipsparse_status_invalid_size(status, "Error: nnzb is invalid");

    status = hipsparseXgebsr2gebsr(handle,
                                   dir,
                                   mb,
                                   nb,
                                   nnzb,
                                   descr_A,
                                   bsr_val_A,
                                   bsr_row_ptr_A,
                                   bsr_col_ind_A,
                                   -1,
                                   col_block_dim_A,
                                   descr_C,
                                   bsr_val_C,
                                   bsr_row_ptr_C,
                                   bsr_col_ind_C,
                                   row_block_dim_C,
                                   col_block_dim_C,
                                   temp_buffer);
    verify_hipsparse_status_invalid_size(status, "Error: row_block_dim_A is invalid");

    status = hipsparseXgebsr2gebsr(handle,
                                   dir,
                                   mb,
                                   nb,
                                   nnzb,
                                   descr_A,
                                   bsr_val_A,
                                   bsr_row_ptr_A,
                                   bsr_col_ind_A,
                                   row_block_dim_A,
                                   -1,
                                   descr_C,
                                   bsr_val_C,
                                   bsr_row_ptr_C,
                                   bsr_col_ind_C,
                                   row_block_dim_C,
                                   col_block_dim_C,
                                   temp_buffer);
    verify_hipsparse_status_invalid_size(status, "Error: col_block_dim_A is invalid");

    status = hipsparseXgebsr2gebsr(handle,
                                   dir,
                                   mb,
                                   nb,
                                   nnzb,
                                   descr_A,
                                   bsr_val_A,
                                   bsr_row_ptr_A,
                                   bsr_col_ind_A,
                                   row_block_dim_A,
                                   col_block_dim_A,
                                   descr_C,
                                   bsr_val_C,
                                   bsr_row_ptr_C,
                                   bsr_col_ind_C,
                                   -1,
                                   col_block_dim_C,
                                   temp_buffer);
    verify_hipsparse_status_invalid_size(status, "Error: row_block_dim_C is invalid");

    status = hipsparseXgebsr2gebsr(handle,
                                   dir,
                                   mb,
                                   nb,
                                   nnzb,
                                   descr_A,
                                   bsr_val_A,
                                   bsr_row_ptr_A,
                                   bsr_col_ind_A,
                                   row_block_dim_A,
                                   col_block_dim_A,
                                   descr_C,
                                   bsr_val_C,
                                   bsr_row_ptr_C,
                                   bsr_col_ind_C,
                                   row_block_dim_C,
                                   -1,
                                   temp_buffer);
    verify_hipsparse_status_invalid_size(status, "Error: col_block_dim_C is invalid");
}

template <typename T>
hipsparseStatus_t testing_gebsr2gebsr(Arguments argus)
{
    int                  m               = argus.M;
    int                  n               = argus.N;
    int                  row_block_dim_A = argus.row_block_dimA;
    int                  col_block_dim_A = argus.col_block_dimA;
    int                  row_block_dim_C = argus.row_block_dimB;
    int                  col_block_dim_C = argus.col_block_dimB;
    hipsparseIndexBase_t idx_base_A      = argus.idx_base;
    hipsparseIndexBase_t idx_base_C      = argus.idx_base2;
    hipsparseDirection_t dir             = argus.dirA;
    std::string          binfile         = "";
    std::string          filename        = "";
    hipsparseStatus_t    status;

    // When in testing mode, M == N == -99 indicates that we are testing with a real
    // matrix from cise.ufl.edu
    int safe_size = 100;
    if(m == -99 && n == -99 && argus.timing == 0)
    {
        binfile = argus.filename;
        m = n = safe_size;
    }

    if(argus.timing == 1)
    {
        filename = argus.filename;
    }

    int mb = -1;
    int nb = -1;
    if(row_block_dim_A > 0 && col_block_dim_A > 0)
    {
        mb = (m + row_block_dim_A - 1) / row_block_dim_A;
        nb = (n + col_block_dim_A - 1) / col_block_dim_A;
    }

    std::unique_ptr<handle_struct> unique_ptr_handle(new handle_struct);
    hipsparseHandle_t              handle = unique_ptr_handle->handle;
    std::unique_ptr<descr_struct>  unique_ptr_descr_A(new descr_struct);
    hipsparseMatDescr_t            descr_A = unique_ptr_descr_A->descr;
    std::unique_ptr<descr_struct>  unique_ptr_descr_C(new descr_struct);
    hipsparseMatDescr_t            descr_C = unique_ptr_descr_C->descr;

    hipsparseSetMatIndexBase(descr_A, idx_base_A);
    hipsparseSetMatIndexBase(descr_C, idx_base_C);

    // Argument sanity check before allocating invalid memory
    if(mb <= 0 || nb <= 0 || row_block_dim_A <= 0 || col_block_dim_A <= 0 || row_block_dim_C <= 0
       || col_block_dim_C <= 0)
    {
#ifdef __HIP_PLATFORM_NVCC__
        // Do not test args in cusparse
        return HIPSPARSE_STATUS_SUCCESS;
#endif
        auto dtemp_buffer_managed
            = hipsparse_unique_ptr{device_malloc(sizeof(T) * safe_size), device_free};

        T* dtemp_buffer = (T*)dtemp_buffer_managed.get();

        if(!dtemp_buffer)
        {
            verify_hipsparse_status_success(HIPSPARSE_STATUS_ALLOC_FAILED, "!dtemp_buffer");
            return HIPSPARSE_STATUS_ALLOC_FAILED;
        }

<<<<<<< HEAD
        int buffer_size;
        status = hipsparseXgebsr2gebsr_bufferSize(handle,
                                                  dir,
                                                  mb,
                                                  nb,
                                                  safe_size,
                                                  descr_A,
                                                  dbsr_val_A,
                                                  dbsr_row_ptr_A,
                                                  dbsr_col_ind_A,
                                                  row_block_dim_A,
                                                  col_block_dim_A,
                                                  row_block_dim_C,
                                                  col_block_dim_C,
                                                  &buffer_size);

        if(mb < 0 || nb < 0 || row_block_dim_A <= 0 || col_block_dim_A <= 0 || row_block_dim_C <= 0
           || col_block_dim_C <= 0)
        {
            verify_hipsparse_status_invalid_size(
                status,
                "Error: mb < 0 || nb < 0 || row_block_dim_A <= 0 || col_block_dim_A <= 0 || "
                "row_block_dim_C <= 0 || col_block_dim_C <= 0");
        }
        else
        {
            verify_hipsparse_status_success(
                status,
                "mb >= 0 && nb >= 0 && row_block_dim_A > 0 && col_block_dim_A > 0 && "
                "row_block_dim_C > 0 && col_block_dim_C > 0");
        }

=======
>>>>>>> ad712020
        status = hipsparseXgebsr2gebsr(handle,
                                       dir,
                                       mb,
                                       nb,
                                       safe_size,
                                       descr_A,
                                       (const T*)nullptr,
                                       nullptr,
                                       nullptr,
                                       row_block_dim_A,
                                       col_block_dim_A,
                                       descr_C,
                                       (T*)nullptr,
                                       nullptr,
                                       nullptr,
                                       row_block_dim_C,
                                       col_block_dim_C,
                                       dtemp_buffer);

        if(mb < 0 || nb < 0 || row_block_dim_A <= 0 || col_block_dim_A <= 0 || row_block_dim_C <= 0
           || col_block_dim_C <= 0)
        {
            verify_hipsparse_status_invalid_size(
                status,
                "Error: mb < 0 || nb < 0 || row_block_dim_A <= 0 || col_block_dim_A <= 0 || "
                "row_block_dim_C <= 0 || col_block_dim_C <= 0");
        }
        else
        {
            verify_hipsparse_status_success(
                status,
                "mb >= 0 && nb >= 0 && row_block_dim_A > 0 && col_block_dim_A > 0 && "
                "row_block_dim_C > 0 && col_block_dim_C > 0");
        }

        return HIPSPARSE_STATUS_SUCCESS;
    }

    // Host structures
    std::vector<int> hcsr_row_ptr;
    std::vector<int> hcsr_col_ind;
    std::vector<T>   hcsr_val;
    int              nnz;

    // Initial Data on CPU
    srand(12345ULL);
    if(binfile != "")
    {
        if(read_bin_matrix(
               binfile.c_str(), m, n, nnz, hcsr_row_ptr, hcsr_col_ind, hcsr_val, idx_base_A)
           != 0)
        {
            fprintf(stderr, "Cannot open [read] %s\n", binfile.c_str());
            return HIPSPARSE_STATUS_INTERNAL_ERROR;
        }
    }
    else if(argus.laplacian)
    {
        m = n = gen_2d_laplacian(argus.laplacian, hcsr_row_ptr, hcsr_col_ind, hcsr_val, idx_base_A);
        nnz   = hcsr_row_ptr[m];
    }
    else
    {
        std::vector<int> coo_row_ind;

        if(filename != "")
        {
            if(read_mtx_matrix(
                   filename.c_str(), m, n, nnz, coo_row_ind, hcsr_col_ind, hcsr_val, idx_base_A)
               != 0)
            {
                fprintf(stderr, "Cannot open [read] %s\n", filename.c_str());
                return HIPSPARSE_STATUS_INTERNAL_ERROR;
            }
        }
        else
        {
            double scale = 0.02;
            if(m > 1000 || n > 1000)
            {
                scale = 2.0 / std::max(m, n);
            }
            nnz = m * scale * n;
            gen_matrix_coo(m, n, nnz, coo_row_ind, hcsr_col_ind, hcsr_val, idx_base_A);
        }

        // Convert COO to CSR
        hcsr_row_ptr.resize(m + 1, 0);
        for(int i = 0; i < nnz; ++i)
        {
            ++hcsr_row_ptr[coo_row_ind[i] + 1 - idx_base_A];
        }

        hcsr_row_ptr[0] = idx_base_A;
        for(int i = 0; i < m; ++i)
        {
            hcsr_row_ptr[i + 1] += hcsr_row_ptr[i];
        }
    }

    // mb and nb can be modified if reading from a file
    mb       = (m + row_block_dim_A - 1) / row_block_dim_A;
    nb       = (n + col_block_dim_A - 1) / col_block_dim_A;
    int mb_C = (mb * row_block_dim_A + row_block_dim_C - 1) / row_block_dim_C;
    int nb_C = (nb * col_block_dim_A + col_block_dim_C - 1) / col_block_dim_C;

    // allocate memory on device
    auto dcsr_row_ptr_managed
        = hipsparse_unique_ptr{device_malloc(sizeof(int) * (m + 1)), device_free};
    auto dcsr_col_ind_managed = hipsparse_unique_ptr{device_malloc(sizeof(int) * nnz), device_free};
    auto dcsr_val_managed     = hipsparse_unique_ptr{device_malloc(sizeof(T) * nnz), device_free};
    auto dbsr_row_ptr_A_managed
        = hipsparse_unique_ptr{device_malloc(sizeof(int) * (mb + 1)), device_free};

    int* dcsr_row_ptr   = (int*)dcsr_row_ptr_managed.get();
    int* dcsr_col_ind   = (int*)dcsr_col_ind_managed.get();
    T*   dcsr_val       = (T*)dcsr_val_managed.get();
    int* dbsr_row_ptr_A = (int*)dbsr_row_ptr_A_managed.get();

    if(!dcsr_val || !dcsr_row_ptr || !dcsr_col_ind || !dbsr_row_ptr_A)
    {
        verify_hipsparse_status_success(HIPSPARSE_STATUS_ALLOC_FAILED,
                                        "!dval || !dptr || !dcol || !dbsr_row_ptr_A");
        return HIPSPARSE_STATUS_ALLOC_FAILED;
    }

    // copy data from CPU to device
    CHECK_HIP_ERROR(
        hipMemcpy(dcsr_row_ptr, hcsr_row_ptr.data(), sizeof(int) * (m + 1), hipMemcpyHostToDevice));
    CHECK_HIP_ERROR(
        hipMemcpy(dcsr_col_ind, hcsr_col_ind.data(), sizeof(int) * nnz, hipMemcpyHostToDevice));
    CHECK_HIP_ERROR(hipMemcpy(dcsr_val, hcsr_val.data(), sizeof(T) * nnz, hipMemcpyHostToDevice));

    size_t buffer_size_conversion;
    CHECK_HIPSPARSE_ERROR(hipsparseXcsr2gebsr_bufferSize(handle,
                                                         dir,
                                                         m,
                                                         n,
                                                         descr_A,
                                                         dcsr_val,
                                                         dcsr_row_ptr,
                                                         dcsr_col_ind,
                                                         row_block_dim_A,
                                                         col_block_dim_A,
                                                         &buffer_size_conversion));

    auto dbuffer_conversion_managed
        = hipsparse_unique_ptr{device_malloc(buffer_size_conversion), device_free};
    void* dbuffer_conversion = dbuffer_conversion_managed.get();

    if(!dbuffer_conversion)
    {
        verify_hipsparse_status_success(HIPSPARSE_STATUS_ALLOC_FAILED, "!dbuffer_conversion");
        return HIPSPARSE_STATUS_ALLOC_FAILED;
    }

    // Obtain BSR nnzb first on the host and then using the device and ensure they give the same results
    CHECK_HIPSPARSE_ERROR(hipsparseSetPointerMode(handle, HIPSPARSE_POINTER_MODE_HOST));

    int nnzb;
    CHECK_HIPSPARSE_ERROR(hipsparseXcsr2gebsrNnz(handle,
                                                 dir,
                                                 m,
                                                 n,
                                                 descr_A,
                                                 dcsr_row_ptr,
                                                 dcsr_col_ind,
                                                 descr_A,
                                                 dbsr_row_ptr_A,
                                                 row_block_dim_A,
                                                 col_block_dim_A,
                                                 &nnzb,
                                                 dbuffer_conversion));

    // Allocate memory on the device
    auto dbsr_col_ind_A_managed
        = hipsparse_unique_ptr{device_malloc(sizeof(int) * nnzb), device_free};
    auto dbsr_val_A_managed = hipsparse_unique_ptr{
        device_malloc(sizeof(T) * nnzb * row_block_dim_A * col_block_dim_A), device_free};
    auto dbsr_row_ptr_C_managed
        = hipsparse_unique_ptr{device_malloc(sizeof(int) * (mb_C + 1)), device_free};

    int* dbsr_col_ind_A = (int*)dbsr_col_ind_A_managed.get();
    T*   dbsr_val_A     = (T*)dbsr_val_A_managed.get();
    int* dbsr_row_ptr_C = (int*)dbsr_row_ptr_C_managed.get();

    if(!dbsr_col_ind_A || !dbsr_val_A || !dbsr_row_ptr_C)
    {
        verify_hipsparse_status_success(HIPSPARSE_STATUS_ALLOC_FAILED,
                                        "!dbsr_col_ind_A || !dbsr_val_A || !dbsr_row_ptr_C");
        return HIPSPARSE_STATUS_ALLOC_FAILED;
    }

    CHECK_HIPSPARSE_ERROR(hipsparseXcsr2gebsr(handle,
                                              dir,
                                              m,
                                              n,
                                              descr_A,
                                              dcsr_val,
                                              dcsr_row_ptr,
                                              dcsr_col_ind,
                                              descr_A,
                                              dbsr_val_A,
                                              dbsr_row_ptr_A,
                                              dbsr_col_ind_A,
                                              row_block_dim_A,
                                              col_block_dim_A,
                                              dbuffer_conversion));

    // Copy output from device to host
    std::vector<int> hbsr_row_ptr_A(mb + 1);
    std::vector<int> hbsr_col_ind_A(nnzb);
    std::vector<T>   hbsr_val_A(nnzb * row_block_dim_A * col_block_dim_A);

    CHECK_HIP_ERROR(hipMemcpy(
        hbsr_row_ptr_A.data(), dbsr_row_ptr_A, sizeof(int) * (mb + 1), hipMemcpyDeviceToHost));
    CHECK_HIP_ERROR(hipMemcpy(
        hbsr_col_ind_A.data(), dbsr_col_ind_A, sizeof(int) * nnzb, hipMemcpyDeviceToHost));
    CHECK_HIP_ERROR(hipMemcpy(hbsr_val_A.data(),
                              dbsr_val_A,
                              sizeof(T) * nnzb * row_block_dim_A * col_block_dim_A,
                              hipMemcpyDeviceToHost));

    int buffer_size = 0;
    CHECK_HIPSPARSE_ERROR(hipsparseXgebsr2gebsr_bufferSize(handle,
                                                           dir,
                                                           mb,
                                                           nb,
                                                           nnzb,
                                                           descr_A,
                                                           dbsr_val_A,
                                                           dbsr_row_ptr_A,
                                                           dbsr_col_ind_A,
                                                           row_block_dim_A,
                                                           col_block_dim_A,
                                                           row_block_dim_C,
                                                           col_block_dim_C,
                                                           &buffer_size));

    // Allocate buffer on the device
    auto dbuffer_managed
        = hipsparse_unique_ptr{device_malloc(sizeof(char) * buffer_size), device_free};

    void* dbuffer = (void*)dbuffer_managed.get();

    if(!dbuffer)
    {
        verify_hipsparse_status_success(HIPSPARSE_STATUS_ALLOC_FAILED, "!dbuffer");
        return HIPSPARSE_STATUS_ALLOC_FAILED;
    }

    if(argus.unit_check)
    {
        // Obtain BSR nnzb first on the host and then using the device and ensure they give the same results
        CHECK_HIPSPARSE_ERROR(hipsparseSetPointerMode(handle, HIPSPARSE_POINTER_MODE_HOST));

        int hnnzb_C;
        CHECK_HIPSPARSE_ERROR(hipsparseXgebsr2gebsrNnz(handle,
                                                       dir,
                                                       mb,
                                                       nb,
                                                       nnzb,
                                                       descr_A,
                                                       dbsr_row_ptr_A,
                                                       dbsr_col_ind_A,
                                                       row_block_dim_A,
                                                       col_block_dim_A,
                                                       descr_C,
                                                       dbsr_row_ptr_C,
                                                       row_block_dim_C,
                                                       col_block_dim_C,
                                                       &hnnzb_C,
                                                       dbuffer));

        CHECK_HIPSPARSE_ERROR(hipsparseSetPointerMode(handle, HIPSPARSE_POINTER_MODE_DEVICE));

        auto dnnzb_C_managed = hipsparse_unique_ptr{device_malloc(sizeof(int)), device_free};
        int* dnnzb_C         = (int*)dnnzb_C_managed.get();
        CHECK_HIPSPARSE_ERROR(hipsparseXgebsr2gebsrNnz(handle,
                                                       dir,
                                                       mb,
                                                       nb,
                                                       nnzb,
                                                       descr_A,
                                                       dbsr_row_ptr_A,
                                                       dbsr_col_ind_A,
                                                       row_block_dim_A,
                                                       col_block_dim_A,
                                                       descr_C,
                                                       dbsr_row_ptr_C,
                                                       row_block_dim_C,
                                                       col_block_dim_C,
                                                       dnnzb_C,
                                                       dbuffer));

        int hnnzb_C_copied_from_device;
        CHECK_HIP_ERROR(
            hipMemcpy(&hnnzb_C_copied_from_device, dnnzb_C, sizeof(int), hipMemcpyDeviceToHost));

        // Check that using host and device pointer mode gives the same result
        unit_check_general(1, 1, 1, &hnnzb_C_copied_from_device, &hnnzb_C);

        // Allocate memory on the device
        auto dbsr_col_ind_C_managed
            = hipsparse_unique_ptr{device_malloc(sizeof(int) * hnnzb_C), device_free};
        auto dbsr_val_C_managed = hipsparse_unique_ptr{
            device_malloc(sizeof(T) * hnnzb_C * row_block_dim_C * col_block_dim_C), device_free};

        int* dbsr_col_ind_C = (int*)dbsr_col_ind_C_managed.get();
        T*   dbsr_val_C     = (T*)dbsr_val_C_managed.get();

        if(!dbsr_col_ind_C || !dbsr_val_C)
        {
            verify_hipsparse_status_success(HIPSPARSE_STATUS_ALLOC_FAILED,
                                            "!bsr_col_ind_C || !bsr_val_C");
            return HIPSPARSE_STATUS_ALLOC_FAILED;
        }

        CHECK_HIPSPARSE_ERROR(hipsparseXgebsr2gebsr(handle,
                                                    dir,
                                                    mb,
                                                    nb,
                                                    nnzb,
                                                    descr_A,
                                                    dbsr_val_A,
                                                    dbsr_row_ptr_A,
                                                    dbsr_col_ind_A,
                                                    row_block_dim_A,
                                                    col_block_dim_A,
                                                    descr_C,
                                                    dbsr_val_C,
                                                    dbsr_row_ptr_C,
                                                    dbsr_col_ind_C,
                                                    row_block_dim_C,
                                                    col_block_dim_C,
                                                    dbuffer));

        // Copy output from device to host
        std::vector<int> hbsr_row_ptr_C(mb_C + 1);
        std::vector<int> hbsr_col_ind_C(hnnzb_C);
        std::vector<T>   hbsr_val_C(hnnzb_C * row_block_dim_C * col_block_dim_C);

        CHECK_HIP_ERROR(hipMemcpy(hbsr_row_ptr_C.data(),
                                  dbsr_row_ptr_C,
                                  sizeof(int) * (mb_C + 1),
                                  hipMemcpyDeviceToHost));
        CHECK_HIP_ERROR(hipMemcpy(
            hbsr_col_ind_C.data(), dbsr_col_ind_C, sizeof(int) * hnnzb_C, hipMemcpyDeviceToHost));
        CHECK_HIP_ERROR(hipMemcpy(hbsr_val_C.data(),
                                  dbsr_val_C,
                                  sizeof(T) * hnnzb_C * row_block_dim_C * col_block_dim_C,
                                  hipMemcpyDeviceToHost));

        // Host csr2bsr conversion
        std::vector<int> hbsr_row_ptr_C_gold;
        std::vector<int> hbsr_col_ind_C_gold;
        std::vector<T>   hbsr_val_C_gold;

        // call host gebsr2gebsr here
        host_gebsr_to_gebsr(dir,
                            mb,
                            nb,
                            nnzb,
                            hbsr_val_A,
                            hbsr_row_ptr_A,
                            hbsr_col_ind_A,
                            row_block_dim_A,
                            col_block_dim_A,
                            idx_base_A,
                            hbsr_val_C_gold,
                            hbsr_row_ptr_C_gold,
                            hbsr_col_ind_C_gold,
                            row_block_dim_C,
                            col_block_dim_C,
                            idx_base_C);

        int nnzb_C_gold = hbsr_row_ptr_C_gold[mb_C] - hbsr_row_ptr_C_gold[0];

        // Unit check
        unit_check_general(1, 1, 1, &nnzb_C_gold, &hnnzb_C);
        unit_check_general(1, mb_C + 1, 1, hbsr_row_ptr_C_gold.data(), hbsr_row_ptr_C.data());
        unit_check_general(1, hnnzb_C, 1, hbsr_col_ind_C_gold.data(), hbsr_col_ind_C.data());
        unit_check_general(1,
                           hnnzb_C * row_block_dim_C * col_block_dim_C,
                           1,
                           hbsr_val_C_gold.data(),
                           hbsr_val_C.data());
    }

    return HIPSPARSE_STATUS_SUCCESS;
}

#endif // TESTING_GEBSR2GEBSR_HPP<|MERGE_RESOLUTION|>--- conflicted
+++ resolved
@@ -998,41 +998,6 @@
             return HIPSPARSE_STATUS_ALLOC_FAILED;
         }
 
-<<<<<<< HEAD
-        int buffer_size;
-        status = hipsparseXgebsr2gebsr_bufferSize(handle,
-                                                  dir,
-                                                  mb,
-                                                  nb,
-                                                  safe_size,
-                                                  descr_A,
-                                                  dbsr_val_A,
-                                                  dbsr_row_ptr_A,
-                                                  dbsr_col_ind_A,
-                                                  row_block_dim_A,
-                                                  col_block_dim_A,
-                                                  row_block_dim_C,
-                                                  col_block_dim_C,
-                                                  &buffer_size);
-
-        if(mb < 0 || nb < 0 || row_block_dim_A <= 0 || col_block_dim_A <= 0 || row_block_dim_C <= 0
-           || col_block_dim_C <= 0)
-        {
-            verify_hipsparse_status_invalid_size(
-                status,
-                "Error: mb < 0 || nb < 0 || row_block_dim_A <= 0 || col_block_dim_A <= 0 || "
-                "row_block_dim_C <= 0 || col_block_dim_C <= 0");
-        }
-        else
-        {
-            verify_hipsparse_status_success(
-                status,
-                "mb >= 0 && nb >= 0 && row_block_dim_A > 0 && col_block_dim_A > 0 && "
-                "row_block_dim_C > 0 && col_block_dim_C > 0");
-        }
-
-=======
->>>>>>> ad712020
         status = hipsparseXgebsr2gebsr(handle,
                                        dir,
                                        mb,
