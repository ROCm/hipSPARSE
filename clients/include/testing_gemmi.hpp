--- conflicted
+++ resolved
@@ -311,63 +311,8 @@
     if(!generate_csr_matrix(
            filename, N, K, nnz, hcsc_col_ptrB, hcsc_row_indB, hcsc_valB, HIPSPARSE_INDEX_BASE_ZERO))
     {
-<<<<<<< HEAD
-        if(read_bin_matrix(binfile.c_str(),
-                           N,
-                           K,
-                           nnz,
-                           hcsc_col_ptrB,
-                           hcsc_row_indB,
-                           hcsc_valB,
-                           HIPSPARSE_INDEX_BASE_ZERO)
-           != 0)
-        {
-            fprintf(stderr, "Cannot open [read] %s\n", binfile.c_str());
-            return HIPSPARSE_STATUS_INTERNAL_ERROR;
-        }
-    }
-    else
-    {
-        std::vector<int> hcoo_row_indA;
-
-        if(filename != "")
-        {
-            if(read_mtx_matrix(filename.c_str(),
-                               N,
-                               K,
-                               nnz,
-                               hcoo_row_indA,
-                               hcsc_row_indB,
-                               hcsc_valB,
-                               HIPSPARSE_INDEX_BASE_ZERO)
-               != 0)
-            {
-                fprintf(stderr, "Cannot open [read] %s\n", filename.c_str());
-                return HIPSPARSE_STATUS_INTERNAL_ERROR;
-            }
-        }
-        else
-        {
-            gen_matrix_coo(
-                N, K, nnz, hcoo_row_indA, hcsc_row_indB, hcsc_valB, HIPSPARSE_INDEX_BASE_ZERO);
-        }
-
-        // Convert COO to CSC
-        hcsc_col_ptrB.resize(N + 1, 0);
-        for(int i = 0; i < nnz; ++i)
-        {
-            ++hcsc_col_ptrB[hcoo_row_indA[i] + 1];
-        }
-
-        hcsc_col_ptrB[0] = 0;
-        for(int i = 0; i < N; ++i)
-        {
-            hcsc_col_ptrB[i + 1] += hcsc_col_ptrB[i];
-        }
-=======
         fprintf(stderr, "Cannot open [read] %s\ncol", filename.c_str());
         return HIPSPARSE_STATUS_INTERNAL_ERROR;
->>>>>>> f5ff03b9
     }
 
     int lda = std::max(1, M);
