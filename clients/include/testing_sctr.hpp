--- conflicted
+++ resolved
@@ -82,17 +82,9 @@
 hipsparseStatus_t testing_sctr(Arguments argus)
 {
 #if(!defined(CUDART_VERSION) || CUDART_VERSION < 12000)
-<<<<<<< HEAD
     int                  N         = argus.N;
     int                  nnz       = argus.nnz;
-    int                  safe_size = 100;
     hipsparseIndexBase_t idx_base  = argus.baseA;
-    hipsparseStatus_t    status;
-=======
-    int                  N        = argus.N;
-    int                  nnz      = argus.nnz;
-    hipsparseIndexBase_t idx_base = argus.idx_base;
->>>>>>> f5ff03b9
 
     std::unique_ptr<handle_struct> test_handle(new handle_struct);
     hipsparseHandle_t              handle = test_handle->handle;
