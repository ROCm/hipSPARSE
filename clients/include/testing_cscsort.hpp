/* ************************************************************************
 * Copyright (C) 2019 Advanced Micro Devices, Inc. All rights Reserved.
 *
 * Permission is hereby granted, free of charge, to any person obtaining a copy
 * of this software and associated documentation files (the "Software"), to deal
 * in the Software without restriction, including without limitation the rights
 * to use, copy, modify, merge, publish, distribute, sublicense, and/or sell
 * copies of the Software, and to permit persons to whom the Software is
 * furnished to do so, subject to the following conditions:
 *
 * The above copyright notice and this permission notice shall be included in
 * all copies or substantial portions of the Software.
 *
 * THE SOFTWARE IS PROVIDED "AS IS", WITHOUT WARRANTY OF ANY KIND, EXPRESS OR
 * IMPLIED, INCLUDING BUT NOT LIMITED TO THE WARRANTIES OF MERCHANTABILITY,
 * FITNESS FOR A PARTICULAR PURPOSE AND NONINFRINGEMENT. IN NO EVENT SHALL THE
 * AUTHORS OR COPYRIGHT HOLDERS BE LIABLE FOR ANY CLAIM, DAMAGES OR OTHER
 * LIABILITY, WHETHER IN AN ACTION OF CONTRACT, TORT OR OTHERWISE, ARISING FROM,
 * OUT OF OR IN CONNECTION WITH THE SOFTWARE OR THE USE OR OTHER DEALINGS IN
 * THE SOFTWARE.
 *
 * ************************************************************************ */

#pragma once
#ifndef TESTING_CSCSORT_HPP
#define TESTING_CSCSORT_HPP

#include "hipsparse.hpp"
#include "hipsparse_test_unique_ptr.hpp"
#include "unit.hpp"
#include "utility.hpp"
#include "hipsparse_arguments.hpp"

#include <algorithm>
#include <hipsparse.h>
#include <string>

using namespace hipsparse;
using namespace hipsparse_test;

void testing_cscsort_bad_arg(void)
{
#if(!defined(CUDART_VERSION))
    int               m         = 100;
    int               n         = 100;
    int               nnz       = 100;
    int               safe_size = 100;
    hipsparseStatus_t status;

    std::unique_ptr<handle_struct> unique_ptr_handle(new handle_struct);
    hipsparseHandle_t              handle = unique_ptr_handle->handle;

    std::unique_ptr<descr_struct> unique_ptr_descr(new descr_struct);
    hipsparseMatDescr_t           descr = unique_ptr_descr->descr;

    size_t buffer_size = 0;

    auto csc_col_ptr_managed
        = hipsparse_unique_ptr{device_malloc(sizeof(int) * safe_size), device_free};
    auto csc_row_ind_managed
        = hipsparse_unique_ptr{device_malloc(sizeof(int) * safe_size), device_free};
    auto perm_managed = hipsparse_unique_ptr{device_malloc(sizeof(int) * safe_size), device_free};
    auto buffer_managed
        = hipsparse_unique_ptr{device_malloc(sizeof(char) * safe_size), device_free};

    int*  csc_col_ptr = (int*)csc_col_ptr_managed.get();
    int*  csc_row_ind = (int*)csc_row_ind_managed.get();
    int*  perm        = (int*)perm_managed.get();
    void* buffer      = (void*)buffer_managed.get();

    if(!csc_col_ptr || !csc_row_ind || !perm || !buffer)
    {
        PRINT_IF_HIP_ERROR(hipErrorOutOfMemory);
        return;
    }

    // Testing cscsort_buffer_size for bad args

    // Testing for (csc_col_ptr == nullptr)
    {
        int* csc_col_ptr_null = nullptr;

        status = hipsparseXcscsort_bufferSizeExt(
            handle, m, n, nnz, csc_col_ptr_null, csc_row_ind, &buffer_size);
        verify_hipsparse_status_invalid_pointer(status, "Error: csc_col_ptr is nullptr");
    }

    // Testing for (csc_row_ind == nullptr)
    {
        int* csc_row_ind_null = nullptr;

        status = hipsparseXcscsort_bufferSizeExt(
            handle, m, n, nnz, csc_col_ptr, csc_row_ind_null, &buffer_size);
        verify_hipsparse_status_invalid_pointer(status, "Error: csc_row_ind is nullptr");
    }

    // Testing for (buffer_size == nullptr)
    {
        size_t* buffer_size_null = nullptr;

        status = hipsparseXcscsort_bufferSizeExt(
            handle, m, n, nnz, csc_col_ptr, csc_row_ind, buffer_size_null);
        verify_hipsparse_status_invalid_pointer(status, "Error: buffer_size is nullptr");
    }

    // Testing for (handle == nullptr)
    {
        hipsparseHandle_t handle_null = nullptr;

        status = hipsparseXcscsort_bufferSizeExt(
            handle_null, m, n, nnz, csc_col_ptr, csc_row_ind, &buffer_size);
        verify_hipsparse_status_invalid_handle(status);
    }

    // Testing cscsort for bad args

    // Testing for (csc_col_ptr == nullptr)
    {
        int* csc_col_ptr_null = nullptr;

        status = hipsparseXcscsort(
            handle, m, n, nnz, descr, csc_col_ptr_null, csc_row_ind, perm, buffer);
        verify_hipsparse_status_invalid_pointer(status, "Error: csc_col_ptr is nullptr");
    }

    // Testing for (csc_row_ind == nullptr)
    {
        int* csc_row_ind_null = nullptr;

        status = hipsparseXcscsort(
            handle, m, n, nnz, descr, csc_col_ptr, csc_row_ind_null, perm, buffer);
        verify_hipsparse_status_invalid_pointer(status, "Error: csc_row_ind is nullptr");
    }

    // Testing for (buffer == nullptr)
    {
        int* buffer_null = nullptr;

        status = hipsparseXcscsort(
            handle, m, n, nnz, descr, csc_col_ptr, csc_row_ind, perm, buffer_null);
        verify_hipsparse_status_invalid_pointer(status, "Error: buffer is nullptr");
    }

    // Testing for (descr == nullptr)
    {
        hipsparseMatDescr_t descr_null = nullptr;

        status = hipsparseXcscsort(
            handle, m, n, nnz, descr_null, csc_col_ptr, csc_row_ind, perm, buffer);
        verify_hipsparse_status_invalid_pointer(status, "Error: descr is nullptr");
    }

    // Testing for (handle == nullptr)
    {
        hipsparseHandle_t handle_null = nullptr;

        status = hipsparseXcscsort(
            handle_null, m, n, nnz, descr, csc_col_ptr, csc_row_ind, perm, buffer);
        verify_hipsparse_status_invalid_handle(status);
    }
#endif
}

hipsparseStatus_t testing_cscsort(Arguments argus)
{
#if(!defined(CUDART_VERSION) || CUDART_VERSION < 12000)
<<<<<<< HEAD
    int                  m         = argus.M;
    int                  n         = argus.N;
    int                  safe_size = 100;
    int                  permute   = argus.permute;
    hipsparseIndexBase_t idx_base  = argus.baseA;
    std::string          binfile   = "";
    std::string          filename  = "";
    hipsparseStatus_t    status;

    // When in testing mode, M == N == -99 indicates that we are testing with a real
    // matrix from cise.ufl.edu
    if(m == -99 && n == -99 && argus.timing == 0)
    {
        binfile = argus.filename;
        m = n = safe_size;
    }

    if(argus.timing == 1)
    {
        filename = argus.filename;
    }

    size_t buffer_size = 0;

    double scale = 0.02;
    if(m > 1000 || n > 1000)
    {
        scale = 2.0 / std::max(m, n);
    }
    int nnz = m * scale * n;
=======
    int                  m        = argus.M;
    int                  n        = argus.N;
    int                  permute  = argus.temp;
    hipsparseIndexBase_t idx_base = argus.idx_base;
    std::string          filename = argus.filename;
>>>>>>> f5ff03b9

    std::unique_ptr<handle_struct> unique_ptr_handle(new handle_struct);
    hipsparseHandle_t              handle = unique_ptr_handle->handle;

    std::unique_ptr<descr_struct> unique_ptr_descr(new descr_struct);
    hipsparseMatDescr_t           descr = unique_ptr_descr->descr;

    // Set matrix index base
    CHECK_HIPSPARSE_ERROR(hipsparseSetMatIndexBase(descr, idx_base));

    if(m == 0 || n == 0)
    {
#ifdef __HIP_PLATFORM_NVIDIA__
        return HIPSPARSE_STATUS_SUCCESS;
#endif
    }

    srand(12345ULL);

    // Host structures
    std::vector<int>   hcsc_col_ptr;
    std::vector<int>   hcsc_row_ind;
    std::vector<float> hcsc_val;

    // Read or construct CSC matrix
    int nnz = 0;
    if(!generate_csr_matrix(filename, n, m, nnz, hcsc_col_ptr, hcsc_row_ind, hcsc_val, idx_base))
    {
<<<<<<< HEAD
        if(read_bin_matrix(
               binfile.c_str(), n, m, nnz, hcsc_col_ptr, hcsc_row_ind, hcsc_val, idx_base)
           != 0)
        {
            fprintf(stderr, "Cannot open [read] %s\n", binfile.c_str());
            return HIPSPARSE_STATUS_INTERNAL_ERROR;
        }
    }
    else
    {
        if(filename != "")
        {
            if(read_mtx_matrix(
                   filename.c_str(), n, m, nnz, hcoo_col_ind, hcsc_row_ind, hcsc_val, idx_base)
               != 0)
            {
                fprintf(stderr, "Cannot open [read] %s\n", filename.c_str());
                return HIPSPARSE_STATUS_INTERNAL_ERROR;
            }
        }
        else
        {
            gen_matrix_coo(n, m, nnz, hcoo_col_ind, hcsc_row_ind, hcsc_val, idx_base);
        }

        // Convert COO to CSC
        hcsc_col_ptr.resize(n + 1, 0);
        for(int i = 0; i < nnz; ++i)
        {
            ++hcsc_col_ptr[hcoo_col_ind[i] + 1 - idx_base];
        }

        hcsc_col_ptr[0] = idx_base;
        for(int i = 0; i < n; ++i)
        {
            hcsc_col_ptr[i + 1] += hcsc_col_ptr[i];
        }
=======
        fprintf(stderr, "Cannot open [read] %s\ncol", filename.c_str());
        return HIPSPARSE_STATUS_INTERNAL_ERROR;
>>>>>>> f5ff03b9
    }

    // Unsort CSC columns
    std::vector<int>   hperm(nnz);
    std::vector<int>   hcsc_row_ind_unsorted(nnz);
    std::vector<float> hcsc_val_unsorted(nnz);

    hcsc_row_ind_unsorted = hcsc_row_ind;
    hcsc_val_unsorted     = hcsc_val;

    for(int i = 0; i < n; ++i)
    {
        int col_begin = hcsc_col_ptr[i] - idx_base;
        int col_end   = hcsc_col_ptr[i + 1] - idx_base;
        int col_nnz   = col_end - col_begin;

        for(int j = col_begin; j < col_end; ++j)
        {
            int rng = col_begin + rand() % col_nnz;

            int   temp_row = hcsc_row_ind_unsorted[j];
            float temp_val = hcsc_val_unsorted[j];

            hcsc_row_ind_unsorted[j] = hcsc_row_ind_unsorted[rng];
            hcsc_val_unsorted[j]     = hcsc_val_unsorted[rng];

            hcsc_row_ind_unsorted[rng] = temp_row;
            hcsc_val_unsorted[rng]     = temp_val;
        }
    }

    // Allocate memory on the device
    auto dcsc_col_ptr_managed
        = hipsparse_unique_ptr{device_malloc(sizeof(int) * (n + 1)), device_free};
    auto dcsc_row_ind_managed = hipsparse_unique_ptr{device_malloc(sizeof(int) * nnz), device_free};
    auto dcsc_val_managed = hipsparse_unique_ptr{device_malloc(sizeof(float) * nnz), device_free};
    auto dcsc_val_sorted_managed
        = hipsparse_unique_ptr{device_malloc(sizeof(float) * nnz), device_free};
    auto dperm_managed = hipsparse_unique_ptr{device_malloc(sizeof(int) * nnz), device_free};

    int*   dcsc_col_ptr    = (int*)dcsc_col_ptr_managed.get();
    int*   dcsc_row_ind    = (int*)dcsc_row_ind_managed.get();
    float* dcsc_val        = (float*)dcsc_val_managed.get();
    float* dcsc_val_sorted = (float*)dcsc_val_sorted_managed.get();

    // Set permutation vector, if asked for
#ifdef __HIP_PLATFORM_NVIDIA__
    // cusparse does not allow nullptr
    int* dperm = (int*)dperm_managed.get();
#else
    int* dperm = permute ? (int*)dperm_managed.get() : nullptr;
#endif

    // Copy data from host to device
    CHECK_HIP_ERROR(
        hipMemcpy(dcsc_col_ptr, hcsc_col_ptr.data(), sizeof(int) * (n + 1), hipMemcpyHostToDevice));
    CHECK_HIP_ERROR(hipMemcpy(
        dcsc_row_ind, hcsc_row_ind_unsorted.data(), sizeof(int) * nnz, hipMemcpyHostToDevice));
    CHECK_HIP_ERROR(
        hipMemcpy(dcsc_val, hcsc_val_unsorted.data(), sizeof(float) * nnz, hipMemcpyHostToDevice));

    if(argus.unit_check)
    {
        // Obtain buffer size
        size_t bufferSize;
        CHECK_HIPSPARSE_ERROR(hipsparseXcscsort_bufferSizeExt(
            handle, m, n, nnz, dcsc_col_ptr, dcsc_row_ind, &bufferSize));

        // Allocate buffer on the device
        auto dbuffer_managed
            = hipsparse_unique_ptr{device_malloc(sizeof(char) * bufferSize), device_free};

        void* dbuffer = (void*)dbuffer_managed.get();

        if(permute)
        {
            // Initialize perm with identity permutation
            CHECK_HIPSPARSE_ERROR(hipsparseCreateIdentityPermutation(handle, nnz, dperm));
        }

        // Sort CSC columns
        CHECK_HIPSPARSE_ERROR(hipsparseXcscsort(
            handle, m, n, nnz, descr, dcsc_col_ptr, dcsc_row_ind, dperm, dbuffer));

        if(permute)
        {
            // Sort CSC values
            CHECK_HIPSPARSE_ERROR(hipsparseSgthr(
                handle, nnz, dcsc_val, dcsc_val_sorted, dperm, HIPSPARSE_INDEX_BASE_ZERO));
        }

        // Copy output from device to host
        CHECK_HIP_ERROR(hipMemcpy(
            hcsc_row_ind_unsorted.data(), dcsc_row_ind, sizeof(int) * nnz, hipMemcpyDeviceToHost));

        if(permute)
        {
            CHECK_HIP_ERROR(hipMemcpy(hcsc_val_unsorted.data(),
                                      dcsc_val_sorted,
                                      sizeof(float) * nnz,
                                      hipMemcpyDeviceToHost));
        }

        // Unit check
        unit_check_general(1, nnz, 1, hcsc_row_ind.data(), hcsc_row_ind_unsorted.data());

        if(permute)
        {
            unit_check_general(1, nnz, 1, hcsc_val.data(), hcsc_val_unsorted.data());
        }
    }
#endif

    return HIPSPARSE_STATUS_SUCCESS;
}

#endif // TESTING_CSCSORT_HPP<|MERGE_RESOLUTION|>--- conflicted
+++ resolved
@@ -164,44 +164,11 @@
 hipsparseStatus_t testing_cscsort(Arguments argus)
 {
 #if(!defined(CUDART_VERSION) || CUDART_VERSION < 12000)
-<<<<<<< HEAD
-    int                  m         = argus.M;
-    int                  n         = argus.N;
-    int                  safe_size = 100;
-    int                  permute   = argus.permute;
-    hipsparseIndexBase_t idx_base  = argus.baseA;
-    std::string          binfile   = "";
-    std::string          filename  = "";
-    hipsparseStatus_t    status;
-
-    // When in testing mode, M == N == -99 indicates that we are testing with a real
-    // matrix from cise.ufl.edu
-    if(m == -99 && n == -99 && argus.timing == 0)
-    {
-        binfile = argus.filename;
-        m = n = safe_size;
-    }
-
-    if(argus.timing == 1)
-    {
-        filename = argus.filename;
-    }
-
-    size_t buffer_size = 0;
-
-    double scale = 0.02;
-    if(m > 1000 || n > 1000)
-    {
-        scale = 2.0 / std::max(m, n);
-    }
-    int nnz = m * scale * n;
-=======
     int                  m        = argus.M;
     int                  n        = argus.N;
-    int                  permute  = argus.temp;
-    hipsparseIndexBase_t idx_base = argus.idx_base;
+    int                  permute  = 0;//argus.temp;
+    hipsparseIndexBase_t idx_base = argus.baseA;
     std::string          filename = argus.filename;
->>>>>>> f5ff03b9
 
     std::unique_ptr<handle_struct> unique_ptr_handle(new handle_struct);
     hipsparseHandle_t              handle = unique_ptr_handle->handle;
@@ -230,48 +197,8 @@
     int nnz = 0;
     if(!generate_csr_matrix(filename, n, m, nnz, hcsc_col_ptr, hcsc_row_ind, hcsc_val, idx_base))
     {
-<<<<<<< HEAD
-        if(read_bin_matrix(
-               binfile.c_str(), n, m, nnz, hcsc_col_ptr, hcsc_row_ind, hcsc_val, idx_base)
-           != 0)
-        {
-            fprintf(stderr, "Cannot open [read] %s\n", binfile.c_str());
-            return HIPSPARSE_STATUS_INTERNAL_ERROR;
-        }
-    }
-    else
-    {
-        if(filename != "")
-        {
-            if(read_mtx_matrix(
-                   filename.c_str(), n, m, nnz, hcoo_col_ind, hcsc_row_ind, hcsc_val, idx_base)
-               != 0)
-            {
-                fprintf(stderr, "Cannot open [read] %s\n", filename.c_str());
-                return HIPSPARSE_STATUS_INTERNAL_ERROR;
-            }
-        }
-        else
-        {
-            gen_matrix_coo(n, m, nnz, hcoo_col_ind, hcsc_row_ind, hcsc_val, idx_base);
-        }
-
-        // Convert COO to CSC
-        hcsc_col_ptr.resize(n + 1, 0);
-        for(int i = 0; i < nnz; ++i)
-        {
-            ++hcsc_col_ptr[hcoo_col_ind[i] + 1 - idx_base];
-        }
-
-        hcsc_col_ptr[0] = idx_base;
-        for(int i = 0; i < n; ++i)
-        {
-            hcsc_col_ptr[i + 1] += hcsc_col_ptr[i];
-        }
-=======
         fprintf(stderr, "Cannot open [read] %s\ncol", filename.c_str());
         return HIPSPARSE_STATUS_INTERNAL_ERROR;
->>>>>>> f5ff03b9
     }
 
     // Unsort CSC columns
