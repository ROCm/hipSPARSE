/* ************************************************************************
 * Copyright (C) 2018-2019 Advanced Micro Devices, Inc. All rights Reserved.
 *
 * Permission is hereby granted, free of charge, to any person obtaining a copy
 * of this software and associated documentation files (the "Software"), to deal
 * in the Software without restriction, including without limitation the rights
 * to use, copy, modify, merge, publish, distribute, sublicense, and/or sell
 * copies of the Software, and to permit persons to whom the Software is
 * furnished to do so, subject to the following conditions:
 *
 * The above copyright notice and this permission notice shall be included in
 * all copies or substantial portions of the Software.
 *
 * THE SOFTWARE IS PROVIDED "AS IS", WITHOUT WARRANTY OF ANY KIND, EXPRESS OR
 * IMPLIED, INCLUDING BUT NOT LIMITED TO THE WARRANTIES OF MERCHANTABILITY,
 * FITNESS FOR A PARTICULAR PURPOSE AND NONINFRINGEMENT. IN NO EVENT SHALL THE
 * AUTHORS OR COPYRIGHT HOLDERS BE LIABLE FOR ANY CLAIM, DAMAGES OR OTHER
 * LIABILITY, WHETHER IN AN ACTION OF CONTRACT, TORT OR OTHERWISE, ARISING FROM,
 * OUT OF OR IN CONNECTION WITH THE SOFTWARE OR THE USE OR OTHER DEALINGS IN
 * THE SOFTWARE.
 *
 * ************************************************************************ */

#pragma once
#ifndef TESTING_CSR2COO_HPP
#define TESTING_CSR2COO_HPP

#include "hipsparse.hpp"
#include "hipsparse_test_unique_ptr.hpp"
#include "unit.hpp"
#include "utility.hpp"
#include "hipsparse_arguments.hpp"

#include <algorithm>
#include <hipsparse.h>
#include <string>

using namespace hipsparse;
using namespace hipsparse_test;

void testing_csr2coo_bad_arg(void)
{
#if(!defined(CUDART_VERSION))
    int               m         = 100;
    int               nnz       = 100;
    int               safe_size = 100;
    hipsparseStatus_t status;

    std::unique_ptr<handle_struct> unique_ptr_handle(new handle_struct);
    hipsparseHandle_t              handle = unique_ptr_handle->handle;

    auto csr_row_ptr_managed
        = hipsparse_unique_ptr{device_malloc(sizeof(int) * safe_size), device_free};
    auto coo_row_ind_managed
        = hipsparse_unique_ptr{device_malloc(sizeof(int) * safe_size), device_free};

    int* csr_row_ptr = (int*)csr_row_ptr_managed.get();
    int* coo_row_ind = (int*)coo_row_ind_managed.get();

    if(!csr_row_ptr || !coo_row_ind)
    {
        PRINT_IF_HIP_ERROR(hipErrorOutOfMemory);
        return;
    }

    // Testing for(csr_row_ptr == nullptr)
    {
        int* csr_row_ptr_null = nullptr;

        status = hipsparseXcsr2coo(
            handle, csr_row_ptr_null, nnz, m, coo_row_ind, HIPSPARSE_INDEX_BASE_ZERO);
        verify_hipsparse_status_invalid_pointer(status, "Error: csr_row_ptr is nullptr");
    }
    // Testing for(coo_row_ind == nullptr)
    {
        int* coo_row_ind_null = nullptr;

        status = hipsparseXcsr2coo(
            handle, csr_row_ptr, nnz, m, coo_row_ind_null, HIPSPARSE_INDEX_BASE_ZERO);
        verify_hipsparse_status_invalid_pointer(status, "Error: coo_row_ind is nullptr");
    }
    // Testing for(handle == nullptr)
    {
        hipsparseHandle_t handle_null = nullptr;

        status = hipsparseXcsr2coo(
            handle_null, csr_row_ptr, nnz, m, coo_row_ind, HIPSPARSE_INDEX_BASE_ZERO);
        verify_hipsparse_status_invalid_handle(status);
    }
#endif
}

template <typename T>
hipsparseStatus_t testing_csr2coo(Arguments argus)
{
<<<<<<< HEAD
    int                  m         = argus.M;
    int                  n         = argus.N;
    int                  safe_size = 100;
    hipsparseIndexBase_t idx_base  = argus.baseA;
    std::string          binfile   = "";
    std::string          filename  = "";
    hipsparseStatus_t    status;

    // When in testing mode, M == N == -99 indicates that we are testing with a real
    // matrix from cise.ufl.edu
    if(m == -99 && n == -99 && argus.timing == 0)
    {
        binfile = argus.filename;
        m = n = safe_size;
    }

    if(argus.timing == 1)
    {
        filename = argus.filename;
    }

    double scale = 0.02;
    if(m > 1000 || n > 1000)
    {
        scale = 2.0 / std::max(m, n);
    }
    int nnz = m * scale * n;
=======
    int                  m        = argus.M;
    int                  n        = argus.N;
    hipsparseIndexBase_t idx_base = argus.idx_base;
    std::string          filename = argus.filename;
>>>>>>> f5ff03b9

    std::unique_ptr<handle_struct> unique_ptr_handle(new handle_struct);
    hipsparseHandle_t              handle = unique_ptr_handle->handle;

    srand(12345ULL);

    // Host structures
    std::vector<int>   hcsr_row_ptr;
<<<<<<< HEAD
    std::vector<int>   hcoo_row_ind;
    std::vector<int>   hcol_ind;
    std::vector<T> hval(nnz);

    // Initial data on CPU
    srand(12345ULL);
    if(binfile != "")
    {
        if(read_bin_matrix(binfile.c_str(), m, n, nnz, hcsr_row_ptr, hcol_ind, hval, idx_base) != 0)
        {
            fprintf(stderr, "Cannot open [read] %s\n", binfile.c_str());
            return HIPSPARSE_STATUS_INTERNAL_ERROR;
        }
    }
    else
    {
        if(filename != "")
        {
            if(read_mtx_matrix(filename.c_str(), m, n, nnz, hcoo_row_ind, hcol_ind, hval, idx_base)
               != 0)
            {
                fprintf(stderr, "Cannot open [read] %s\n", filename.c_str());
                return HIPSPARSE_STATUS_INTERNAL_ERROR;
            }
        }
        else
        {
            gen_matrix_coo(m, n, nnz, hcoo_row_ind, hcol_ind, hval, idx_base);
        }

        // Convert COO to CSR
        hcsr_row_ptr.resize(m + 1, 0);
        for(int i = 0; i < nnz; ++i)
        {
            ++hcsr_row_ptr[hcoo_row_ind[i] + 1 - idx_base];
        }

        hcsr_row_ptr[0] = idx_base;
        for(int i = 0; i < m; ++i)
        {
            hcsr_row_ptr[i + 1] += hcsr_row_ptr[i];
        }
=======
    std::vector<int>   hcsr_col_ind;
    std::vector<float> hcsr_val;

    // Read or construct CSR matrix
    int nnz = 0;
    if(!generate_csr_matrix(filename, m, n, nnz, hcsr_row_ptr, hcsr_col_ind, hcsr_val, idx_base))
    {
        fprintf(stderr, "Cannot open [read] %s\ncol", filename.c_str());
        return HIPSPARSE_STATUS_INTERNAL_ERROR;
>>>>>>> f5ff03b9
    }

    // Allocate memory on the device
    auto dcsr_row_ptr_managed
        = hipsparse_unique_ptr{device_malloc(sizeof(int) * (m + 1)), device_free};
    auto dcoo_row_ind_managed = hipsparse_unique_ptr{device_malloc(sizeof(int) * nnz), device_free};

    int* dcsr_row_ptr = (int*)dcsr_row_ptr_managed.get();
    int* dcoo_row_ind = (int*)dcoo_row_ind_managed.get();

    // Copy data from host to device
    CHECK_HIP_ERROR(
        hipMemcpy(dcsr_row_ptr, hcsr_row_ptr.data(), sizeof(int) * (m + 1), hipMemcpyHostToDevice));

    if(argus.unit_check)
    {
        CHECK_HIPSPARSE_ERROR(
            hipsparseXcsr2coo(handle, dcsr_row_ptr, nnz, m, dcoo_row_ind, idx_base));

        // Copy output from device to host
        std::vector<int> hcoo_row_ind(nnz);
        CHECK_HIP_ERROR(
            hipMemcpy(hcoo_row_ind.data(), dcoo_row_ind, sizeof(int) * nnz, hipMemcpyDeviceToHost));

        // CPU conversion to COO
        std::vector<int> hcoo_row_ind_gold(nnz);
        for(int i = 0; i < m; ++i)
        {
            int row_begin = hcsr_row_ptr[i] - idx_base;
            int row_end   = hcsr_row_ptr[i + 1] - idx_base;

            for(int j = row_begin; j < row_end; ++j)
            {
                hcoo_row_ind_gold[j] = i + idx_base;
            }
        }

        // Unit check
        unit_check_general(1, nnz, 1, hcoo_row_ind_gold.data(), hcoo_row_ind.data());
    }

    return HIPSPARSE_STATUS_SUCCESS;
}

#endif // TESTING_CSR2COO_HPP<|MERGE_RESOLUTION|>--- conflicted
+++ resolved
@@ -93,40 +93,10 @@
 template <typename T>
 hipsparseStatus_t testing_csr2coo(Arguments argus)
 {
-<<<<<<< HEAD
-    int                  m         = argus.M;
-    int                  n         = argus.N;
-    int                  safe_size = 100;
-    hipsparseIndexBase_t idx_base  = argus.baseA;
-    std::string          binfile   = "";
-    std::string          filename  = "";
-    hipsparseStatus_t    status;
-
-    // When in testing mode, M == N == -99 indicates that we are testing with a real
-    // matrix from cise.ufl.edu
-    if(m == -99 && n == -99 && argus.timing == 0)
-    {
-        binfile = argus.filename;
-        m = n = safe_size;
-    }
-
-    if(argus.timing == 1)
-    {
-        filename = argus.filename;
-    }
-
-    double scale = 0.02;
-    if(m > 1000 || n > 1000)
-    {
-        scale = 2.0 / std::max(m, n);
-    }
-    int nnz = m * scale * n;
-=======
     int                  m        = argus.M;
     int                  n        = argus.N;
-    hipsparseIndexBase_t idx_base = argus.idx_base;
+    hipsparseIndexBase_t idx_base = argus.baseA;
     std::string          filename = argus.filename;
->>>>>>> f5ff03b9
 
     std::unique_ptr<handle_struct> unique_ptr_handle(new handle_struct);
     hipsparseHandle_t              handle = unique_ptr_handle->handle;
@@ -135,50 +105,6 @@
 
     // Host structures
     std::vector<int>   hcsr_row_ptr;
-<<<<<<< HEAD
-    std::vector<int>   hcoo_row_ind;
-    std::vector<int>   hcol_ind;
-    std::vector<T> hval(nnz);
-
-    // Initial data on CPU
-    srand(12345ULL);
-    if(binfile != "")
-    {
-        if(read_bin_matrix(binfile.c_str(), m, n, nnz, hcsr_row_ptr, hcol_ind, hval, idx_base) != 0)
-        {
-            fprintf(stderr, "Cannot open [read] %s\n", binfile.c_str());
-            return HIPSPARSE_STATUS_INTERNAL_ERROR;
-        }
-    }
-    else
-    {
-        if(filename != "")
-        {
-            if(read_mtx_matrix(filename.c_str(), m, n, nnz, hcoo_row_ind, hcol_ind, hval, idx_base)
-               != 0)
-            {
-                fprintf(stderr, "Cannot open [read] %s\n", filename.c_str());
-                return HIPSPARSE_STATUS_INTERNAL_ERROR;
-            }
-        }
-        else
-        {
-            gen_matrix_coo(m, n, nnz, hcoo_row_ind, hcol_ind, hval, idx_base);
-        }
-
-        // Convert COO to CSR
-        hcsr_row_ptr.resize(m + 1, 0);
-        for(int i = 0; i < nnz; ++i)
-        {
-            ++hcsr_row_ptr[hcoo_row_ind[i] + 1 - idx_base];
-        }
-
-        hcsr_row_ptr[0] = idx_base;
-        for(int i = 0; i < m; ++i)
-        {
-            hcsr_row_ptr[i + 1] += hcsr_row_ptr[i];
-        }
-=======
     std::vector<int>   hcsr_col_ind;
     std::vector<float> hcsr_val;
 
@@ -188,7 +114,6 @@
     {
         fprintf(stderr, "Cannot open [read] %s\ncol", filename.c_str());
         return HIPSPARSE_STATUS_INTERNAL_ERROR;
->>>>>>> f5ff03b9
     }
 
     // Allocate memory on the device
