--- conflicted
+++ resolved
@@ -215,42 +215,11 @@
 template <typename T>
 hipsparseStatus_t testing_csr2csc(Arguments argus)
 {
-<<<<<<< HEAD
-    int                  m         = argus.M;
-    int                  n         = argus.N;
-    int                  safe_size = 100;
-    hipsparseIndexBase_t idx_base  = argus.baseA;
-    hipsparseAction_t    action    = argus.action;
-    std::string          binfile   = "";
-    std::string          filename  = "";
-    hipsparseStatus_t    status;
-
-    // When in testing mode, M == N == -99 indicates that we are testing with a real
-    // matrix from cise.ufl.edu
-    if(m == -99 && n == -99 && argus.timing == 0)
-    {
-        binfile = argus.filename;
-        m = n = safe_size;
-    }
-
-    if(argus.timing == 1)
-    {
-        filename = argus.filename;
-    }
-
-    double scale = 0.02;
-    if(m > 1000 || n > 1000)
-    {
-        scale = 2.0 / std::max(m, n);
-    }
-    int nnz = m * scale * n;
-=======
     int                  m        = argus.M;
     int                  n        = argus.N;
-    hipsparseIndexBase_t idx_base = argus.idx_base;
+    hipsparseIndexBase_t idx_base = argus.baseA;
     hipsparseAction_t    action   = argus.action;
     std::string          filename = argus.filename;
->>>>>>> f5ff03b9
 
     std::unique_ptr<handle_struct> unique_ptr_handle(new handle_struct);
     hipsparseHandle_t              handle = unique_ptr_handle->handle;
@@ -262,25 +231,9 @@
     std::vector<int> hcsr_col_ind;
     std::vector<T>   hcsr_val;
 
-<<<<<<< HEAD
-    // Sample initial COO matrix on CPU
-    srand(12345ULL);
-    if(binfile != "")
-    {
-        if(read_bin_matrix(
-               binfile.c_str(), m, n, nnz, hcsr_row_ptr, hcsr_col_ind, hcsr_val, idx_base)
-           != 0)
-        {
-            fprintf(stderr, "Cannot open [read] %s\n", binfile.c_str());
-            return HIPSPARSE_STATUS_INTERNAL_ERROR;
-        }
-    }
-    else
-=======
     // Read or construct CSR matrix
     int nnz = 0;
     if(!generate_csr_matrix(filename, m, n, nnz, hcsr_row_ptr, hcsr_col_ind, hcsr_val, idx_base))
->>>>>>> f5ff03b9
     {
         fprintf(stderr, "Cannot open [read] %s\ncol", filename.c_str());
         return HIPSPARSE_STATUS_INTERNAL_ERROR;
