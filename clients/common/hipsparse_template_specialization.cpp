--- conflicted
+++ resolved
@@ -3519,7 +3519,6 @@
     }
 
     template <>
-<<<<<<< HEAD
     hipsparseStatus_t hipsparseXnnz_compress(hipsparseHandle_t         handle,
                                              int                       m,
                                              const hipsparseMatDescr_t descrA,
@@ -3573,7 +3572,9 @@
     {
         return hipsparseZnnz_compress(
             handle, m, descrA, csrValA, csrRowPtrA, nnzPerRow, nnzC, tol);
-=======
+    }
+
+    template <>
     hipsparseStatus_t hipsparseXdense2csr(hipsparseHandle_t         handle,
                                           int                       m,
                                           int                       n,
@@ -3802,7 +3803,6 @@
                                           int                       ld)
     {
         return hipsparseZcsc2dense(handle, m, n, descr, cscVal, cscRowInd, cscColPtr, A, ld);
->>>>>>> 9875823a
     }
 
     template <>
