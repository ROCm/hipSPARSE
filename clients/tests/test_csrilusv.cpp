--- conflicted
+++ resolved
@@ -42,13 +42,8 @@
                               "nos1.bin",
 #endif
                               "nos6.bin",
-<<<<<<< HEAD
                               "amazon0312.bin",
                               "sme3Dc.bin"};
-=======
-                              "nos7.bin",
-                              "amazon0312.bin"};
->>>>>>> 9d516c40
 
 class parameterized_csrilusv_bin : public testing::TestWithParam<csrilusv_bin_tuple>
 {
