/* ************************************************************************
 * Copyright (C) 2021 Advanced Micro Devices, Inc. All rights Reserved.
 *
 * Permission is hereby granted, free of charge, to any person obtaining a copy
 * of this software and associated documentation files (the "Software"), to deal
 * in the Software without restriction, including without limitation the rights
 * to use, copy, modify, merge, publish, distribute, sublicense, and/or sell
 * copies of the Software, and to permit persons to whom the Software is
 * furnished to do so, subject to the following conditions:
 *
 * The above copyright notice and this permission notice shall be included in
 * all copies or substantial portions of the Software.
 *
 * THE SOFTWARE IS PROVIDED "AS IS", WITHOUT WARRANTY OF ANY KIND, EXPRESS OR
 * IMPLIED, INCLUDING BUT NOT LIMITED TO THE WARRANTIES OF MERCHANTABILITY,
 * FITNESS FOR A PARTICULAR PURPOSE AND NONINFRINGEMENT. IN NO EVENT SHALL THE
 * AUTHORS OR COPYRIGHT HOLDERS BE LIABLE FOR ANY CLAIM, DAMAGES OR OTHER
 * LIABILITY, WHETHER IN AN ACTION OF CONTRACT, TORT OR OTHERWISE, ARISING FROM,
 * OUT OF OR IN CONNECTION WITH THE SOFTWARE OR THE USE OR OTHER DEALINGS IN
 * THE SOFTWARE.
 *
 * ************************************************************************ */

#include "testing_gtsv_interleaved_batch.hpp"
#include "utility.hpp"

#include <hipsparse.h>
#include <string>

typedef std::tuple<int, int, int> gtsv_interleaved_batch_tuple;

int gtsv_interleaved_batch_M_range[]           = {512};
int gtsv_interleaved_batch_batch_count_range[] = {512};
int gtsv_interleaved_batch_algo_range[]        = {0};

class parameterized_gtsv_interleaved_batch
    : public testing::TestWithParam<gtsv_interleaved_batch_tuple>
{
protected:
    parameterized_gtsv_interleaved_batch() {}
    virtual ~parameterized_gtsv_interleaved_batch() {}
    virtual void SetUp() {}
    virtual void TearDown() {}
};

Arguments setup_gtsv_interleaved_batch_arguments(gtsv_interleaved_batch_tuple tup)
{
    Arguments arg;
    arg.M           = std::get<0>(tup);
    arg.batch_count = std::get<1>(tup);
    arg.algo        = std::get<2>(tup);
    arg.timing      = 0;
    return arg;
}

// Only run tests for CUDA 11.1 or greater (removed in cusparse 12.0.0)
#if(!defined(CUDART_VERSION) || (CUDART_VERSION >= 11010 && CUDART_VERSION < 12000))
TEST(gtsv_interleaved_batch_bad_arg, gtsv_interleaved_batch_float)
{
    testing_gtsv_interleaved_batch_bad_arg<float>();
}

TEST_P(parameterized_gtsv_interleaved_batch, gtsv_interleaved_batch_float)
{
    Arguments arg = setup_gtsv_interleaved_batch_arguments(GetParam());

    hipsparseStatus_t status = testing_gtsv_interleaved_batch<float>(arg);
    EXPECT_EQ(status, HIPSPARSE_STATUS_SUCCESS);
}

TEST_P(parameterized_gtsv_interleaved_batch, gtsv_interleaved_batch_double)
{
<<<<<<< HEAD
    Arguments arg;
    hipsparseStatus_t status = testing_gtsv_interleaved_batch<float>(arg);
=======
    Arguments arg = setup_gtsv_interleaved_batch_arguments(GetParam());

    hipsparseStatus_t status = testing_gtsv_interleaved_batch<double>(arg);
>>>>>>> f5ff03b9
    EXPECT_EQ(status, HIPSPARSE_STATUS_SUCCESS);
}

TEST_P(parameterized_gtsv_interleaved_batch, gtsv_interleaved_batch_float_complex)
{
<<<<<<< HEAD
    Arguments arg;
    hipsparseStatus_t status = testing_gtsv_interleaved_batch<double>(arg);
=======
    Arguments arg = setup_gtsv_interleaved_batch_arguments(GetParam());

    hipsparseStatus_t status = testing_gtsv_interleaved_batch<hipComplex>(arg);
>>>>>>> f5ff03b9
    EXPECT_EQ(status, HIPSPARSE_STATUS_SUCCESS);
}

TEST_P(parameterized_gtsv_interleaved_batch, gtsv_interleaved_batch_double_complex)
{
<<<<<<< HEAD
    Arguments arg;
    hipsparseStatus_t status = testing_gtsv_interleaved_batch<hipComplex>(arg);
=======
    Arguments arg = setup_gtsv_interleaved_batch_arguments(GetParam());

    hipsparseStatus_t status = testing_gtsv_interleaved_batch<hipDoubleComplex>(arg);
>>>>>>> f5ff03b9
    EXPECT_EQ(status, HIPSPARSE_STATUS_SUCCESS);
}

INSTANTIATE_TEST_SUITE_P(
    gtsv_interleaved_batch,
    parameterized_gtsv_interleaved_batch,
    testing::Combine(testing::ValuesIn(gtsv_interleaved_batch_M_range),
                     testing::ValuesIn(gtsv_interleaved_batch_batch_count_range),
                     testing::ValuesIn(gtsv_interleaved_batch_algo_range)));
#endif<|MERGE_RESOLUTION|>--- conflicted
+++ resolved
@@ -48,7 +48,7 @@
     Arguments arg;
     arg.M           = std::get<0>(tup);
     arg.batch_count = std::get<1>(tup);
-    arg.algo        = std::get<2>(tup);
+    //arg.algo        = std::get<2>(tup);
     arg.timing      = 0;
     return arg;
 }
@@ -70,40 +70,25 @@
 
 TEST_P(parameterized_gtsv_interleaved_batch, gtsv_interleaved_batch_double)
 {
-<<<<<<< HEAD
-    Arguments arg;
-    hipsparseStatus_t status = testing_gtsv_interleaved_batch<float>(arg);
-=======
     Arguments arg = setup_gtsv_interleaved_batch_arguments(GetParam());
 
     hipsparseStatus_t status = testing_gtsv_interleaved_batch<double>(arg);
->>>>>>> f5ff03b9
     EXPECT_EQ(status, HIPSPARSE_STATUS_SUCCESS);
 }
 
 TEST_P(parameterized_gtsv_interleaved_batch, gtsv_interleaved_batch_float_complex)
 {
-<<<<<<< HEAD
-    Arguments arg;
-    hipsparseStatus_t status = testing_gtsv_interleaved_batch<double>(arg);
-=======
     Arguments arg = setup_gtsv_interleaved_batch_arguments(GetParam());
 
     hipsparseStatus_t status = testing_gtsv_interleaved_batch<hipComplex>(arg);
->>>>>>> f5ff03b9
     EXPECT_EQ(status, HIPSPARSE_STATUS_SUCCESS);
 }
 
 TEST_P(parameterized_gtsv_interleaved_batch, gtsv_interleaved_batch_double_complex)
 {
-<<<<<<< HEAD
-    Arguments arg;
-    hipsparseStatus_t status = testing_gtsv_interleaved_batch<hipComplex>(arg);
-=======
     Arguments arg = setup_gtsv_interleaved_batch_arguments(GetParam());
 
     hipsparseStatus_t status = testing_gtsv_interleaved_batch<hipDoubleComplex>(arg);
->>>>>>> f5ff03b9
     EXPECT_EQ(status, HIPSPARSE_STATUS_SUCCESS);
 }
 
