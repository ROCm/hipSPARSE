--- conflicted
+++ resolved
@@ -32,25 +32,15 @@
 typedef std::tuple<int, int, double, hipsparseIndexBase_t>    csr2csr_compress_tuple;
 typedef std::tuple<double, hipsparseIndexBase_t, std::string> csr2csr_compress_bin_tuple;
 
-<<<<<<< HEAD
-int    csr2csr_compress_M_range[]     = {-1, 0, 10, 500, 872, 465327};
-int    csr2csr_compress_N_range[]     = {-3, 0, 33, 242, 623, 592645};
-double csr2csr_compress_alpha_range[] = {-0.001, 0.0, 0.0012, 0.08736, 0.33333, 1.0, 1.7};
-=======
 int    csr2csr_compress_M_range[]     = {-1, 10, 500, 872, 465327};
 int    csr2csr_compress_N_range[]     = {-3, 33, 242, 623, 592645};
 double csr2csr_compress_alpha_range[] = {-0.001, 0.0, 0.08736, 0.33333, 1.7};
->>>>>>> ad712020
 
 hipsparseIndexBase_t csr2csr_compress_base_range[]
     = {HIPSPARSE_INDEX_BASE_ZERO, HIPSPARSE_INDEX_BASE_ONE};
 
 std::string csr2csr_compress_bin[] = {"rma10.bin",
                                       "mac_econ_fwd500.bin",
-<<<<<<< HEAD
-                                      "bmwcra_1.bin",
-=======
->>>>>>> ad712020
                                       "nos1.bin",
                                       "nos2.bin",
                                       "nos3.bin",
@@ -58,12 +48,6 @@
                                       "nos5.bin",
                                       "nos6.bin",
                                       "nos7.bin",
-<<<<<<< HEAD
-                                      "Chebyshev4.bin",
-                                      "sme3Dc.bin",
-                                      "webbase-1M.bin",
-=======
->>>>>>> ad712020
                                       "shipsec1.bin"};
 
 class parameterized_csr2csr_compress : public testing::TestWithParam<csr2csr_compress_tuple>
