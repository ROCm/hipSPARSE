--- conflicted
+++ resolved
@@ -27,13 +27,8 @@
 typedef hipsparseIndexBase_t               base;
 typedef std::tuple<int, int, double, base> axpby_tuple;
 
-<<<<<<< HEAD
-int axpby_N_range[]   = {12000, 15332, 22031};
-int axpby_nnz_range[] = {0, 5, 10, 500, 1000, 7111, 10000};
-=======
 int axpby_N_range[]   = {22031};
 int axpby_nnz_range[] = {0, 5, 1000, 10000};
->>>>>>> a0f9b191
 
 std::vector<double> axpby_alpha_range = {1.0, 0.0};
 
@@ -54,11 +49,7 @@
     arg.N        = std::get<0>(tup);
     arg.nnz      = std::get<1>(tup);
     arg.alpha    = std::get<2>(tup);
-<<<<<<< HEAD
     arg.baseA = std::get<3>(tup);
-=======
-    arg.idx_base = std::get<3>(tup);
->>>>>>> a0f9b191
     arg.timing   = 0;
     return arg;
 }
