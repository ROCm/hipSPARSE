--- conflicted
+++ resolved
@@ -30,15 +30,9 @@
 
 typedef hipsparseIndexBase_t                    base;
 typedef std::tuple<int, int, int, double, base> prune_dense2csr_by_percentage_tuple;
-<<<<<<< HEAD
-int    prune_dense2csr_by_percentage_M_range[]  = {10, 500, 872, 1000};
-int    prune_dense2csr_by_percentage_N_range[]  = {33, 242, 623, 1000};
-int    prune_dense2csr_by_percentage_LD_range[] = {50, 500, 1000};
-=======
 int    prune_dense2csr_by_percentage_M_range[]  = {0, 10, 500, 872, 1000};
 int    prune_dense2csr_by_percentage_N_range[]  = {0, 33, 242, 623, 1000};
 int    prune_dense2csr_by_percentage_LD_range[] = {1000};
->>>>>>> f5ff03b9
 double prune_dense2csr_by_percentage_range[]    = {0.1, 55.0, 67.0};
 base   prune_dense2csr_by_percentage_idx_base_range[]
     = {HIPSPARSE_INDEX_BASE_ZERO, HIPSPARSE_INDEX_BASE_ONE};
