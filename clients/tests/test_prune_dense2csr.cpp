/* ************************************************************************
* Copyright (C) 2020 Advanced Micro Devices, Inc. All rights Reserved.
*
* Permission is hereby granted, free of charge, to any person obtaining a copy
* of this software and associated documentation files (the "Software"), to deal
* in the Software without restriction, including without limitation the rights
* to use, copy, modify, merge, publish, distribute, sublicense, and/or sell
* copies of the Software, and to permit persons to whom the Software is
* furnished to do so, subject to the following conditions:
*
* The above copyright notice and this permission notice shall be included in
* all copies or substantial portions of the Software.
*
* THE SOFTWARE IS PROVIDED "AS IS", WITHOUT WARRANTY OF ANY KIND, EXPRESS OR
* IMPLIED, INCLUDING BUT NOT LIMITED TO THE WARRANTIES OF MERCHANTABILITY,
* FITNESS FOR A PARTICULAR PURPOSE AND NONINFRINGEMENT. IN NO EVENT SHALL THE
* AUTHORS OR COPYRIGHT HOLDERS BE LIABLE FOR ANY CLAIM, DAMAGES OR OTHER
* LIABILITY, WHETHER IN AN ACTION OF CONTRACT, TORT OR OTHERWISE, ARISING FROM,
* OUT OF OR IN CONNECTION WITH THE SOFTWARE OR THE USE OR OTHER DEALINGS IN
* THE SOFTWARE.
*
* ************************************************************************ */

#include "testing_prune_dense2csr.hpp"
#include "utility.hpp"

#include <hipsparse.h>
#include <string>
#include <vector>

typedef hipsparseIndexBase_t                    base;
typedef std::tuple<int, int, int, double, base> prune_dense2csr_tuple;
<<<<<<< HEAD
int    prune_dense2csr_M_range[]         = {10, 500, 872, 1000};
int    prune_dense2csr_N_range[]         = {33, 242, 623, 1000};
int    prune_dense2csr_LD_range[]        = {1000};
double prune_dense2csr_threshold_range[] = {0.1, 0.55};
base   prune_dense2csr_idx_base_range[]  = {HIPSPARSE_INDEX_BASE_ZERO, HIPSPARSE_INDEX_BASE_ONE};
=======
int                                             prune_dense2csr_M_range[] = {0, 10, 500, 872, 1000};
int                                             prune_dense2csr_N_range[] = {0, 33, 242, 623, 1000};
int                                             prune_dense2csr_LD_range[]        = {1000};
double                                          prune_dense2csr_threshold_range[] = {0.1, 0.55};
base prune_dense2csr_idx_base_range[] = {HIPSPARSE_INDEX_BASE_ZERO, HIPSPARSE_INDEX_BASE_ONE};
>>>>>>> f5ff03b9

class parameterized_prune_dense2csr : public testing::TestWithParam<prune_dense2csr_tuple>
{
protected:
    parameterized_prune_dense2csr() {}
    virtual ~parameterized_prune_dense2csr() {}
    virtual void SetUp() {}
    virtual void TearDown() {}
};

Arguments setup_prune_dense2csr_arguments(prune_dense2csr_tuple tup)
{
    Arguments arg;
    arg.M         = std::get<0>(tup);
    arg.N         = std::get<1>(tup);
    arg.lda       = std::get<2>(tup);
    arg.threshold = std::get<3>(tup);
    arg.baseA  = std::get<4>(tup);
    return arg;
}

// Only run tests for CUDA 11.1 or greater
#if(!defined(CUDART_VERSION) || CUDART_VERSION >= 11010)
TEST(prune_dense2csr_bad_arg, prune_dense2csr)
{
    testing_prune_dense2csr_bad_arg<float>();
}

TEST_P(parameterized_prune_dense2csr, prune_dense2csr_float)
{
    Arguments arg = setup_prune_dense2csr_arguments(GetParam());

    hipsparseStatus_t status = testing_prune_dense2csr<float>(arg);
    EXPECT_EQ(status, HIPSPARSE_STATUS_SUCCESS);
}

TEST_P(parameterized_prune_dense2csr, prune_dense2csr_double)
{
    Arguments arg = setup_prune_dense2csr_arguments(GetParam());

    hipsparseStatus_t status = testing_prune_dense2csr<double>(arg);
    EXPECT_EQ(status, HIPSPARSE_STATUS_SUCCESS);
}

INSTANTIATE_TEST_SUITE_P(prune_dense2csr,
                         parameterized_prune_dense2csr,
                         testing::Combine(testing::ValuesIn(prune_dense2csr_M_range),
                                          testing::ValuesIn(prune_dense2csr_N_range),
                                          testing::ValuesIn(prune_dense2csr_LD_range),
                                          testing::ValuesIn(prune_dense2csr_threshold_range),
                                          testing::ValuesIn(prune_dense2csr_idx_base_range)));
#endif<|MERGE_RESOLUTION|>--- conflicted
+++ resolved
@@ -30,19 +30,11 @@
 
 typedef hipsparseIndexBase_t                    base;
 typedef std::tuple<int, int, int, double, base> prune_dense2csr_tuple;
-<<<<<<< HEAD
-int    prune_dense2csr_M_range[]         = {10, 500, 872, 1000};
-int    prune_dense2csr_N_range[]         = {33, 242, 623, 1000};
-int    prune_dense2csr_LD_range[]        = {1000};
-double prune_dense2csr_threshold_range[] = {0.1, 0.55};
-base   prune_dense2csr_idx_base_range[]  = {HIPSPARSE_INDEX_BASE_ZERO, HIPSPARSE_INDEX_BASE_ONE};
-=======
 int                                             prune_dense2csr_M_range[] = {0, 10, 500, 872, 1000};
 int                                             prune_dense2csr_N_range[] = {0, 33, 242, 623, 1000};
 int                                             prune_dense2csr_LD_range[]        = {1000};
 double                                          prune_dense2csr_threshold_range[] = {0.1, 0.55};
 base prune_dense2csr_idx_base_range[] = {HIPSPARSE_INDEX_BASE_ZERO, HIPSPARSE_INDEX_BASE_ONE};
->>>>>>> f5ff03b9
 
 class parameterized_prune_dense2csr : public testing::TestWithParam<prune_dense2csr_tuple>
 {
