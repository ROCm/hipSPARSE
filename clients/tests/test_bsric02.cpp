/* ************************************************************************
 * Copyright (c) 2020 Advanced Micro Devices, Inc.
 *
 * Permission is hereby granted, free of charge, to any person obtaining a copy
 * of this software and associated documentation files (the "Software"), to deal
 * in the Software without restriction, including without limitation the rights
 * to use, copy, modify, merge, publish, distribute, sublicense, and/or sell
 * copies of the Software, and to permit persons to whom the Software is
 * furnished to do so, subject to the following conditions:
 *
 * The above copyright notice and this permission notice shall be included in
 * all copies or substantial portions of the Software.
 *
 * THE SOFTWARE IS PROVIDED "AS IS", WITHOUT WARRANTY OF ANY KIND, EXPRESS OR
 * IMPLIED, INCLUDING BUT NOT LIMITED TO THE WARRANTIES OF MERCHANTABILITY,
 * FITNESS FOR A PARTICULAR PURPOSE AND NONINFRINGEMENT. IN NO EVENT SHALL THE
 * AUTHORS OR COPYRIGHT HOLDERS BE LIABLE FOR ANY CLAIM, DAMAGES OR OTHER
 * LIABILITY, WHETHER IN AN ACTION OF CONTRACT, TORT OR OTHERWISE, ARISING FROM,
 * OUT OF OR IN CONNECTION WITH THE SOFTWARE OR THE USE OR OTHER DEALINGS IN
 * THE SOFTWARE.
 *
 * ************************************************************************ */

#include "testing_bsric02.hpp"
#include "utility.hpp"

#include <gtest/gtest.h>
#include <hipsparse.h>
#include <string>
#include <unistd.h>
#include <vector>

typedef hipsparseIndexBase_t                    base;
typedef hipsparseDirection_t                    dir;
typedef std::tuple<int, int, dir, base>         bsric02_tuple;
typedef std::tuple<int, dir, base, std::string> bsric02_bin_tuple;

<<<<<<< HEAD
int bsric02_M_range[]   = {-1, 0, 50, 426};
int bsric02_dim_range[] = {-1, 0, 1, 3, 5, 9};
=======
int bsric02_M_range[]   = {-1, 50, 426};
int bsric02_dim_range[] = {-1, 3, 5, 9};
>>>>>>> ad712020

base bsric02_idxbase_range[] = {HIPSPARSE_INDEX_BASE_ZERO, HIPSPARSE_INDEX_BASE_ONE};
dir  bsric02_dir_range[]     = {HIPSPARSE_DIRECTION_ROW, HIPSPARSE_DIRECTION_COLUMN};

std::string bsric02_bin[] = {"nos4.bin", "nos6.bin", "nos7.bin"};

class parameterized_bsric02 : public testing::TestWithParam<bsric02_tuple>
{
protected:
    parameterized_bsric02() {}
    virtual ~parameterized_bsric02() {}
    virtual void SetUp() {}
    virtual void TearDown() {}
};

class parameterized_bsric02_bin : public testing::TestWithParam<bsric02_bin_tuple>
{
protected:
    parameterized_bsric02_bin() {}
    virtual ~parameterized_bsric02_bin() {}
    virtual void SetUp() {}
    virtual void TearDown() {}
};

Arguments setup_bsric02_arguments(bsric02_tuple tup)
{
    Arguments arg;
    arg.M         = std::get<0>(tup);
    arg.block_dim = std::get<1>(tup);
    arg.dirA      = std::get<2>(tup);
    arg.idx_base  = std::get<3>(tup);
    arg.timing    = 0;
    return arg;
}

Arguments setup_bsric02_arguments(bsric02_bin_tuple tup)
{
    Arguments arg;
    arg.M         = -99;
    arg.block_dim = std::get<0>(tup);
    arg.dirA      = std::get<1>(tup);
    arg.idx_base  = std::get<2>(tup);
    arg.timing    = 0;

    // Determine absolute path of test matrix
    std::string bin_file = std::get<3>(tup);

    // Get current executables absolute path
    char    path_exe[PATH_MAX];
    ssize_t len = readlink("/proc/self/exe", path_exe, sizeof(path_exe) - 1);
    if(len < 14)
    {
        path_exe[0] = '\0';
    }
    else
    {
        path_exe[len - 14] = '\0';
    }

    // Matrices are stored at the same path in matrices directory
    arg.filename = std::string(path_exe) + "../matrices/" + bin_file;

    return arg;
}

TEST(bsric02_bad_arg, bsric02_float)
{
    testing_bsric02_bad_arg<float>();
}

TEST_P(parameterized_bsric02, bsric02_float)
{
    Arguments arg = setup_bsric02_arguments(GetParam());

    hipsparseStatus_t status = testing_bsric02<float>(arg);
    EXPECT_EQ(status, HIPSPARSE_STATUS_SUCCESS);
}

TEST_P(parameterized_bsric02, bsric02_double)
{
    Arguments arg = setup_bsric02_arguments(GetParam());

    hipsparseStatus_t status = testing_bsric02<double>(arg);
    EXPECT_EQ(status, HIPSPARSE_STATUS_SUCCESS);
}

TEST_P(parameterized_bsric02, bsric02_float_complex)
{
    Arguments arg = setup_bsric02_arguments(GetParam());

    hipsparseStatus_t status = testing_bsric02<hipComplex>(arg);
    EXPECT_EQ(status, HIPSPARSE_STATUS_SUCCESS);
}

TEST_P(parameterized_bsric02, bsric02_double_complex)
{
    Arguments arg = setup_bsric02_arguments(GetParam());

    hipsparseStatus_t status = testing_bsric02<hipDoubleComplex>(arg);
    EXPECT_EQ(status, HIPSPARSE_STATUS_SUCCESS);
}

TEST_P(parameterized_bsric02_bin, bsric02_bin_float)
{
    Arguments arg = setup_bsric02_arguments(GetParam());

    hipsparseStatus_t status = testing_bsric02<float>(arg);
    EXPECT_EQ(status, HIPSPARSE_STATUS_SUCCESS);
}

TEST_P(parameterized_bsric02_bin, bsric02_bin_double)
{
    Arguments arg = setup_bsric02_arguments(GetParam());

    hipsparseStatus_t status = testing_bsric02<double>(arg);
    EXPECT_EQ(status, HIPSPARSE_STATUS_SUCCESS);
}

INSTANTIATE_TEST_CASE_P(bsric02,
                        parameterized_bsric02,
                        testing::Combine(testing::ValuesIn(bsric02_M_range),
                                         testing::ValuesIn(bsric02_dim_range),
                                         testing::ValuesIn(bsric02_dir_range),
                                         testing::ValuesIn(bsric02_idxbase_range)));

INSTANTIATE_TEST_CASE_P(bsric02_bin,
                        parameterized_bsric02_bin,
                        testing::Combine(testing::ValuesIn(bsric02_dim_range),
                                         testing::ValuesIn(bsric02_dir_range),
                                         testing::ValuesIn(bsric02_idxbase_range),
                                         testing::ValuesIn(bsric02_bin)));<|MERGE_RESOLUTION|>--- conflicted
+++ resolved
@@ -35,13 +35,8 @@
 typedef std::tuple<int, int, dir, base>         bsric02_tuple;
 typedef std::tuple<int, dir, base, std::string> bsric02_bin_tuple;
 
-<<<<<<< HEAD
-int bsric02_M_range[]   = {-1, 0, 50, 426};
-int bsric02_dim_range[] = {-1, 0, 1, 3, 5, 9};
-=======
 int bsric02_M_range[]   = {-1, 50, 426};
 int bsric02_dim_range[] = {-1, 3, 5, 9};
->>>>>>> ad712020
 
 base bsric02_idxbase_range[] = {HIPSPARSE_INDEX_BASE_ZERO, HIPSPARSE_INDEX_BASE_ONE};
 dir  bsric02_dir_range[]     = {HIPSPARSE_DIRECTION_ROW, HIPSPARSE_DIRECTION_COLUMN};
