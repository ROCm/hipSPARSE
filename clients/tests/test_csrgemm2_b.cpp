/* ************************************************************************
 * Copyright (c) 2019 Advanced Micro Devices, Inc.
 *
 * Permission is hereby granted, free of charge, to any person obtaining a copy
 * of this software and associated documentation files (the "Software"), to deal
 * in the Software without restriction, including without limitation the rights
 * to use, copy, modify, merge, publish, distribute, sublicense, and/or sell
 * copies of the Software, and to permit persons to whom the Software is
 * furnished to do so, subject to the following conditions:
 *
 * The above copyright notice and this permission notice shall be included in
 * all copies or substantial portions of the Software.
 *
 * THE SOFTWARE IS PROVIDED "AS IS", WITHOUT WARRANTY OF ANY KIND, EXPRESS OR
 * IMPLIED, INCLUDING BUT NOT LIMITED TO THE WARRANTIES OF MERCHANTABILITY,
 * FITNESS FOR A PARTICULAR PURPOSE AND NONINFRINGEMENT. IN NO EVENT SHALL THE
 * AUTHORS OR COPYRIGHT HOLDERS BE LIABLE FOR ANY CLAIM, DAMAGES OR OTHER
 * LIABILITY, WHETHER IN AN ACTION OF CONTRACT, TORT OR OTHERWISE, ARISING FROM,
 * OUT OF OR IN CONNECTION WITH THE SOFTWARE OR THE USE OR OTHER DEALINGS IN
 * THE SOFTWARE.
 *
 * ************************************************************************ */

#include "testing_csrgemm2_b.hpp"
#include "utility.hpp"

#include <gtest/gtest.h>
#include <hipsparse.h>
#include <string>

typedef hipsparseIndexBase_t base;

typedef std::tuple<int, int, double, base, base>    csrgemm2_b_tuple;
typedef std::tuple<double, base, base, std::string> csrgemm2_b_bin_tuple;

double csrgemm2_b_beta_range[] = {1.3};

int csrgemm2_b_M_range[] = {-1, 50, 647, 1799};
int csrgemm2_b_N_range[] = {0, 13, 523, 3712};

base csrgemm2_b_idxbaseC_range[] = {HIPSPARSE_INDEX_BASE_ZERO, HIPSPARSE_INDEX_BASE_ONE};
base csrgemm2_b_idxbaseD_range[] = {HIPSPARSE_INDEX_BASE_ZERO, HIPSPARSE_INDEX_BASE_ONE};

<<<<<<< HEAD
std::string csrgemm2_b_bin[]
    = {"nos1.bin", "nos2.bin", "nos3.bin", "nos4.bin", "nos5.bin", "nos6.bin", "nos7.bin"};
=======
std::string csrgemm2_b_bin[] = {"rma10.bin",
                                "nos1.bin",
                                "nos2.bin",
                                "nos3.bin",
                                "nos4.bin",
                                "nos5.bin",
                                "nos6.bin",
                                "nos7.bin"};
>>>>>>> ad712020

class parameterized_csrgemm2_b : public testing::TestWithParam<csrgemm2_b_tuple>
{
protected:
    parameterized_csrgemm2_b() {}
    virtual ~parameterized_csrgemm2_b() {}
    virtual void SetUp() {}
    virtual void TearDown() {}
};

class parameterized_csrgemm2_b_bin : public testing::TestWithParam<csrgemm2_b_bin_tuple>
{
protected:
    parameterized_csrgemm2_b_bin() {}
    virtual ~parameterized_csrgemm2_b_bin() {}
    virtual void SetUp() {}
    virtual void TearDown() {}
};

Arguments setup_csrgemm2_b_arguments(csrgemm2_b_tuple tup)
{
    Arguments arg;
    arg.M         = std::get<0>(tup);
    arg.N         = std::get<1>(tup);
    arg.beta      = std::get<2>(tup);
    arg.idx_base3 = std::get<3>(tup);
    arg.idx_base4 = std::get<4>(tup);
    arg.timing    = 0;
    return arg;
}

Arguments setup_csrgemm2_b_arguments(csrgemm2_b_bin_tuple tup)
{
    Arguments arg;
    arg.M         = -99;
    arg.N         = -99;
    arg.beta      = std::get<0>(tup);
    arg.idx_base3 = std::get<1>(tup);
    arg.idx_base4 = std::get<2>(tup);
    arg.timing    = 0;

    // Determine absolute path of test matrix
    std::string bin_file = std::get<3>(tup);

    // Get current executables absolute path
    char    path_exe[PATH_MAX];
    ssize_t len = readlink("/proc/self/exe", path_exe, sizeof(path_exe) - 1);
    if(len < 14)
    {
        path_exe[0] = '\0';
    }
    else
    {
        path_exe[len - 14] = '\0';
    }

    // Matrices are stored at the same path in matrices directory
    arg.filename = std::string(path_exe) + "../matrices/" + bin_file;

    return arg;
}

TEST(csrgemm2_b_bad_arg, csrgemm2_b_float)
{
    testing_csrgemm2_b_bad_arg<float>();
}

TEST_P(parameterized_csrgemm2_b, csrgemm2_b_float)
{
    Arguments arg = setup_csrgemm2_b_arguments(GetParam());

    hipsparseStatus_t status = testing_csrgemm2_b<float>(arg);
    EXPECT_EQ(status, HIPSPARSE_STATUS_SUCCESS);
}

TEST_P(parameterized_csrgemm2_b, csrgemm2_b_double)
{
    Arguments arg = setup_csrgemm2_b_arguments(GetParam());

    hipsparseStatus_t status = testing_csrgemm2_b<double>(arg);
    EXPECT_EQ(status, HIPSPARSE_STATUS_SUCCESS);
}

TEST_P(parameterized_csrgemm2_b, csrgemm2_b_float_complex)
{
    Arguments arg = setup_csrgemm2_b_arguments(GetParam());

    hipsparseStatus_t status = testing_csrgemm2_b<hipComplex>(arg);
    EXPECT_EQ(status, HIPSPARSE_STATUS_SUCCESS);
}

TEST_P(parameterized_csrgemm2_b, csrgemm2_b_double_complex)
{
    Arguments arg = setup_csrgemm2_b_arguments(GetParam());

    hipsparseStatus_t status = testing_csrgemm2_b<hipDoubleComplex>(arg);
    EXPECT_EQ(status, HIPSPARSE_STATUS_SUCCESS);
}

TEST_P(parameterized_csrgemm2_b_bin, csrgemm2_b_bin_float)
{
    Arguments arg = setup_csrgemm2_b_arguments(GetParam());

    hipsparseStatus_t status = testing_csrgemm2_b<float>(arg);
    EXPECT_EQ(status, HIPSPARSE_STATUS_SUCCESS);
}

TEST_P(parameterized_csrgemm2_b_bin, csrgemm2_b_bin_double)
{
    Arguments arg = setup_csrgemm2_b_arguments(GetParam());

    hipsparseStatus_t status = testing_csrgemm2_b<double>(arg);
    EXPECT_EQ(status, HIPSPARSE_STATUS_SUCCESS);
}

INSTANTIATE_TEST_CASE_P(csrgemm2_b,
                        parameterized_csrgemm2_b,
                        testing::Combine(testing::ValuesIn(csrgemm2_b_M_range),
                                         testing::ValuesIn(csrgemm2_b_N_range),
                                         testing::ValuesIn(csrgemm2_b_beta_range),
                                         testing::ValuesIn(csrgemm2_b_idxbaseC_range),
                                         testing::ValuesIn(csrgemm2_b_idxbaseD_range)));

INSTANTIATE_TEST_CASE_P(csrgemm2_b_bin,
                        parameterized_csrgemm2_b_bin,
                        testing::Combine(testing::ValuesIn(csrgemm2_b_beta_range),
                                         testing::ValuesIn(csrgemm2_b_idxbaseC_range),
                                         testing::ValuesIn(csrgemm2_b_idxbaseD_range),
                                         testing::ValuesIn(csrgemm2_b_bin)));<|MERGE_RESOLUTION|>--- conflicted
+++ resolved
@@ -41,19 +41,8 @@
 base csrgemm2_b_idxbaseC_range[] = {HIPSPARSE_INDEX_BASE_ZERO, HIPSPARSE_INDEX_BASE_ONE};
 base csrgemm2_b_idxbaseD_range[] = {HIPSPARSE_INDEX_BASE_ZERO, HIPSPARSE_INDEX_BASE_ONE};
 
-<<<<<<< HEAD
 std::string csrgemm2_b_bin[]
     = {"nos1.bin", "nos2.bin", "nos3.bin", "nos4.bin", "nos5.bin", "nos6.bin", "nos7.bin"};
-=======
-std::string csrgemm2_b_bin[] = {"rma10.bin",
-                                "nos1.bin",
-                                "nos2.bin",
-                                "nos3.bin",
-                                "nos4.bin",
-                                "nos5.bin",
-                                "nos6.bin",
-                                "nos7.bin"};
->>>>>>> ad712020
 
 class parameterized_csrgemm2_b : public testing::TestWithParam<csrgemm2_b_tuple>
 {
