/* ************************************************************************
 * Copyright (c) 2019 Advanced Micro Devices, Inc.
 *
 * Permission is hereby granted, free of charge, to any person obtaining a copy
 * of this software and associated documentation files (the "Software"), to deal
 * in the Software without restriction, including without limitation the rights
 * to use, copy, modify, merge, publish, distribute, sublicense, and/or sell
 * copies of the Software, and to permit persons to whom the Software is
 * furnished to do so, subject to the following conditions:
 *
 * The above copyright notice and this permission notice shall be included in
 * all copies or substantial portions of the Software.
 *
 * THE SOFTWARE IS PROVIDED "AS IS", WITHOUT WARRANTY OF ANY KIND, EXPRESS OR
 * IMPLIED, INCLUDING BUT NOT LIMITED TO THE WARRANTIES OF MERCHANTABILITY,
 * FITNESS FOR A PARTICULAR PURPOSE AND NONINFRINGEMENT. IN NO EVENT SHALL THE
 * AUTHORS OR COPYRIGHT HOLDERS BE LIABLE FOR ANY CLAIM, DAMAGES OR OTHER
 * LIABILITY, WHETHER IN AN ACTION OF CONTRACT, TORT OR OTHERWISE, ARISING FROM,
 * OUT OF OR IN CONNECTION WITH THE SOFTWARE OR THE USE OR OTHER DEALINGS IN
 * THE SOFTWARE.
 *
 * ************************************************************************ */

#include "testing_csrgemm2_a.hpp"
#include "utility.hpp"

#include <gtest/gtest.h>
#include <hipsparse.h>
#include <string>

typedef hipsparseIndexBase_t base;

typedef std::tuple<int, int, int, double, base, base, base> csrgemm2_a_tuple;
typedef std::tuple<double, base, base, base, std::string>   csrgemm2_a_bin_tuple;

double csrgemm2_a_alpha_range[] = {2.0};

int csrgemm2_a_M_range[] = {0, 50, 647, 1799};
int csrgemm2_a_N_range[] = {-1, 13, 523, 3712};
int csrgemm2_a_K_range[] = {0, 50, 254, 1942};

base csrgemm2_a_idxbaseA_range[] = {HIPSPARSE_INDEX_BASE_ZERO, HIPSPARSE_INDEX_BASE_ONE};
base csrgemm2_a_idxbaseB_range[] = {HIPSPARSE_INDEX_BASE_ZERO, HIPSPARSE_INDEX_BASE_ONE};
base csrgemm2_a_idxbaseC_range[] = {HIPSPARSE_INDEX_BASE_ZERO, HIPSPARSE_INDEX_BASE_ONE};

<<<<<<< HEAD
std::string csrgemm2_a_bin[]
    = {"nos1.bin", "nos2.bin", "nos3.bin", "nos4.bin", "nos5.bin", "nos6.bin", "nos7.bin"};
=======
std::string csrgemm2_a_bin[] = {"scircuit.bin",
                                "nos1.bin",
                                "nos2.bin",
                                "nos3.bin",
                                "nos4.bin",
                                "nos5.bin",
                                "nos6.bin",
                                "nos7.bin"};
>>>>>>> ad712020

class parameterized_csrgemm2_a : public testing::TestWithParam<csrgemm2_a_tuple>
{
protected:
    parameterized_csrgemm2_a() {}
    virtual ~parameterized_csrgemm2_a() {}
    virtual void SetUp() {}
    virtual void TearDown() {}
};

class parameterized_csrgemm2_a_bin : public testing::TestWithParam<csrgemm2_a_bin_tuple>
{
protected:
    parameterized_csrgemm2_a_bin() {}
    virtual ~parameterized_csrgemm2_a_bin() {}
    virtual void SetUp() {}
    virtual void TearDown() {}
};

Arguments setup_csrgemm2_a_arguments(csrgemm2_a_tuple tup)
{
    Arguments arg;
    arg.M         = std::get<0>(tup);
    arg.N         = std::get<1>(tup);
    arg.K         = std::get<2>(tup);
    arg.alpha     = std::get<3>(tup);
    arg.idx_base  = std::get<4>(tup);
    arg.idx_base2 = std::get<5>(tup);
    arg.idx_base3 = std::get<6>(tup);
    arg.timing    = 0;
    return arg;
}

Arguments setup_csrgemm2_a_arguments(csrgemm2_a_bin_tuple tup)
{
    Arguments arg;
    arg.M         = -99;
    arg.N         = -99;
    arg.K         = -99;
    arg.alpha     = std::get<0>(tup);
    arg.idx_base  = std::get<1>(tup);
    arg.idx_base2 = std::get<2>(tup);
    arg.idx_base3 = std::get<3>(tup);
    arg.timing    = 0;

    // Determine absolute path of test matrix
    std::string bin_file = std::get<4>(tup);

    // Get current executables absolute path
    char    path_exe[PATH_MAX];
    ssize_t len = readlink("/proc/self/exe", path_exe, sizeof(path_exe) - 1);
    if(len < 14)
    {
        path_exe[0] = '\0';
    }
    else
    {
        path_exe[len - 14] = '\0';
    }

    // Matrices are stored at the same path in matrices directory
    arg.filename = std::string(path_exe) + "../matrices/" + bin_file;

    return arg;
}

TEST(csrgemm2_a_bad_arg, csrgemm2_a_float)
{
    testing_csrgemm2_a_bad_arg<float>();
}

TEST_P(parameterized_csrgemm2_a, csrgemm2_a_float)
{
    Arguments arg = setup_csrgemm2_a_arguments(GetParam());

    hipsparseStatus_t status = testing_csrgemm2_a<float>(arg);
    EXPECT_EQ(status, HIPSPARSE_STATUS_SUCCESS);
}

TEST_P(parameterized_csrgemm2_a, csrgemm2_a_double)
{
    Arguments arg = setup_csrgemm2_a_arguments(GetParam());

    hipsparseStatus_t status = testing_csrgemm2_a<double>(arg);
    EXPECT_EQ(status, HIPSPARSE_STATUS_SUCCESS);
}

TEST_P(parameterized_csrgemm2_a, csrgemm2_a_float_complex)
{
    Arguments arg = setup_csrgemm2_a_arguments(GetParam());

    hipsparseStatus_t status = testing_csrgemm2_a<hipComplex>(arg);
    EXPECT_EQ(status, HIPSPARSE_STATUS_SUCCESS);
}

TEST_P(parameterized_csrgemm2_a, csrgemm2_a_double_complex)
{
    Arguments arg = setup_csrgemm2_a_arguments(GetParam());

    hipsparseStatus_t status = testing_csrgemm2_a<hipDoubleComplex>(arg);
    EXPECT_EQ(status, HIPSPARSE_STATUS_SUCCESS);
}

TEST_P(parameterized_csrgemm2_a_bin, csrgemm2_a_bin_float)
{
    Arguments arg = setup_csrgemm2_a_arguments(GetParam());

    hipsparseStatus_t status = testing_csrgemm2_a<float>(arg);
    EXPECT_EQ(status, HIPSPARSE_STATUS_SUCCESS);
}

TEST_P(parameterized_csrgemm2_a_bin, csrgemm2_a_bin_double)
{
    Arguments arg = setup_csrgemm2_a_arguments(GetParam());

    hipsparseStatus_t status = testing_csrgemm2_a<double>(arg);
    EXPECT_EQ(status, HIPSPARSE_STATUS_SUCCESS);
}

INSTANTIATE_TEST_CASE_P(csrgemm2_a,
                        parameterized_csrgemm2_a,
                        testing::Combine(testing::ValuesIn(csrgemm2_a_M_range),
                                         testing::ValuesIn(csrgemm2_a_N_range),
                                         testing::ValuesIn(csrgemm2_a_K_range),
                                         testing::ValuesIn(csrgemm2_a_alpha_range),
                                         testing::ValuesIn(csrgemm2_a_idxbaseA_range),
                                         testing::ValuesIn(csrgemm2_a_idxbaseB_range),
                                         testing::ValuesIn(csrgemm2_a_idxbaseC_range)));

INSTANTIATE_TEST_CASE_P(csrgemm2_a_bin,
                        parameterized_csrgemm2_a_bin,
                        testing::Combine(testing::ValuesIn(csrgemm2_a_alpha_range),
                                         testing::ValuesIn(csrgemm2_a_idxbaseA_range),
                                         testing::ValuesIn(csrgemm2_a_idxbaseB_range),
                                         testing::ValuesIn(csrgemm2_a_idxbaseC_range),
                                         testing::ValuesIn(csrgemm2_a_bin)));<|MERGE_RESOLUTION|>--- conflicted
+++ resolved
@@ -43,19 +43,8 @@
 base csrgemm2_a_idxbaseB_range[] = {HIPSPARSE_INDEX_BASE_ZERO, HIPSPARSE_INDEX_BASE_ONE};
 base csrgemm2_a_idxbaseC_range[] = {HIPSPARSE_INDEX_BASE_ZERO, HIPSPARSE_INDEX_BASE_ONE};
 
-<<<<<<< HEAD
 std::string csrgemm2_a_bin[]
     = {"nos1.bin", "nos2.bin", "nos3.bin", "nos4.bin", "nos5.bin", "nos6.bin", "nos7.bin"};
-=======
-std::string csrgemm2_a_bin[] = {"scircuit.bin",
-                                "nos1.bin",
-                                "nos2.bin",
-                                "nos3.bin",
-                                "nos4.bin",
-                                "nos5.bin",
-                                "nos6.bin",
-                                "nos7.bin"};
->>>>>>> ad712020
 
 class parameterized_csrgemm2_a : public testing::TestWithParam<csrgemm2_a_tuple>
 {
