--- conflicted
+++ resolved
@@ -56,11 +56,7 @@
 hipsparseDirection_t csr2bsr_dir_range_bin[]
     = {HIPSPARSE_DIRECTION_ROW, HIPSPARSE_DIRECTION_COLUMN};
 
-<<<<<<< HEAD
-std::string csr2bsr_bin[] = {"rma10.bin",
-=======
 std::string csr2bsr_bin[] = {"scircuit.bin",
->>>>>>> ad712020
                              "nos1.bin",
                              "nos2.bin",
                              "nos3.bin",
