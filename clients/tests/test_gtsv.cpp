/* ************************************************************************
 * Copyright (C) 2021 Advanced Micro Devices, Inc. All rights Reserved.
 *
 * Permission is hereby granted, free of charge, to any person obtaining a copy
 * of this software and associated documentation files (the "Software"), to deal
 * in the Software without restriction, including without limitation the rights
 * to use, copy, modify, merge, publish, distribute, sublicense, and/or sell
 * copies of the Software, and to permit persons to whom the Software is
 * furnished to do so, subject to the following conditions:
 *
 * The above copyright notice and this permission notice shall be included in
 * all copies or substantial portions of the Software.
 *
 * THE SOFTWARE IS PROVIDED "AS IS", WITHOUT WARRANTY OF ANY KIND, EXPRESS OR
 * IMPLIED, INCLUDING BUT NOT LIMITED TO THE WARRANTIES OF MERCHANTABILITY,
 * FITNESS FOR A PARTICULAR PURPOSE AND NONINFRINGEMENT. IN NO EVENT SHALL THE
 * AUTHORS OR COPYRIGHT HOLDERS BE LIABLE FOR ANY CLAIM, DAMAGES OR OTHER
 * LIABILITY, WHETHER IN AN ACTION OF CONTRACT, TORT OR OTHERWISE, ARISING FROM,
 * OUT OF OR IN CONNECTION WITH THE SOFTWARE OR THE USE OR OTHER DEALINGS IN
 * THE SOFTWARE.
 *
 * ************************************************************************ */

#include "testing_gtsv.hpp"
<<<<<<< HEAD
#include "hipsparse_arguments.hpp"
=======
#include "utility.hpp"
>>>>>>> f5ff03b9

#include <hipsparse.h>
#include <string>

typedef std::tuple<int, int> gtsv_tuple;

int gtsv_M_range[] = {512};
int gtsv_N_range[] = {512};

class parameterized_gtsv : public testing::TestWithParam<gtsv_tuple>
{
protected:
    parameterized_gtsv() {}
    virtual ~parameterized_gtsv() {}
    virtual void SetUp() {}
    virtual void TearDown() {}
};

Arguments setup_gtsv_arguments(gtsv_tuple tup)
{
    Arguments arg;
    arg.M      = std::get<0>(tup);
    arg.N      = std::get<1>(tup);
    arg.timing = 0;
    return arg;
}

// Only run tests for CUDA 11.1 or greater (removed in cusparse 12.0.0)
#if(!defined(CUDART_VERSION) || (CUDART_VERSION >= 11010 && CUDART_VERSION < 12000))
TEST(gtsv_bad_arg, gtsv_float)
{
    testing_gtsv2_bad_arg<float>();
}

TEST_P(parameterized_gtsv, gtsv_float)
{
    Arguments arg = setup_gtsv_arguments(GetParam());

    hipsparseStatus_t status = testing_gtsv2<float>(arg);
    EXPECT_EQ(status, HIPSPARSE_STATUS_SUCCESS);
}

TEST_P(parameterized_gtsv, gtsv_double)
{
<<<<<<< HEAD
    Arguments arg;
    hipsparseStatus_t status = testing_gtsv2<float>(arg);
=======
    Arguments arg = setup_gtsv_arguments(GetParam());

    hipsparseStatus_t status = testing_gtsv2<double>(arg);
>>>>>>> f5ff03b9
    EXPECT_EQ(status, HIPSPARSE_STATUS_SUCCESS);
}

TEST_P(parameterized_gtsv, gtsv_float_complex)
{
<<<<<<< HEAD
    Arguments arg;
    hipsparseStatus_t status = testing_gtsv2<double>(arg);
=======
    Arguments arg = setup_gtsv_arguments(GetParam());

    hipsparseStatus_t status = testing_gtsv2<hipComplex>(arg);
>>>>>>> f5ff03b9
    EXPECT_EQ(status, HIPSPARSE_STATUS_SUCCESS);
}

TEST_P(parameterized_gtsv, gtsv_double_complex)
{
<<<<<<< HEAD
    Arguments arg;
    hipsparseStatus_t status = testing_gtsv2<hipComplex>(arg);
=======
    Arguments arg = setup_gtsv_arguments(GetParam());

    hipsparseStatus_t status = testing_gtsv2<hipDoubleComplex>(arg);
>>>>>>> f5ff03b9
    EXPECT_EQ(status, HIPSPARSE_STATUS_SUCCESS);
}

INSTANTIATE_TEST_SUITE_P(gtsv,
                         parameterized_gtsv,
                         testing::Combine(testing::ValuesIn(gtsv_M_range),
                                          testing::ValuesIn(gtsv_N_range)));
#endif<|MERGE_RESOLUTION|>--- conflicted
+++ resolved
@@ -22,11 +22,8 @@
  * ************************************************************************ */
 
 #include "testing_gtsv.hpp"
-<<<<<<< HEAD
-#include "hipsparse_arguments.hpp"
-=======
-#include "utility.hpp"
->>>>>>> f5ff03b9
+//#include "hipsparse_arguments.hpp"
+//#include "utility.hpp"
 
 #include <hipsparse.h>
 #include <string>
@@ -71,40 +68,25 @@
 
 TEST_P(parameterized_gtsv, gtsv_double)
 {
-<<<<<<< HEAD
-    Arguments arg;
-    hipsparseStatus_t status = testing_gtsv2<float>(arg);
-=======
     Arguments arg = setup_gtsv_arguments(GetParam());
 
     hipsparseStatus_t status = testing_gtsv2<double>(arg);
->>>>>>> f5ff03b9
     EXPECT_EQ(status, HIPSPARSE_STATUS_SUCCESS);
 }
 
 TEST_P(parameterized_gtsv, gtsv_float_complex)
 {
-<<<<<<< HEAD
-    Arguments arg;
-    hipsparseStatus_t status = testing_gtsv2<double>(arg);
-=======
     Arguments arg = setup_gtsv_arguments(GetParam());
 
     hipsparseStatus_t status = testing_gtsv2<hipComplex>(arg);
->>>>>>> f5ff03b9
     EXPECT_EQ(status, HIPSPARSE_STATUS_SUCCESS);
 }
 
 TEST_P(parameterized_gtsv, gtsv_double_complex)
 {
-<<<<<<< HEAD
-    Arguments arg;
-    hipsparseStatus_t status = testing_gtsv2<hipComplex>(arg);
-=======
     Arguments arg = setup_gtsv_arguments(GetParam());
 
     hipsparseStatus_t status = testing_gtsv2<hipDoubleComplex>(arg);
->>>>>>> f5ff03b9
     EXPECT_EQ(status, HIPSPARSE_STATUS_SUCCESS);
 }
 
