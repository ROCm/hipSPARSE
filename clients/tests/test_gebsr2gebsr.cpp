/* ************************************************************************
 * Copyright (c) 2020 Advanced Micro Devices, Inc.
 *
 * Permission is hereby granted, free of charge, to any person obtaining a copy
 * of this software and associated documentation files (the "Software"), to deal
 * in the Software without restriction, including without limitation the rights
 * to use, copy, modify, merge, publish, distribute, sublicense, and/or sell
 * copies of the Software, and to permit persons to whom the Software is
 * furnished to do so, subject to the following conditions:
 *
 * The above copyright notice and this permission notice shall be included in
 * all copies or substantial portions of the Software.
 *
 * THE SOFTWARE IS PROVIDED "AS IS", WITHOUT WARRANTY OF ANY KIND, EXPRESS OR
 * IMPLIED, INCLUDING BUT NOT LIMITED TO THE WARRANTIES OF MERCHANTABILITY,
 * FITNESS FOR A PARTICULAR PURPOSE AND NONINFRINGEMENT. IN NO EVENT SHALL THE
 * AUTHORS OR COPYRIGHT HOLDERS BE LIABLE FOR ANY CLAIM, DAMAGES OR OTHER
 * LIABILITY, WHETHER IN AN ACTION OF CONTRACT, TORT OR OTHERWISE, ARISING FROM,
 * OUT OF OR IN CONNECTION WITH THE SOFTWARE OR THE USE OR OTHER DEALINGS IN
 * THE SOFTWARE.
 *
 * ************************************************************************ */

#include "testing_gebsr2gebsr.hpp"
#include "utility.hpp"

#include <gtest/gtest.h>
#include <hipsparse.h>
#include <string>
#include <vector>

typedef std::tuple<int,
                   int,
                   int,
                   int,
                   int,
                   int,
                   hipsparseIndexBase_t,
                   hipsparseIndexBase_t,
                   hipsparseDirection_t>
    gebsr2gebsr_tuple;
typedef std::tuple<int,
                   int,
                   int,
                   int,
                   hipsparseIndexBase_t,
                   hipsparseIndexBase_t,
                   hipsparseDirection_t,
                   std::string>
    gebsr2gebsr_bin_tuple;

// Random matrices
int gebsr2gebsr_M_range[]               = {-1, 0, 872, 13095, 21453};
int gebsr2gebsr_N_range[]               = {-3, 0, 623, 12766, 29285};
int gebsr2gebsr_row_block_dim_A_range[] = {-1, 0, 2};
int gebsr2gebsr_col_block_dim_A_range[] = {-1, 0, 5};
int gebsr2gebsr_row_block_dim_C_range[] = {-1, 0, 3};
int gebsr2gebsr_col_block_dim_C_range[] = {-1, 0, 4};

hipsparseIndexBase_t gebsr2gebsr_A_base_range[] = {HIPSPARSE_INDEX_BASE_ZERO};
hipsparseIndexBase_t gebsr2gebsr_C_base_range[] = {HIPSPARSE_INDEX_BASE_ONE};
hipsparseDirection_t gebsr2gebsr_dir_range[]
    = {HIPSPARSE_DIRECTION_ROW, HIPSPARSE_DIRECTION_COLUMN};

// Matrices from files (float and double)
int gebsr2gebsr_row_block_dim_A_range_bin[] = {5};
int gebsr2gebsr_col_block_dim_A_range_bin[] = {4};
int gebsr2gebsr_row_block_dim_C_range_bin[] = {2};
int gebsr2gebsr_col_block_dim_C_range_bin[] = {7};

hipsparseIndexBase_t gebsr2gebsr_A_base_range_bin[] = {HIPSPARSE_INDEX_BASE_ONE};
hipsparseIndexBase_t gebsr2gebsr_C_base_range_bin[] = {HIPSPARSE_INDEX_BASE_ONE};

hipsparseDirection_t gebsr2gebsr_dir_range_bin[]
    = {HIPSPARSE_DIRECTION_ROW, HIPSPARSE_DIRECTION_COLUMN};

<<<<<<< HEAD
std::string gebsr2gebsr_bin[] = {"rma10.bin",
                                 "mac_econ_fwd500.bin",
                                 "nos1.bin",
                                 "nos2.bin",
                                 "nos3.bin",
                                 "nos4.bin",
                                 "nos5.bin",
                                 "nos6.bin",
                                 "nos7.bin"};
=======
std::string gebsr2gebsr_bin[]
    = {"nos1.bin", "nos2.bin", "nos3.bin", "nos4.bin", "nos5.bin", "nos6.bin", "nos7.bin"};
>>>>>>> ad712020

class parameterized_gebsr2gebsr : public testing::TestWithParam<gebsr2gebsr_tuple>
{
protected:
    parameterized_gebsr2gebsr() {}
    virtual ~parameterized_gebsr2gebsr() {}
    virtual void SetUp() {}
    virtual void TearDown() {}
};

class parameterized_gebsr2gebsr_bin : public testing::TestWithParam<gebsr2gebsr_bin_tuple>
{
protected:
    parameterized_gebsr2gebsr_bin() {}
    virtual ~parameterized_gebsr2gebsr_bin() {}
    virtual void SetUp() {}
    virtual void TearDown() {}
};

Arguments setup_gebsr2gebsr_arguments(gebsr2gebsr_tuple tup)
{
    Arguments arg;
    arg.M              = std::get<0>(tup);
    arg.N              = std::get<1>(tup);
    arg.row_block_dimA = std::get<2>(tup);
    arg.col_block_dimA = std::get<3>(tup);
    arg.row_block_dimB = std::get<4>(tup);
    arg.col_block_dimB = std::get<5>(tup);
    arg.idx_base       = std::get<6>(tup);
    arg.idx_base2      = std::get<7>(tup);
    arg.dirA           = std::get<8>(tup);
    arg.timing         = 0;
    return arg;
}

Arguments setup_gebsr2gebsr_arguments(gebsr2gebsr_bin_tuple tup)
{
    Arguments arg;
    arg.M              = -99;
    arg.N              = -99;
    arg.row_block_dimA = std::get<0>(tup);
    arg.col_block_dimA = std::get<1>(tup);
    arg.row_block_dimB = std::get<2>(tup);
    arg.col_block_dimB = std::get<3>(tup);
    arg.idx_base       = std::get<4>(tup);
    arg.idx_base2      = std::get<5>(tup);
    arg.dirA           = std::get<6>(tup);
    arg.timing         = 0;

    // Determine absolute path of test matrix
    std::string bin_file = std::get<7>(tup);

    // Get current executables absolute path
    char    path_exe[PATH_MAX];
    ssize_t len = readlink("/proc/self/exe", path_exe, sizeof(path_exe) - 1);
    if(len < 14)
    {
        path_exe[0] = '\0';
    }
    else
    {
        path_exe[len - 14] = '\0';
    }

    // Matrices are stored at the same path in matrices directory
    arg.filename = std::string(path_exe) + "../matrices/" + bin_file;

    return arg;
}

TEST(gebsr2gebsr_bad_arg, gebsr2gebsr)
{
    testing_gebsr2gebsr_bad_arg<float>();
}

TEST_P(parameterized_gebsr2gebsr, gebsr2gebsr_float)
{
    Arguments arg = setup_gebsr2gebsr_arguments(GetParam());

    hipsparseStatus_t status = testing_gebsr2gebsr<float>(arg);
    EXPECT_EQ(status, HIPSPARSE_STATUS_SUCCESS);
}

TEST_P(parameterized_gebsr2gebsr, gebsr2gebsr_double)
{
    Arguments arg = setup_gebsr2gebsr_arguments(GetParam());

    hipsparseStatus_t status = testing_gebsr2gebsr<double>(arg);
    EXPECT_EQ(status, HIPSPARSE_STATUS_SUCCESS);
}

TEST_P(parameterized_gebsr2gebsr, gebsr2gebsr_float_complex)
{
    Arguments arg = setup_gebsr2gebsr_arguments(GetParam());

    hipsparseStatus_t status = testing_gebsr2gebsr<hipComplex>(arg);
    EXPECT_EQ(status, HIPSPARSE_STATUS_SUCCESS);
}

TEST_P(parameterized_gebsr2gebsr, gebsr2gebsr_double_complex)
{
    Arguments arg = setup_gebsr2gebsr_arguments(GetParam());

    hipsparseStatus_t status = testing_gebsr2gebsr<hipDoubleComplex>(arg);
    EXPECT_EQ(status, HIPSPARSE_STATUS_SUCCESS);
}

TEST_P(parameterized_gebsr2gebsr_bin, gebsr2gebsr_bin_float)
{
    Arguments arg = setup_gebsr2gebsr_arguments(GetParam());

    hipsparseStatus_t status = testing_gebsr2gebsr<float>(arg);
    EXPECT_EQ(status, HIPSPARSE_STATUS_SUCCESS);
}

TEST_P(parameterized_gebsr2gebsr_bin, gebsr2gebsr_bin_double)
{
    Arguments arg = setup_gebsr2gebsr_arguments(GetParam());

    hipsparseStatus_t status = testing_gebsr2gebsr<double>(arg);
    EXPECT_EQ(status, HIPSPARSE_STATUS_SUCCESS);
}

INSTANTIATE_TEST_CASE_P(gebsr2gebsr,
                        parameterized_gebsr2gebsr,
                        testing::Combine(testing::ValuesIn(gebsr2gebsr_M_range),
                                         testing::ValuesIn(gebsr2gebsr_N_range),
                                         testing::ValuesIn(gebsr2gebsr_row_block_dim_A_range),
                                         testing::ValuesIn(gebsr2gebsr_col_block_dim_A_range),
                                         testing::ValuesIn(gebsr2gebsr_row_block_dim_C_range),
                                         testing::ValuesIn(gebsr2gebsr_col_block_dim_C_range),
                                         testing::ValuesIn(gebsr2gebsr_A_base_range),
                                         testing::ValuesIn(gebsr2gebsr_C_base_range),
                                         testing::ValuesIn(gebsr2gebsr_dir_range)));

INSTANTIATE_TEST_CASE_P(gebsr2gebsr_bin,
                        parameterized_gebsr2gebsr_bin,
                        testing::Combine(testing::ValuesIn(gebsr2gebsr_row_block_dim_A_range_bin),
                                         testing::ValuesIn(gebsr2gebsr_col_block_dim_A_range_bin),
                                         testing::ValuesIn(gebsr2gebsr_row_block_dim_C_range_bin),
                                         testing::ValuesIn(gebsr2gebsr_col_block_dim_C_range_bin),
                                         testing::ValuesIn(gebsr2gebsr_A_base_range_bin),
                                         testing::ValuesIn(gebsr2gebsr_C_base_range_bin),
                                         testing::ValuesIn(gebsr2gebsr_dir_range_bin),
                                         testing::ValuesIn(gebsr2gebsr_bin)));<|MERGE_RESOLUTION|>--- conflicted
+++ resolved
@@ -74,20 +74,8 @@
 hipsparseDirection_t gebsr2gebsr_dir_range_bin[]
     = {HIPSPARSE_DIRECTION_ROW, HIPSPARSE_DIRECTION_COLUMN};
 
-<<<<<<< HEAD
-std::string gebsr2gebsr_bin[] = {"rma10.bin",
-                                 "mac_econ_fwd500.bin",
-                                 "nos1.bin",
-                                 "nos2.bin",
-                                 "nos3.bin",
-                                 "nos4.bin",
-                                 "nos5.bin",
-                                 "nos6.bin",
-                                 "nos7.bin"};
-=======
 std::string gebsr2gebsr_bin[]
     = {"nos1.bin", "nos2.bin", "nos3.bin", "nos4.bin", "nos5.bin", "nos6.bin", "nos7.bin"};
->>>>>>> ad712020
 
 class parameterized_gebsr2gebsr : public testing::TestWithParam<gebsr2gebsr_tuple>
 {
