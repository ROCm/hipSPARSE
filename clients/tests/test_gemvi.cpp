--- conflicted
+++ resolved
@@ -22,11 +22,8 @@
  * ************************************************************************ */
 
 #include "testing_gemvi.hpp"
-<<<<<<< HEAD
-#include "hipsparse_arguments.hpp"
-=======
-#include "utility.hpp"
->>>>>>> f5ff03b9
+//#include "hipsparse_arguments.hpp"
+//#include "utility.hpp"
 
 #include <hipsparse.h>
 #include <string>
@@ -59,7 +56,7 @@
     arg.nnz      = std::get<2>(tup);
     arg.alpha    = std::get<3>(tup);
     arg.beta     = std::get<4>(tup);
-    arg.idx_base = std::get<5>(tup);
+    arg.baseA    = std::get<5>(tup);
     arg.timing   = 0;
     return arg;
 }
@@ -73,48 +70,32 @@
 
 TEST_P(parameterized_gemvi, gemvi_float)
 {
-<<<<<<< HEAD
-    Arguments arg;
-=======
     Arguments arg = setup_gemvi_arguments(GetParam());
 
->>>>>>> f5ff03b9
     hipsparseStatus_t status = testing_gemvi<float>(arg);
     EXPECT_EQ(status, HIPSPARSE_STATUS_SUCCESS);
 }
 
 TEST_P(parameterized_gemvi, gemvi_double)
 {
-<<<<<<< HEAD
-    Arguments arg;
-=======
     Arguments arg = setup_gemvi_arguments(GetParam());
 
->>>>>>> f5ff03b9
     hipsparseStatus_t status = testing_gemvi<double>(arg);
     EXPECT_EQ(status, HIPSPARSE_STATUS_SUCCESS);
 }
 
 TEST_P(parameterized_gemvi, gemvi_float_complex)
 {
-<<<<<<< HEAD
-    Arguments arg;
-=======
     Arguments arg = setup_gemvi_arguments(GetParam());
 
->>>>>>> f5ff03b9
     hipsparseStatus_t status = testing_gemvi<hipComplex>(arg);
     EXPECT_EQ(status, HIPSPARSE_STATUS_SUCCESS);
 }
 
 TEST_P(parameterized_gemvi, gemvi_double_complex)
 {
-<<<<<<< HEAD
-    Arguments arg;
-=======
     Arguments arg = setup_gemvi_arguments(GetParam());
 
->>>>>>> f5ff03b9
     hipsparseStatus_t status = testing_gemvi<hipDoubleComplex>(arg);
     EXPECT_EQ(status, HIPSPARSE_STATUS_SUCCESS);
 }
