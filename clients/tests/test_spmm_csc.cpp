/* ************************************************************************
 * Copyright (C) 2021 Advanced Micro Devices, Inc. All rights Reserved.
 *
 * Permission is hereby granted, free of charge, to any person obtaining a copy
 * of this software and associated documentation files (the "Software"), to deal
 * in the Software without restriction, including without limitation the rights
 * to use, copy, modify, merge, publish, distribute, sublicense, and/or sell
 * copies of the Software, and to permit persons to whom the Software is
 * furnished to do so, subject to the following conditions:
 *
 * The above copyright notice and this permission notice shall be included in
 * all copies or substantial portions of the Software.
 *
 * THE SOFTWARE IS PROVIDED "AS IS", WITHOUT WARRANTY OF ANY KIND, EXPRESS OR
 * IMPLIED, INCLUDING BUT NOT LIMITED TO THE WARRANTIES OF MERCHANTABILITY,
 * FITNESS FOR A PARTICULAR PURPOSE AND NONINFRINGEMENT. IN NO EVENT SHALL THE
 * AUTHORS OR COPYRIGHT HOLDERS BE LIABLE FOR ANY CLAIM, DAMAGES OR OTHER
 * LIABILITY, WHETHER IN AN ACTION OF CONTRACT, TORT OR OTHERWISE, ARISING FROM,
 * OUT OF OR IN CONNECTION WITH THE SOFTWARE OR THE USE OR OTHER DEALINGS IN
 * THE SOFTWARE.
 *
 * ************************************************************************ */

#include "testing_spmm_csc.hpp"

#include <hipsparse.h>

typedef std::tuple<int,
                   int,
                   int,
                   double,
                   double,
                   hipsparseOperation_t,
                   hipsparseOperation_t,
                   hipsparseOrder_t,
                   hipsparseOrder_t,
                   hipsparseIndexBase_t>
    spmm_csc_tuple;
typedef std::tuple<int,
                   double,
                   double,
                   hipsparseOperation_t,
                   hipsparseOperation_t,
                   hipsparseOrder_t,
                   hipsparseOrder_t,
                   hipsparseIndexBase_t,
                   std::string>
    spmm_csc_bin_tuple;

int spmm_csc_M_range[] = {50};
int spmm_csc_N_range[] = {5};
int spmm_csc_K_range[] = {84};

std::vector<double> spmm_csc_alpha_range = {2.0};
std::vector<double> spmm_csc_beta_range  = {1.0};

hipsparseOperation_t spmm_csc_transA_range[]
    = {HIPSPARSE_OPERATION_NON_TRANSPOSE, HIPSPARSE_OPERATION_TRANSPOSE};
hipsparseOperation_t spmm_csc_transB_range[]
    = {HIPSPARSE_OPERATION_NON_TRANSPOSE, HIPSPARSE_OPERATION_TRANSPOSE};
hipsparseOrder_t     spmm_csc_orderB_range[]  = {HIPSPARSE_ORDER_COL, HIPSPARSE_ORDER_ROW};
hipsparseOrder_t     spmm_csc_orderC_range[]  = {HIPSPARSE_ORDER_COL, HIPSPARSE_ORDER_ROW};
hipsparseIndexBase_t spmm_csc_idxbase_range[] = {HIPSPARSE_INDEX_BASE_ONE};

std::string spmm_csc_bin[]
    = {"nos1.bin", "nos3.bin", "nos5.bin", "nos7.bin", "Chebyshev4.bin", "shipsec1.bin"};

class parameterized_spmm_csc : public testing::TestWithParam<spmm_csc_tuple>
{
protected:
    parameterized_spmm_csc() {}
    virtual ~parameterized_spmm_csc() {}
    virtual void SetUp() {}
    virtual void TearDown() {}
};

class parameterized_spmm_csc_bin : public testing::TestWithParam<spmm_csc_bin_tuple>
{
protected:
    parameterized_spmm_csc_bin() {}
    virtual ~parameterized_spmm_csc_bin() {}
    virtual void SetUp() {}
    virtual void TearDown() {}
};

Arguments setup_spmm_csc_arguments(spmm_csc_tuple tup)
{
    Arguments arg;
    arg.M        = std::get<0>(tup);
    arg.N        = std::get<1>(tup);
    arg.K        = std::get<2>(tup);
    arg.alpha    = std::get<3>(tup);
    arg.beta     = std::get<4>(tup);
    arg.transA   = std::get<5>(tup);
    arg.transB   = std::get<6>(tup);
    arg.orderB   = std::get<7>(tup);
    arg.orderC   = std::get<8>(tup);
    arg.idx_base = std::get<9>(tup);
    arg.timing   = 0;
    return arg;
}

Arguments setup_spmm_csc_arguments(spmm_csc_bin_tuple tup)
{
    Arguments arg;
    arg.M        = -99;
    arg.N        = std::get<0>(tup);
    arg.K        = -99;
    arg.alpha    = std::get<1>(tup);
    arg.beta     = std::get<2>(tup);
    arg.transA   = std::get<3>(tup);
    arg.transB   = std::get<4>(tup);
    arg.orderB   = std::get<5>(tup);
    arg.orderC   = std::get<6>(tup);
    arg.idx_base = std::get<7>(tup);
    arg.timing   = 0;

    // Determine absolute path of test matrix
    std::string bin_file = std::get<8>(tup);

    // Matrices are stored at the same path in matrices directory
    arg.filename = get_filename(bin_file);

    return arg;
}

// csc format not supported in cusparse
#if(!defined(CUDART_VERSION) || CUDART_VERSION >= 11010)
TEST(spmm_csc_bad_arg, spmm_csc_float)
{
    testing_spmm_csc_bad_arg();
}

TEST_P(parameterized_spmm_csc, spmm_csc_i32_float)
{
    Arguments arg = setup_spmm_csc_arguments(GetParam());

    hipsparseStatus_t status = testing_spmm_csc<int32_t, int32_t, float>(arg);
    EXPECT_EQ(status, HIPSPARSE_STATUS_SUCCESS);
}

TEST_P(parameterized_spmm_csc, spmm_csc_i32_float_complex)
{
<<<<<<< HEAD
    Arguments arg;
    hipsparseStatus_t status = testing_spmm_csc<int32_t, int32_t, float>(arg);
=======
    Arguments arg = setup_spmm_csc_arguments(GetParam());

    hipsparseStatus_t status = testing_spmm_csc<int32_t, int32_t, hipComplex>(arg);
>>>>>>> a0f9b191
    EXPECT_EQ(status, HIPSPARSE_STATUS_SUCCESS);
}

TEST_P(parameterized_spmm_csc_bin, spmm_csc_bin_i32_float)
{
<<<<<<< HEAD
    Arguments arg;
    hipsparseStatus_t status = testing_spmm_csc<int32_t, int32_t, double>(arg);
=======
    Arguments arg = setup_spmm_csc_arguments(GetParam());

    hipsparseStatus_t status = testing_spmm_csc<int32_t, int32_t, float>(arg);
>>>>>>> a0f9b191
    EXPECT_EQ(status, HIPSPARSE_STATUS_SUCCESS);
}

// 64 bit indices not supported in cusparse for all algorithms
#if(!defined(CUDART_VERSION))
TEST_P(parameterized_spmm_csc, spmm_csc_i64_double_complex)
{
<<<<<<< HEAD
    Arguments arg;
    hipsparseStatus_t status = testing_spmm_csc<int32_t, int32_t, hipComplex>(arg);
=======
    Arguments arg = setup_spmm_csc_arguments(GetParam());

    hipsparseStatus_t status = testing_spmm_csc<int64_t, int64_t, hipDoubleComplex>(arg);
>>>>>>> a0f9b191
    EXPECT_EQ(status, HIPSPARSE_STATUS_SUCCESS);
}

TEST_P(parameterized_spmm_csc_bin, spmm_csc_bin_i64_double)
{
    Arguments arg = setup_spmm_csc_arguments(GetParam());

    hipsparseStatus_t status = testing_spmm_csc<int64_t, int64_t, double>(arg);
    EXPECT_EQ(status, HIPSPARSE_STATUS_SUCCESS);
}

TEST_P(parameterized_spmm_csc, spmm_csc_i64_double)
{
    Arguments arg = setup_spmm_csc_arguments(GetParam());

    hipsparseStatus_t status = testing_spmm_csc<int64_t, int64_t, double>(arg);
    EXPECT_EQ(status, HIPSPARSE_STATUS_SUCCESS);
}
#endif

INSTANTIATE_TEST_SUITE_P(spmm_csc,
                         parameterized_spmm_csc,
                         testing::Combine(testing::ValuesIn(spmm_csc_M_range),
                                          testing::ValuesIn(spmm_csc_N_range),
                                          testing::ValuesIn(spmm_csc_K_range),
                                          testing::ValuesIn(spmm_csc_alpha_range),
                                          testing::ValuesIn(spmm_csc_beta_range),
                                          testing::ValuesIn(spmm_csc_transA_range),
                                          testing::ValuesIn(spmm_csc_transB_range),
                                          testing::ValuesIn(spmm_csc_orderB_range),
                                          testing::ValuesIn(spmm_csc_orderC_range),
                                          testing::ValuesIn(spmm_csc_idxbase_range)));

INSTANTIATE_TEST_SUITE_P(spmm_csc_bin,
                         parameterized_spmm_csc_bin,
                         testing::Combine(testing::ValuesIn(spmm_csc_N_range),
                                          testing::ValuesIn(spmm_csc_alpha_range),
                                          testing::ValuesIn(spmm_csc_beta_range),
                                          testing::ValuesIn(spmm_csc_transA_range),
                                          testing::ValuesIn(spmm_csc_transB_range),
                                          testing::ValuesIn(spmm_csc_orderB_range),
                                          testing::ValuesIn(spmm_csc_orderC_range),
                                          testing::ValuesIn(spmm_csc_idxbase_range),
                                          testing::ValuesIn(spmm_csc_bin)));
#endif<|MERGE_RESOLUTION|>--- conflicted
+++ resolved
@@ -95,7 +95,7 @@
     arg.transB   = std::get<6>(tup);
     arg.orderB   = std::get<7>(tup);
     arg.orderC   = std::get<8>(tup);
-    arg.idx_base = std::get<9>(tup);
+    arg.baseA = std::get<9>(tup);
     arg.timing   = 0;
     return arg;
 }
@@ -112,7 +112,7 @@
     arg.transB   = std::get<4>(tup);
     arg.orderB   = std::get<5>(tup);
     arg.orderC   = std::get<6>(tup);
-    arg.idx_base = std::get<7>(tup);
+    arg.baseA = std::get<7>(tup);
     arg.timing   = 0;
 
     // Determine absolute path of test matrix
@@ -141,27 +141,17 @@
 
 TEST_P(parameterized_spmm_csc, spmm_csc_i32_float_complex)
 {
-<<<<<<< HEAD
-    Arguments arg;
+    Arguments arg = setup_spmm_csc_arguments(GetParam());
+
+    hipsparseStatus_t status = testing_spmm_csc<int32_t, int32_t, hipComplex>(arg);
+    EXPECT_EQ(status, HIPSPARSE_STATUS_SUCCESS);
+}
+
+TEST_P(parameterized_spmm_csc_bin, spmm_csc_bin_i32_float)
+{
+    Arguments arg = setup_spmm_csc_arguments(GetParam());
+
     hipsparseStatus_t status = testing_spmm_csc<int32_t, int32_t, float>(arg);
-=======
-    Arguments arg = setup_spmm_csc_arguments(GetParam());
-
-    hipsparseStatus_t status = testing_spmm_csc<int32_t, int32_t, hipComplex>(arg);
->>>>>>> a0f9b191
-    EXPECT_EQ(status, HIPSPARSE_STATUS_SUCCESS);
-}
-
-TEST_P(parameterized_spmm_csc_bin, spmm_csc_bin_i32_float)
-{
-<<<<<<< HEAD
-    Arguments arg;
-    hipsparseStatus_t status = testing_spmm_csc<int32_t, int32_t, double>(arg);
-=======
-    Arguments arg = setup_spmm_csc_arguments(GetParam());
-
-    hipsparseStatus_t status = testing_spmm_csc<int32_t, int32_t, float>(arg);
->>>>>>> a0f9b191
     EXPECT_EQ(status, HIPSPARSE_STATUS_SUCCESS);
 }
 
@@ -169,14 +159,9 @@
 #if(!defined(CUDART_VERSION))
 TEST_P(parameterized_spmm_csc, spmm_csc_i64_double_complex)
 {
-<<<<<<< HEAD
-    Arguments arg;
-    hipsparseStatus_t status = testing_spmm_csc<int32_t, int32_t, hipComplex>(arg);
-=======
     Arguments arg = setup_spmm_csc_arguments(GetParam());
 
     hipsparseStatus_t status = testing_spmm_csc<int64_t, int64_t, hipDoubleComplex>(arg);
->>>>>>> a0f9b191
     EXPECT_EQ(status, HIPSPARSE_STATUS_SUCCESS);
 }
 
