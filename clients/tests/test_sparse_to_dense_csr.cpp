/* ************************************************************************
 * Copyright (C) 2020 Advanced Micro Devices, Inc. All rights Reserved.
 *
 * Permission is hereby granted, free of charge, to any person obtaining a copy
 * of this software and associated documentation files (the "Software"), to deal
 * in the Software without restriction, including without limitation the rights
 * to use, copy, modify, merge, publish, distribute, sublicense, and/or sell
 * copies of the Software, and to permit persons to whom the Software is
 * furnished to do so, subject to the following conditions:
 *
 * The above copyright notice and this permission notice shall be included in
 * all copies or substantial portions of the Software.
 *
 * THE SOFTWARE IS PROVIDED "AS IS", WITHOUT WARRANTY OF ANY KIND, EXPRESS OR
 * IMPLIED, INCLUDING BUT NOT LIMITED TO THE WARRANTIES OF MERCHANTABILITY,
 * FITNESS FOR A PARTICULAR PURPOSE AND NONINFRINGEMENT. IN NO EVENT SHALL THE
 * AUTHORS OR COPYRIGHT HOLDERS BE LIABLE FOR ANY CLAIM, DAMAGES OR OTHER
 * LIABILITY, WHETHER IN AN ACTION OF CONTRACT, TORT OR OTHERWISE, ARISING FROM,
 * OUT OF OR IN CONNECTION WITH THE SOFTWARE OR THE USE OR OTHER DEALINGS IN
 * THE SOFTWARE.
 *
 * ************************************************************************ */

#include "testing_sparse_to_dense_csr.hpp"

#include <hipsparse.h>

typedef std::tuple<int, int, hipsparseOrder_t, hipsparseIndexBase_t> sparse_to_dense_csr_tuple;
typedef std::tuple<hipsparseOrder_t, hipsparseIndexBase_t, std::string>
    sparse_to_dense_csr_bin_tuple;

int sparse_to_dense_csr_M_range[] = {50};
int sparse_to_dense_csr_N_range[] = {5};

hipsparseOrder_t     sparse_to_dense_csr_order_range[] = {HIPSPARSE_ORDER_COL, HIPSPARSE_ORDER_ROW};
hipsparseIndexBase_t sparse_to_dense_csr_idxbase_range[]
    = {HIPSPARSE_INDEX_BASE_ZERO, HIPSPARSE_INDEX_BASE_ONE};

std::string sparse_to_dense_csr_bin[] = {"nos1.bin",
                                         "nos2.bin",
                                         "nos3.bin",
                                         "nos4.bin",
                                         "nos5.bin",
                                         "nos6.bin",
                                         "nos7.bin",
                                         "bibd_22_8.bin"};

class parameterized_sparse_to_dense_csr : public testing::TestWithParam<sparse_to_dense_csr_tuple>
{
protected:
    parameterized_sparse_to_dense_csr() {}
    virtual ~parameterized_sparse_to_dense_csr() {}
    virtual void SetUp() {}
    virtual void TearDown() {}
};

class parameterized_sparse_to_dense_csr_bin
    : public testing::TestWithParam<sparse_to_dense_csr_bin_tuple>
{
protected:
    parameterized_sparse_to_dense_csr_bin() {}
    virtual ~parameterized_sparse_to_dense_csr_bin() {}
    virtual void SetUp() {}
    virtual void TearDown() {}
};

Arguments setup_sparse_to_dense_csr_arguments(sparse_to_dense_csr_tuple tup)
{
    Arguments arg;
    arg.M        = std::get<0>(tup);
    arg.N        = std::get<1>(tup);
    arg.orderA   = std::get<2>(tup);
    arg.idx_base = std::get<3>(tup);
    arg.timing   = 0;
    return arg;
}

Arguments setup_sparse_to_dense_csr_arguments(sparse_to_dense_csr_bin_tuple tup)
{
    Arguments arg;
    arg.orderA   = std::get<0>(tup);
    arg.idx_base = std::get<1>(tup);
    arg.timing   = 0;

    // Determine absolute path of test matrix
    std::string bin_file = std::get<2>(tup);

    // Matrices are stored at the same path in matrices directory
    arg.filename = get_filename(bin_file);

    return arg;
}

// csr format not supported in cusparse
#if(!defined(CUDART_VERSION) || CUDART_VERSION >= 11010)
TEST(sparse_to_dense_csr_bad_arg, sparse_to_dense_csr_float)
{
    testing_sparse_to_dense_csr_bad_arg();
}

TEST_P(parameterized_sparse_to_dense_csr, sparse_to_dense_csr_i32_float)
{
<<<<<<< HEAD
    Arguments arg;
=======
    Arguments arg = setup_sparse_to_dense_csr_arguments(GetParam());

>>>>>>> a0f9b191
    hipsparseStatus_t status = testing_sparse_to_dense_csr<int32_t, int32_t, float>(arg);
    EXPECT_EQ(status, HIPSPARSE_STATUS_SUCCESS);
}

TEST_P(parameterized_sparse_to_dense_csr, sparse_to_dense_csr_i64_double)
{
<<<<<<< HEAD
    Arguments arg;
    hipsparseStatus_t status = testing_sparse_to_dense_csr<int64_t, int32_t, double>(arg);
=======
    Arguments arg = setup_sparse_to_dense_csr_arguments(GetParam());

    hipsparseStatus_t status = testing_sparse_to_dense_csr<int64_t, int64_t, double>(arg);
>>>>>>> a0f9b191
    EXPECT_EQ(status, HIPSPARSE_STATUS_SUCCESS);
}

TEST_P(parameterized_sparse_to_dense_csr, sparse_to_dense_csr_i32_float_complex)
{
<<<<<<< HEAD
    Arguments arg;
    hipsparseStatus_t status = testing_sparse_to_dense_csr<int64_t, int64_t, double>(arg);
=======
    Arguments arg = setup_sparse_to_dense_csr_arguments(GetParam());

    hipsparseStatus_t status = testing_sparse_to_dense_csr<int32_t, int32_t, hipComplex>(arg);
>>>>>>> a0f9b191
    EXPECT_EQ(status, HIPSPARSE_STATUS_SUCCESS);
}

TEST_P(parameterized_sparse_to_dense_csr, sparse_to_dense_csr_i64_double_complex)
{
<<<<<<< HEAD
    Arguments arg;
    hipsparseStatus_t status = testing_sparse_to_dense_csr<int64_t, int64_t, hipComplex>(arg);
=======
    Arguments arg = setup_sparse_to_dense_csr_arguments(GetParam());

    hipsparseStatus_t status = testing_sparse_to_dense_csr<int64_t, int64_t, hipDoubleComplex>(arg);
>>>>>>> a0f9b191
    EXPECT_EQ(status, HIPSPARSE_STATUS_SUCCESS);
}

TEST_P(parameterized_sparse_to_dense_csr_bin, sparse_to_dense_csr_bin_i32_float)
{
    Arguments arg = setup_sparse_to_dense_csr_arguments(GetParam());

    hipsparseStatus_t status = testing_sparse_to_dense_csr<int32_t, int32_t, float>(arg);
    EXPECT_EQ(status, HIPSPARSE_STATUS_SUCCESS);
}

TEST_P(parameterized_sparse_to_dense_csr_bin, sparse_to_dense_csr_bin_i64_double)
{
    Arguments arg = setup_sparse_to_dense_csr_arguments(GetParam());

    hipsparseStatus_t status = testing_sparse_to_dense_csr<int64_t, int64_t, double>(arg);
    EXPECT_EQ(status, HIPSPARSE_STATUS_SUCCESS);
}

INSTANTIATE_TEST_SUITE_P(sparse_to_dense_csr,
                         parameterized_sparse_to_dense_csr,
                         testing::Combine(testing::ValuesIn(sparse_to_dense_csr_M_range),
                                          testing::ValuesIn(sparse_to_dense_csr_N_range),
                                          testing::ValuesIn(sparse_to_dense_csr_order_range),
                                          testing::ValuesIn(sparse_to_dense_csr_idxbase_range)));

INSTANTIATE_TEST_SUITE_P(sparse_to_dense_csr_bin,
                         parameterized_sparse_to_dense_csr_bin,
                         testing::Combine(testing::ValuesIn(sparse_to_dense_csr_order_range),
                                          testing::ValuesIn(sparse_to_dense_csr_idxbase_range),
                                          testing::ValuesIn(sparse_to_dense_csr_bin)));
#endif<|MERGE_RESOLUTION|>--- conflicted
+++ resolved
@@ -70,7 +70,7 @@
     arg.M        = std::get<0>(tup);
     arg.N        = std::get<1>(tup);
     arg.orderA   = std::get<2>(tup);
-    arg.idx_base = std::get<3>(tup);
+    arg.baseA = std::get<3>(tup);
     arg.timing   = 0;
     return arg;
 }
@@ -79,7 +79,7 @@
 {
     Arguments arg;
     arg.orderA   = std::get<0>(tup);
-    arg.idx_base = std::get<1>(tup);
+    arg.baseA = std::get<1>(tup);
     arg.timing   = 0;
 
     // Determine absolute path of test matrix
@@ -100,52 +100,33 @@
 
 TEST_P(parameterized_sparse_to_dense_csr, sparse_to_dense_csr_i32_float)
 {
-<<<<<<< HEAD
-    Arguments arg;
-=======
     Arguments arg = setup_sparse_to_dense_csr_arguments(GetParam());
 
->>>>>>> a0f9b191
     hipsparseStatus_t status = testing_sparse_to_dense_csr<int32_t, int32_t, float>(arg);
     EXPECT_EQ(status, HIPSPARSE_STATUS_SUCCESS);
 }
 
 TEST_P(parameterized_sparse_to_dense_csr, sparse_to_dense_csr_i64_double)
 {
-<<<<<<< HEAD
-    Arguments arg;
-    hipsparseStatus_t status = testing_sparse_to_dense_csr<int64_t, int32_t, double>(arg);
-=======
     Arguments arg = setup_sparse_to_dense_csr_arguments(GetParam());
 
     hipsparseStatus_t status = testing_sparse_to_dense_csr<int64_t, int64_t, double>(arg);
->>>>>>> a0f9b191
     EXPECT_EQ(status, HIPSPARSE_STATUS_SUCCESS);
 }
 
 TEST_P(parameterized_sparse_to_dense_csr, sparse_to_dense_csr_i32_float_complex)
 {
-<<<<<<< HEAD
-    Arguments arg;
-    hipsparseStatus_t status = testing_sparse_to_dense_csr<int64_t, int64_t, double>(arg);
-=======
     Arguments arg = setup_sparse_to_dense_csr_arguments(GetParam());
 
     hipsparseStatus_t status = testing_sparse_to_dense_csr<int32_t, int32_t, hipComplex>(arg);
->>>>>>> a0f9b191
     EXPECT_EQ(status, HIPSPARSE_STATUS_SUCCESS);
 }
 
 TEST_P(parameterized_sparse_to_dense_csr, sparse_to_dense_csr_i64_double_complex)
 {
-<<<<<<< HEAD
-    Arguments arg;
-    hipsparseStatus_t status = testing_sparse_to_dense_csr<int64_t, int64_t, hipComplex>(arg);
-=======
     Arguments arg = setup_sparse_to_dense_csr_arguments(GetParam());
 
     hipsparseStatus_t status = testing_sparse_to_dense_csr<int64_t, int64_t, hipDoubleComplex>(arg);
->>>>>>> a0f9b191
     EXPECT_EQ(status, HIPSPARSE_STATUS_SUCCESS);
 }
 
