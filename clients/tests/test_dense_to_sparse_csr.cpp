--- conflicted
+++ resolved
@@ -51,7 +51,7 @@
     Arguments arg;
     arg.M        = std::get<0>(tup);
     arg.N        = std::get<1>(tup);
-    arg.idx_base = std::get<2>(tup);
+    arg.baseA    = std::get<2>(tup);
     arg.orderA   = std::get<3>(tup);
     arg.timing   = 0;
     return arg;
@@ -66,22 +66,9 @@
 
 TEST_P(parameterized_dense_to_sparse_csr, dense_to_sparse_csr_float)
 {
-<<<<<<< HEAD
-    Arguments arg;
-    hipsparseStatus_t status = testing_dense_to_sparse_csr<int32_t, int32_t, float>(arg);
-    EXPECT_EQ(status, HIPSPARSE_STATUS_SUCCESS);
-}
-
-#if(!defined(CUDART_VERSION))
-TEST(dense_to_sparse_csr, dense_to_sparse_csr_i64_i32_double)
-{
-    Arguments arg;
-    hipsparseStatus_t status = testing_dense_to_sparse_csr<int64_t, int32_t, double>(arg);
-=======
     Arguments arg = setup_dense_to_sparse_csr_arguments(GetParam());
 
     hipsparseStatus_t status = testing_dense_to_sparse_csr<int, int, float>(arg);
->>>>>>> f5ff03b9
     EXPECT_EQ(status, HIPSPARSE_STATUS_SUCCESS);
 }
 
