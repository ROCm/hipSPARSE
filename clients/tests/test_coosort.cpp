--- conflicted
+++ resolved
@@ -46,15 +46,8 @@
 
 hipsparseIndexBase_t coosort_base[] = {HIPSPARSE_INDEX_BASE_ZERO, HIPSPARSE_INDEX_BASE_ONE};
 
-<<<<<<< HEAD
-std::string coosort_bin[] = {"rma10.bin",
-                             "mac_econ_fwd500.bin",
-                             "bibd_22_8.bin",
-                             "mc2depi.bin",
-=======
 std::string coosort_bin[] = {"mc2depi.bin",
                              "scircuit.bin",
->>>>>>> ad712020
                              "nos1.bin",
                              "nos2.bin",
                              "nos3.bin",
@@ -62,11 +55,6 @@
                              "nos5.bin",
                              "nos6.bin",
                              "nos7.bin",
-<<<<<<< HEAD
-                             "sme3Dc.bin",
-                             "webbase-1M.bin",
-=======
->>>>>>> ad712020
                              "shipsec1.bin"};
 
 class parameterized_coosort : public testing::TestWithParam<coosort_tuple>
