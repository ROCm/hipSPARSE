--- conflicted
+++ resolved
@@ -181,11 +181,8 @@
   test_spmv_csr.cpp
   test_axpby.cpp
   test_gather.cpp
-<<<<<<< HEAD
   test_scatter.cpp
-=======
   test_spvv.cpp
->>>>>>> b278da05
 )
 
 if(NOT BUILD_CUDA)
