--- conflicted
+++ resolved
@@ -194,14 +194,11 @@
   test_spmm_csr.cpp
   test_spmm_coo.cpp
   test_spgemm_csr.cpp
-<<<<<<< HEAD
   test_gtsv2_nopivot.cpp
-=======
   test_sddmm_csr.cpp
   test_sddmm_csc.cpp
   test_sddmm_coo.cpp
   test_sddmm_coo_aos.cpp
->>>>>>> 2ba90d7c
 )
 
 #  test_sddmm_coo.cpp
