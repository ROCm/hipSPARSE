--- conflicted
+++ resolved
@@ -184,16 +184,13 @@
   test_scatter.cpp
   test_rot.cpp
   test_spvv.cpp
-<<<<<<< HEAD
   test_dense_to_sparse_csr.cpp
   test_dense_to_sparse_csc.cpp
   test_dense_to_sparse_coo.cpp
   test_sparse_to_dense_csr.cpp
   test_sparse_to_dense_csc.cpp
   test_sparse_to_dense_coo.cpp
-=======
   test_spgemm_csr.cpp
->>>>>>> f1a94648
 )
 
 if(NOT BUILD_CUDA)
