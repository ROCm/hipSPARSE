--- conflicted
+++ resolved
@@ -47,11 +47,8 @@
 typedef void* hipsparseHybMat_t;
 #if defined(__HIP_PLATFORM_HCC__)
 typedef void* bsrsv2Info_t;
-<<<<<<< HEAD
 typedef void* bsrilu02Info_t;
-=======
 typedef void* bsric02Info_t;
->>>>>>> 57cbb592
 typedef void* csrsv2Info_t;
 typedef void* csrsm2Info_t;
 typedef void* csrilu02Info_t;
@@ -60,13 +57,10 @@
 #elif defined(__HIP_PLATFORM_NVCC__)
 struct bsrsv2Info;
 typedef struct bsrsv2Info* bsrsv2Info_t;
-<<<<<<< HEAD
 struct bsrilu02Info;
 typedef struct bsrilu02Info* bsrilu02Info_t;
-=======
 struct bsric02Info;
 typedef struct bsric02Info* bsric02Info_t;
->>>>>>> 57cbb592
 struct csrsv2Info;
 typedef struct csrsv2Info* csrsv2Info_t;
 struct csrsm2Info;
@@ -221,15 +215,13 @@
 hipsparseStatus_t hipsparseDestroyBsrsv2Info(bsrsv2Info_t info);
 
 HIPSPARSE_EXPORT
-<<<<<<< HEAD
 hipsparseStatus_t hipsparseCreateBsrilu02Info(bsrilu02Info_t* info);
 HIPSPARSE_EXPORT
 hipsparseStatus_t hipsparseDestroyBsrilu02Info(bsrilu02Info_t info);
-=======
+
 hipsparseStatus_t hipsparseCreateBsric02Info(bsric02Info_t* info);
 HIPSPARSE_EXPORT
 hipsparseStatus_t hipsparseDestroyBsric02Info(bsric02Info_t info);
->>>>>>> 57cbb592
 
 HIPSPARSE_EXPORT
 hipsparseStatus_t hipsparseCreateCsrsv2Info(csrsv2Info_t* info);
@@ -2232,7 +2224,6 @@
 /* --- Preconditioners --- */
 
 /* Description: Compute the incomplete-LU factorization with 0 fill-in (ILU0)
-<<<<<<< HEAD
    of the matrix A stored in BSR format. */
 HIPSPARSE_EXPORT
 hipsparseStatus_t
@@ -2428,9 +2419,6 @@
 
 /* Description: Compute the incomplete-LU factorization with 0 fill-in (ILU0)
    of the matrix A stored in CSR format. */
-=======
-of the matrix A stored in CSR format. */
->>>>>>> 57cbb592
 HIPSPARSE_EXPORT
 hipsparseStatus_t
     hipsparseXcsrilu02_zeroPivot(hipsparseHandle_t handle, csrilu02Info_t info, int* position);
