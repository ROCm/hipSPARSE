--- conflicted
+++ resolved
@@ -1,4 +1,3 @@
-<<<<<<< HEAD
 /* ************************************************************************
  * Copyright (c) 2018 Advanced Micro Devices, Inc.
  *
@@ -1002,808 +1001,4 @@
 }
 #endif
 
-#endif // _HIPSPARSE_H_
-=======
-/* ************************************************************************
- * Copyright (c) 2018 Advanced Micro Devices, Inc.
- *
- * Permission is hereby granted, free of charge, to any person obtaining a copy
- * of this software and associated documentation files (the "Software"), to deal
- * in the Software without restriction, including without limitation the rights
- * to use, copy, modify, merge, publish, distribute, sublicense, and/or sell
- * copies of the Software, and to permit persons to whom the Software is
- * furnished to do so, subject to the following conditions:
- *
- * The above copyright notice and this permission notice shall be included in
- * all copies or substantial portions of the Software.
- *
- * THE SOFTWARE IS PROVIDED "AS IS", WITHOUT WARRANTY OF ANY KIND, EXPRESS OR
- * IMPLIED, INCLUDING BUT NOT LIMITED TO THE WARRANTIES OF MERCHANTABILITY,
- * FITNESS FOR A PARTICULAR PURPOSE AND NONINFRINGEMENT. IN NO EVENT SHALL THE
- * AUTHORS OR COPYRIGHT HOLDERS BE LIABLE FOR ANY CLAIM, DAMAGES OR OTHER
- * LIABILITY, WHETHER IN AN ACTION OF CONTRACT, TORT OR OTHERWISE, ARISING FROM,
- * OUT OF OR IN CONNECTION WITH THE SOFTWARE OR THE USE OR OTHER DEALINGS IN
- * THE SOFTWARE.
- *
- * ************************************************************************ */
-
-//! HIP = Heterogeneous-compute Interface for Portability
-//!
-//! Define a extremely thin runtime layer that allows source code to be compiled
-//! unmodified through either AMD HCC or NVCC. Key features tend to be in the spirit
-//! and terminology of CUDA, but with a portable path to other accelerators as well.
-//!
-//! This is the master include file for hipSPARSE, wrapping around rocSPARSE and
-//! cuSPARSE "version 2".
-//
-
-#pragma once
-#ifndef _HIPSPARSE_H_
-#define _HIPSPARSE_H_
-
-#include "hipsparse-export.h"
-#include "hipsparse-version.h"
-
-#include <hip/hip_runtime_api.h>
-
-/* Opaque structures holding information */
-typedef void* hipsparseHandle_t;
-typedef void* hipsparseMatDescr_t;
-typedef void* hipsparseHybMat_t;
-#if defined(__HIP_PLATFORM_HCC__)
-typedef void* csrsv2Info_t;
-typedef void* csrilu02Info_t;
-#elif defined(__HIP_PLATFORM_NVCC__)
-struct csrsv2Info;
-typedef struct csrsv2Info* csrsv2Info_t;
-struct csrilu02Info;
-typedef struct csrilu02Info* csrilu02Info_t;
-#endif
-
-// clang-format off
-
-/* hipSPARSE status types */
-typedef enum {
-    HIPSPARSE_STATUS_SUCCESS                   = 0, // Function succeeds
-    HIPSPARSE_STATUS_NOT_INITIALIZED           = 1, // hipSPARSE was not initialized
-    HIPSPARSE_STATUS_ALLOC_FAILED              = 2, // Resource allocation failed
-    HIPSPARSE_STATUS_INVALID_VALUE             = 3, // Unsupported value was passed to the function
-    HIPSPARSE_STATUS_ARCH_MISMATCH             = 4, // Device architecture not supported
-    HIPSPARSE_STATUS_MAPPING_ERROR             = 5, // Access to GPU memory space failed
-    HIPSPARSE_STATUS_EXECUTION_FAILED          = 6, // GPU program failed to execute
-    HIPSPARSE_STATUS_INTERNAL_ERROR            = 7, // An internal hipSPARSE operation failed
-    HIPSPARSE_STATUS_MATRIX_TYPE_NOT_SUPPORTED = 8, // Matrix type not supported
-    HIPSPARSE_STATUS_ZERO_PIVOT                = 9  // Zero pivot was computed
-} hipsparseStatus_t;
-
-/* Types definitions */
-typedef enum {
-    HIPSPARSE_POINTER_MODE_HOST   = 0,
-    HIPSPARSE_POINTER_MODE_DEVICE = 1
-} hipsparsePointerMode_t;
-
-typedef enum {
-    HIPSPARSE_ACTION_SYMBOLIC = 0,
-    HIPSPARSE_ACTION_NUMERIC  = 1
-} hipsparseAction_t;
-
-typedef enum {
-    HIPSPARSE_MATRIX_TYPE_GENERAL    = 0,
-    HIPSPARSE_MATRIX_TYPE_SYMMETRIC  = 1,
-    HIPSPARSE_MATRIX_TYPE_HERMITIAN  = 2,
-    HIPSPARSE_MATRIX_TYPE_TRIANGULAR = 3
-} hipsparseMatrixType_t;
-
-typedef enum {
-    HIPSPARSE_FILL_MODE_LOWER = 0,
-    HIPSPARSE_FILL_MODE_UPPER = 1
-} hipsparseFillMode_t;
-
-typedef enum {
-    HIPSPARSE_DIAG_TYPE_NON_UNIT = 0,
-    HIPSPARSE_DIAG_TYPE_UNIT     = 1
-} hipsparseDiagType_t;
-
-typedef enum {
-    HIPSPARSE_INDEX_BASE_ZERO = 0,
-    HIPSPARSE_INDEX_BASE_ONE  = 1
-} hipsparseIndexBase_t;
-
-typedef enum {
-    HIPSPARSE_OPERATION_NON_TRANSPOSE       = 0,
-    HIPSPARSE_OPERATION_TRANSPOSE           = 1,
-    HIPSPARSE_OPERATION_CONJUGATE_TRANSPOSE = 2
-} hipsparseOperation_t;
-
-typedef enum {
-    HIPSPARSE_HYB_PARTITION_AUTO = 0,
-    HIPSPARSE_HYB_PARTITION_USER = 1,
-    HIPSPARSE_HYB_PARTITION_MAX  = 2
-} hipsparseHybPartition_t;
-
-typedef enum {
-    HIPSPARSE_SOLVE_POLICY_NO_LEVEL  = 0,
-    HIPSPARSE_SOLVE_POLICY_USE_LEVEL = 1
-} hipsparseSolvePolicy_t;
-
-typedef enum {
-    HIPSPARSE_SIDE_LEFT  = 0,
-    HIPSPARSE_SIDE_RIGHT = 1
-} hipsparseSideMode_t;
-
-// clang-format on
-
-#ifdef __cplusplus
-extern "C" {
-#endif
-
-/* hipSPARSE initialization and management routines */
-HIPSPARSE_EXPORT
-hipsparseStatus_t hipsparseCreate(hipsparseHandle_t* handle);
-HIPSPARSE_EXPORT
-hipsparseStatus_t hipsparseDestroy(hipsparseHandle_t handle);
-HIPSPARSE_EXPORT
-hipsparseStatus_t hipsparseGetVersion(hipsparseHandle_t handle, int* version);
-HIPSPARSE_EXPORT
-hipsparseStatus_t hipsparseGetGitRevision(hipsparseHandle_t handle, char* rev);
-// HIPSPARSE_EXPORT
-// hipsparseStatus_t hipsparseGetProperty(libraryPropertyType type,
-//                                       int *value);
-HIPSPARSE_EXPORT
-hipsparseStatus_t hipsparseSetStream(hipsparseHandle_t handle, hipStream_t streamId);
-HIPSPARSE_EXPORT
-hipsparseStatus_t hipsparseGetStream(hipsparseHandle_t handle, hipStream_t* streamId);
-
-/* hipSPARSE type creation, destruction, set and get routines */
-HIPSPARSE_EXPORT
-hipsparseStatus_t hipsparseSetPointerMode(hipsparseHandle_t handle, hipsparsePointerMode_t mode);
-HIPSPARSE_EXPORT
-hipsparseStatus_t hipsparseGetPointerMode(hipsparseHandle_t handle, hipsparsePointerMode_t* mode);
-
-HIPSPARSE_EXPORT
-hipsparseStatus_t hipsparseCreateMatDescr(hipsparseMatDescr_t* descrA);
-HIPSPARSE_EXPORT
-hipsparseStatus_t hipsparseDestroyMatDescr(hipsparseMatDescr_t descrA);
-HIPSPARSE_EXPORT
-hipsparseStatus_t hipsparseCopyMatDescr(hipsparseMatDescr_t dest, const hipsparseMatDescr_t src);
-HIPSPARSE_EXPORT
-hipsparseStatus_t hipsparseSetMatType(hipsparseMatDescr_t descrA, hipsparseMatrixType_t type);
-HIPSPARSE_EXPORT
-hipsparseMatrixType_t hipsparseGetMatType(const hipsparseMatDescr_t descrA);
-HIPSPARSE_EXPORT
-hipsparseStatus_t hipsparseSetMatFillMode(hipsparseMatDescr_t descrA, hipsparseFillMode_t fillMode);
-HIPSPARSE_EXPORT
-hipsparseFillMode_t hipsparseGetMatFillMode(const hipsparseMatDescr_t descrA);
-HIPSPARSE_EXPORT
-hipsparseStatus_t hipsparseSetMatDiagType(hipsparseMatDescr_t descrA, hipsparseDiagType_t diagType);
-HIPSPARSE_EXPORT
-hipsparseDiagType_t hipsparseGetMatDiagType(const hipsparseMatDescr_t descrA);
-HIPSPARSE_EXPORT
-hipsparseStatus_t hipsparseSetMatIndexBase(hipsparseMatDescr_t descrA, hipsparseIndexBase_t base);
-HIPSPARSE_EXPORT
-hipsparseIndexBase_t hipsparseGetMatIndexBase(const hipsparseMatDescr_t descrA);
-
-/* Hybrid (HYB) format */
-HIPSPARSE_EXPORT
-hipsparseStatus_t hipsparseCreateHybMat(hipsparseHybMat_t* hybA);
-HIPSPARSE_EXPORT
-hipsparseStatus_t hipsparseDestroyHybMat(hipsparseHybMat_t hybA);
-
-/* Info structures */
-HIPSPARSE_EXPORT
-hipsparseStatus_t hipsparseCreateCsrsv2Info(csrsv2Info_t* info);
-HIPSPARSE_EXPORT
-hipsparseStatus_t hipsparseDestroyCsrsv2Info(csrsv2Info_t info);
-
-HIPSPARSE_EXPORT
-hipsparseStatus_t hipsparseCreateCsrilu02Info(csrilu02Info_t* info);
-HIPSPARSE_EXPORT
-hipsparseStatus_t hipsparseDestroyCsrilu02Info(csrilu02Info_t info);
-
-/* --- Sparse Level 1 routines --- */
-
-/* Description: Addition of a scalar multiple of a sparse vector x
-   and a dense vector y. */
-HIPSPARSE_EXPORT
-hipsparseStatus_t hipsparseSaxpyi(hipsparseHandle_t    handle,
-                                  int                  nnz,
-                                  const float*         alpha,
-                                  const float*         xVal,
-                                  const int*           xInd,
-                                  float*               y,
-                                  hipsparseIndexBase_t idxBase);
-HIPSPARSE_EXPORT
-hipsparseStatus_t hipsparseDaxpyi(hipsparseHandle_t    handle,
-                                  int                  nnz,
-                                  const double*        alpha,
-                                  const double*        xVal,
-                                  const int*           xInd,
-                                  double*              y,
-                                  hipsparseIndexBase_t idxBase);
-
-/* Description: Compute the dot product of a sparse vector x
-   with a dense vector y. */
-HIPSPARSE_EXPORT
-hipsparseStatus_t hipsparseSdoti(hipsparseHandle_t    handle,
-                                 int                  nnz,
-                                 const float*         xVal,
-                                 const int*           xInd,
-                                 const float*         y,
-                                 float*               result,
-                                 hipsparseIndexBase_t idxBase);
-
-HIPSPARSE_EXPORT
-hipsparseStatus_t hipsparseDdoti(hipsparseHandle_t    handle,
-                                 int                  nnz,
-                                 const double*        xVal,
-                                 const int*           xInd,
-                                 const double*        y,
-                                 double*              result,
-                                 hipsparseIndexBase_t idxBase);
-
-/* Description: Gathers the elements that are listed in xInd from
-   a dense vector y and stores them in a sparse vector x. */
-HIPSPARSE_EXPORT
-hipsparseStatus_t hipsparseSgthr(hipsparseHandle_t    handle,
-                                 int                  nnz,
-                                 const float*         y,
-                                 float*               xVal,
-                                 const int*           xInd,
-                                 hipsparseIndexBase_t idxBase);
-
-HIPSPARSE_EXPORT
-hipsparseStatus_t hipsparseDgthr(hipsparseHandle_t    handle,
-                                 int                  nnz,
-                                 const double*        y,
-                                 double*              xVal,
-                                 const int*           xInd,
-                                 hipsparseIndexBase_t idxBase);
-
-/* Description: Gathers the elements that are listed in xInd from
-   a dense vector y and stores them in a sparse vector x. Gathered
-   elements are replaced by zero in y. */
-HIPSPARSE_EXPORT
-hipsparseStatus_t hipsparseSgthrz(hipsparseHandle_t    handle,
-                                  int                  nnz,
-                                  float*               y,
-                                  float*               xVal,
-                                  const int*           xInd,
-                                  hipsparseIndexBase_t idxBase);
-
-HIPSPARSE_EXPORT
-hipsparseStatus_t hipsparseDgthrz(hipsparseHandle_t    handle,
-                                  int                  nnz,
-                                  double*              y,
-                                  double*              xVal,
-                                  const int*           xInd,
-                                  hipsparseIndexBase_t idxBase);
-
-/* Description: Applies the Givens rotation matrix to a sparse vector
-   x and a dense vector y. */
-HIPSPARSE_EXPORT
-hipsparseStatus_t hipsparseSroti(hipsparseHandle_t    handle,
-                                 int                  nnz,
-                                 float*               xVal,
-                                 const int*           xInd,
-                                 float*               y,
-                                 const float*         c,
-                                 const float*         s,
-                                 hipsparseIndexBase_t idxBase);
-
-HIPSPARSE_EXPORT
-hipsparseStatus_t hipsparseDroti(hipsparseHandle_t    handle,
-                                 int                  nnz,
-                                 double*              xVal,
-                                 const int*           xInd,
-                                 double*              y,
-                                 const double*        c,
-                                 const double*        s,
-                                 hipsparseIndexBase_t idxBase);
-
-/* Description: Scatters elements listed in xInd from a sparse vector x
-   into a dense vector y. */
-HIPSPARSE_EXPORT
-hipsparseStatus_t hipsparseSsctr(hipsparseHandle_t    handle,
-                                 int                  nnz,
-                                 const float*         xVal,
-                                 const int*           xInd,
-                                 float*               y,
-                                 hipsparseIndexBase_t idxBase);
-
-HIPSPARSE_EXPORT
-hipsparseStatus_t hipsparseDsctr(hipsparseHandle_t    handle,
-                                 int                  nnz,
-                                 const double*        xVal,
-                                 const int*           xInd,
-                                 double*              y,
-                                 hipsparseIndexBase_t idxBase);
-
-/* --- Sparse Level 2 routines --- */
-
-/* Description: Matrix-vector multiplication  y = alpha * op(A) * x  + beta * y,
-   where A is a sparse matrix in CSR storage format, x and y are dense vectors. */
-HIPSPARSE_EXPORT
-hipsparseStatus_t hipsparseScsrmv(hipsparseHandle_t         handle,
-                                  hipsparseOperation_t      transA,
-                                  int                       m,
-                                  int                       n,
-                                  int                       nnz,
-                                  const float*              alpha,
-                                  const hipsparseMatDescr_t descrA,
-                                  const float*              csrSortedValA,
-                                  const int*                csrSortedRowPtrA,
-                                  const int*                csrSortedColIndA,
-                                  const float*              x,
-                                  const float*              beta,
-                                  float*                    y);
-HIPSPARSE_EXPORT
-hipsparseStatus_t hipsparseDcsrmv(hipsparseHandle_t         handle,
-                                  hipsparseOperation_t      transA,
-                                  int                       m,
-                                  int                       n,
-                                  int                       nnz,
-                                  const double*             alpha,
-                                  const hipsparseMatDescr_t descrA,
-                                  const double*             csrSortedValA,
-                                  const int*                csrSortedRowPtrA,
-                                  const int*                csrSortedColIndA,
-                                  const double*             x,
-                                  const double*             beta,
-                                  double*                   y);
-
-/* Description: Solution of triangular linear system op(A) * x = alpha * f,
-   where A is a sparse matrix in CSR storage format, x and f are dense vectors. */
-HIPSPARSE_EXPORT
-hipsparseStatus_t
-    hipsparseXcsrsv2_zeroPivot(hipsparseHandle_t handle, csrsv2Info_t info, int* position);
-
-HIPSPARSE_EXPORT
-hipsparseStatus_t hipsparseScsrsv2_bufferSize(hipsparseHandle_t         handle,
-                                              hipsparseOperation_t      transA,
-                                              int                       m,
-                                              int                       nnz,
-                                              const hipsparseMatDescr_t descrA,
-                                              float*                    csrSortedValA,
-                                              const int*                csrSortedRowPtrA,
-                                              const int*                csrSortedColIndA,
-                                              csrsv2Info_t              info,
-                                              int*                      pBufferSizeInBytes);
-
-HIPSPARSE_EXPORT
-hipsparseStatus_t hipsparseDcsrsv2_bufferSize(hipsparseHandle_t         handle,
-                                              hipsparseOperation_t      transA,
-                                              int                       m,
-                                              int                       nnz,
-                                              const hipsparseMatDescr_t descrA,
-                                              double*                   csrSortedValA,
-                                              const int*                csrSortedRowPtrA,
-                                              const int*                csrSortedColIndA,
-                                              csrsv2Info_t              info,
-                                              int*                      pBufferSizeInBytes);
-
-HIPSPARSE_EXPORT
-hipsparseStatus_t hipsparseScsrsv2_bufferSizeExt(hipsparseHandle_t         handle,
-                                                 hipsparseOperation_t      transA,
-                                                 int                       m,
-                                                 int                       nnz,
-                                                 const hipsparseMatDescr_t descrA,
-                                                 float*                    csrSortedValA,
-                                                 const int*                csrSortedRowPtrA,
-                                                 const int*                csrSortedColIndA,
-                                                 csrsv2Info_t              info,
-                                                 size_t*                   pBufferSize);
-
-HIPSPARSE_EXPORT
-hipsparseStatus_t hipsparseDcsrsv2_bufferSizeExt(hipsparseHandle_t         handle,
-                                                 hipsparseOperation_t      transA,
-                                                 int                       m,
-                                                 int                       nnz,
-                                                 const hipsparseMatDescr_t descrA,
-                                                 double*                   csrSortedValA,
-                                                 const int*                csrSortedRowPtrA,
-                                                 const int*                csrSortedColIndA,
-                                                 csrsv2Info_t              info,
-                                                 size_t*                   pBufferSize);
-
-HIPSPARSE_EXPORT
-hipsparseStatus_t hipsparseScsrsv2_analysis(hipsparseHandle_t         handle,
-                                            hipsparseOperation_t      transA,
-                                            int                       m,
-                                            int                       nnz,
-                                            const hipsparseMatDescr_t descrA,
-                                            const float*              csrSortedValA,
-                                            const int*                csrSortedRowPtrA,
-                                            const int*                csrSortedColIndA,
-                                            csrsv2Info_t              info,
-                                            hipsparseSolvePolicy_t    policy,
-                                            void*                     pBuffer);
-
-HIPSPARSE_EXPORT
-hipsparseStatus_t hipsparseDcsrsv2_analysis(hipsparseHandle_t         handle,
-                                            hipsparseOperation_t      transA,
-                                            int                       m,
-                                            int                       nnz,
-                                            const hipsparseMatDescr_t descrA,
-                                            const double*             csrSortedValA,
-                                            const int*                csrSortedRowPtrA,
-                                            const int*                csrSortedColIndA,
-                                            csrsv2Info_t              info,
-                                            hipsparseSolvePolicy_t    policy,
-                                            void*                     pBuffer);
-
-HIPSPARSE_EXPORT
-hipsparseStatus_t hipsparseScsrsv2_solve(hipsparseHandle_t         handle,
-                                         hipsparseOperation_t      transA,
-                                         int                       m,
-                                         int                       nnz,
-                                         const float*              alpha,
-                                         const hipsparseMatDescr_t descrA,
-                                         const float*              csrSortedValA,
-                                         const int*                csrSortedRowPtrA,
-                                         const int*                csrSortedColIndA,
-                                         csrsv2Info_t              info,
-                                         const float*              f,
-                                         float*                    x,
-                                         hipsparseSolvePolicy_t    policy,
-                                         void*                     pBuffer);
-
-HIPSPARSE_EXPORT
-hipsparseStatus_t hipsparseDcsrsv2_solve(hipsparseHandle_t         handle,
-                                         hipsparseOperation_t      transA,
-                                         int                       m,
-                                         int                       nnz,
-                                         const double*             alpha,
-                                         const hipsparseMatDescr_t descrA,
-                                         const double*             csrSortedValA,
-                                         const int*                csrSortedRowPtrA,
-                                         const int*                csrSortedColIndA,
-                                         csrsv2Info_t              info,
-                                         const double*             f,
-                                         double*                   x,
-                                         hipsparseSolvePolicy_t    policy,
-                                         void*                     pBuffer);
-
-/* Description: Matrix-vector multiplication  y = alpha * op(A) * x  + beta * y,
-   where A is a sparse matrix in HYB storage format, x and y are dense vectors. */
-HIPSPARSE_EXPORT
-hipsparseStatus_t hipsparseShybmv(hipsparseHandle_t         handle,
-                                  hipsparseOperation_t      transA,
-                                  const float*              alpha,
-                                  const hipsparseMatDescr_t descrA,
-                                  const hipsparseHybMat_t   hybA,
-                                  const float*              x,
-                                  const float*              beta,
-                                  float*                    y);
-HIPSPARSE_EXPORT
-hipsparseStatus_t hipsparseDhybmv(hipsparseHandle_t         handle,
-                                  hipsparseOperation_t      transA,
-                                  const double*             alpha,
-                                  const hipsparseMatDescr_t descrA,
-                                  const hipsparseHybMat_t   hybA,
-                                  const double*             x,
-                                  const double*             beta,
-                                  double*                   y);
-
-/* --- Sparse Level 3 routines --- */
-
-/* Description: Matrix-matrix multiplication C = alpha * op(A) * B + beta * C,
-   where A is a sparse matrix in CSR storage format, B and C are dense matrices. */
-HIPSPARSE_EXPORT
-hipsparseStatus_t hipsparseScsrmm(hipsparseHandle_t         handle,
-                                  hipsparseOperation_t      transA,
-                                  int                       m,
-                                  int                       n,
-                                  int                       k,
-                                  int                       nnz,
-                                  const float*              alpha,
-                                  const hipsparseMatDescr_t descrA,
-                                  const float*              csrSortedValA,
-                                  const int*                csrSortedRowPtrA,
-                                  const int*                csrSortedColIndA,
-                                  const float*              B,
-                                  int                       ldb,
-                                  const float*              beta,
-                                  float*                    C,
-                                  int                       ldc);
-HIPSPARSE_EXPORT
-hipsparseStatus_t hipsparseDcsrmm(hipsparseHandle_t         handle,
-                                  hipsparseOperation_t      transA,
-                                  int                       m,
-                                  int                       n,
-                                  int                       k,
-                                  int                       nnz,
-                                  const double*             alpha,
-                                  const hipsparseMatDescr_t descrA,
-                                  const double*             csrSortedValA,
-                                  const int*                csrSortedRowPtrA,
-                                  const int*                csrSortedColIndA,
-                                  const double*             B,
-                                  int                       ldb,
-                                  const double*             beta,
-                                  double*                   C,
-                                  int                       ldc);
-
-/* Description: Matrix-matrix multiplication C = alpha * op(A) * op(B) + beta * C,
-   where A is a sparse matrix in CSR storage format, B and C are dense matrices. */
-HIPSPARSE_EXPORT
-hipsparseStatus_t hipsparseScsrmm2(hipsparseHandle_t         handle,
-                                   hipsparseOperation_t      transA,
-                                   hipsparseOperation_t      transB,
-                                   int                       m,
-                                   int                       n,
-                                   int                       k,
-                                   int                       nnz,
-                                   const float*              alpha,
-                                   const hipsparseMatDescr_t descrA,
-                                   const float*              csrSortedValA,
-                                   const int*                csrSortedRowPtrA,
-                                   const int*                csrSortedColIndA,
-                                   const float*              B,
-                                   int                       ldb,
-                                   const float*              beta,
-                                   float*                    C,
-                                   int                       ldc);
-HIPSPARSE_EXPORT
-hipsparseStatus_t hipsparseDcsrmm2(hipsparseHandle_t         handle,
-                                   hipsparseOperation_t      transA,
-                                   hipsparseOperation_t      transB,
-                                   int                       m,
-                                   int                       n,
-                                   int                       k,
-                                   int                       nnz,
-                                   const double*             alpha,
-                                   const hipsparseMatDescr_t descrA,
-                                   const double*             csrSortedValA,
-                                   const int*                csrSortedRowPtrA,
-                                   const int*                csrSortedColIndA,
-                                   const double*             B,
-                                   int                       ldb,
-                                   const double*             beta,
-                                   double*                   C,
-                                   int                       ldc);
-
-/* --- Preconditioners --- */
-
-/* Description: Compute the incomplete-LU factorization with 0 fill-in (ILU0)
-   of the matrix A stored in CSR format. */
-HIPSPARSE_EXPORT
-hipsparseStatus_t
-    hipsparseXcsrilu02_zeroPivot(hipsparseHandle_t handle, csrilu02Info_t info, int* position);
-
-HIPSPARSE_EXPORT
-hipsparseStatus_t hipsparseScsrilu02_bufferSize(hipsparseHandle_t         handle,
-                                                int                       m,
-                                                int                       nnz,
-                                                const hipsparseMatDescr_t descrA,
-                                                float*                    csrSortedValA,
-                                                const int*                csrSortedRowPtrA,
-                                                const int*                csrSortedColIndA,
-                                                csrilu02Info_t            info,
-                                                int*                      pBufferSizeInBytes);
-
-HIPSPARSE_EXPORT
-hipsparseStatus_t hipsparseDcsrilu02_bufferSize(hipsparseHandle_t         handle,
-                                                int                       m,
-                                                int                       nnz,
-                                                const hipsparseMatDescr_t descrA,
-                                                double*                   csrSortedValA,
-                                                const int*                csrSortedRowPtrA,
-                                                const int*                csrSortedColIndA,
-                                                csrilu02Info_t            info,
-                                                int*                      pBufferSizeInBytes);
-
-HIPSPARSE_EXPORT
-hipsparseStatus_t hipsparseScsrilu02_bufferSizeExt(hipsparseHandle_t         handle,
-                                                   int                       m,
-                                                   int                       nnz,
-                                                   const hipsparseMatDescr_t descrA,
-                                                   float*                    csrSortedValA,
-                                                   const int*                csrSortedRowPtrA,
-                                                   const int*                csrSortedColIndA,
-                                                   csrilu02Info_t            info,
-                                                   size_t*                   pBufferSize);
-
-HIPSPARSE_EXPORT
-hipsparseStatus_t hipsparseDcsrilu02_bufferSizeExt(hipsparseHandle_t         handle,
-                                                   int                       m,
-                                                   int                       nnz,
-                                                   const hipsparseMatDescr_t descrA,
-                                                   double*                   csrSortedValA,
-                                                   const int*                csrSortedRowPtrA,
-                                                   const int*                csrSortedColIndA,
-                                                   csrilu02Info_t            info,
-                                                   size_t*                   pBufferSize);
-
-HIPSPARSE_EXPORT
-hipsparseStatus_t hipsparseScsrilu02_analysis(hipsparseHandle_t         handle,
-                                              int                       m,
-                                              int                       nnz,
-                                              const hipsparseMatDescr_t descrA,
-                                              const float*              csrSortedValA,
-                                              const int*                csrSortedRowPtrA,
-                                              const int*                csrSortedColIndA,
-                                              csrilu02Info_t            info,
-                                              hipsparseSolvePolicy_t    policy,
-                                              void*                     pBuffer);
-
-HIPSPARSE_EXPORT
-hipsparseStatus_t hipsparseDcsrilu02_analysis(hipsparseHandle_t         handle,
-                                              int                       m,
-                                              int                       nnz,
-                                              const hipsparseMatDescr_t descrA,
-                                              const double*             csrSortedValA,
-                                              const int*                csrSortedRowPtrA,
-                                              const int*                csrSortedColIndA,
-                                              csrilu02Info_t            info,
-                                              hipsparseSolvePolicy_t    policy,
-                                              void*                     pBuffer);
-
-HIPSPARSE_EXPORT
-hipsparseStatus_t hipsparseScsrilu02(hipsparseHandle_t         handle,
-                                     int                       m,
-                                     int                       nnz,
-                                     const hipsparseMatDescr_t descrA,
-                                     float*                    csrSortedValA_valM,
-                                     /* matrix A values are updated inplace
-                                        to be the preconditioner M values */
-                                     const int*             csrSortedRowPtrA,
-                                     const int*             csrSortedColIndA,
-                                     csrilu02Info_t         info,
-                                     hipsparseSolvePolicy_t policy,
-                                     void*                  pBuffer);
-
-HIPSPARSE_EXPORT
-hipsparseStatus_t hipsparseDcsrilu02(hipsparseHandle_t         handle,
-                                     int                       m,
-                                     int                       nnz,
-                                     const hipsparseMatDescr_t descrA,
-                                     double*                   csrSortedValA_valM,
-                                     /* matrix A values are updated inplace
-                                        to be the preconditioner M values */
-                                     const int*             csrSortedRowPtrA,
-                                     const int*             csrSortedColIndA,
-                                     csrilu02Info_t         info,
-                                     hipsparseSolvePolicy_t policy,
-                                     void*                  pBuffer);
-
-/* --- Sparse Format Conversion --- */
-
-/* Description: This routine converts a sparse matrix in CSR storage format
-   to a sparse matrix in COO storage format. */
-HIPSPARSE_EXPORT
-hipsparseStatus_t hipsparseXcsr2coo(hipsparseHandle_t    handle,
-                                    const int*           csrRowPtr,
-                                    int                  nnz,
-                                    int                  m,
-                                    int*                 cooRowInd,
-                                    hipsparseIndexBase_t idxBase);
-
-/* Description: This routine converts a sparse matrix in CSR storage format
-   to a sparse matrix in CSC storage format. */
-HIPSPARSE_EXPORT
-hipsparseStatus_t hipsparseScsr2csc(hipsparseHandle_t    handle,
-                                    int                  m,
-                                    int                  n,
-                                    int                  nnz,
-                                    const float*         csrSortedVal,
-                                    const int*           csrSortedRowPtr,
-                                    const int*           csrSortedColInd,
-                                    float*               cscSortedVal,
-                                    int*                 cscSortedRowInd,
-                                    int*                 cscSortedColPtr,
-                                    hipsparseAction_t    copyValues,
-                                    hipsparseIndexBase_t idxBase);
-
-HIPSPARSE_EXPORT
-hipsparseStatus_t hipsparseDcsr2csc(hipsparseHandle_t    handle,
-                                    int                  m,
-                                    int                  n,
-                                    int                  nnz,
-                                    const double*        csrSortedVal,
-                                    const int*           csrSortedRowPtr,
-                                    const int*           csrSortedColInd,
-                                    double*              cscSortedVal,
-                                    int*                 cscSortedRowInd,
-                                    int*                 cscSortedColPtr,
-                                    hipsparseAction_t    copyValues,
-                                    hipsparseIndexBase_t idxBase);
-
-/* Description: This routine converts a sparse matrix in CSR storage format
-   to a sparse matrix in HYB storage format. */
-HIPSPARSE_EXPORT
-hipsparseStatus_t hipsparseScsr2hyb(hipsparseHandle_t         handle,
-                                    int                       m,
-                                    int                       n,
-                                    const hipsparseMatDescr_t descrA,
-                                    const float*              csrSortedValA,
-                                    const int*                csrSortedRowPtrA,
-                                    const int*                csrSortedColIndA,
-                                    hipsparseHybMat_t         hybA,
-                                    int                       userEllWidth,
-                                    hipsparseHybPartition_t   partitionType);
-HIPSPARSE_EXPORT
-hipsparseStatus_t hipsparseDcsr2hyb(hipsparseHandle_t         handle,
-                                    int                       m,
-                                    int                       n,
-                                    const hipsparseMatDescr_t descrA,
-                                    const double*             csrSortedValA,
-                                    const int*                csrSortedRowPtrA,
-                                    const int*                csrSortedColIndA,
-                                    hipsparseHybMat_t         hybA,
-                                    int                       userEllWidth,
-                                    hipsparseHybPartition_t   partitionType);
-
-/* Description: This routine converts a sparse matrix in COO storage format
-   to a sparse matrix in CSR storage format. */
-HIPSPARSE_EXPORT
-hipsparseStatus_t hipsparseXcoo2csr(hipsparseHandle_t    handle,
-                                    const int*           cooRowInd,
-                                    int                  nnz,
-                                    int                  m,
-                                    int*                 csrRowPtr,
-                                    hipsparseIndexBase_t idxBase);
-
-/* Description: This routine creates an identity map. */
-HIPSPARSE_EXPORT
-hipsparseStatus_t hipsparseCreateIdentityPermutation(hipsparseHandle_t handle, int n, int* p);
-
-/* Description: This routine computes the required buffer size for csrsort. */
-HIPSPARSE_EXPORT
-hipsparseStatus_t hipsparseXcsrsort_bufferSizeExt(hipsparseHandle_t handle,
-                                                  int               m,
-                                                  int               n,
-                                                  int               nnz,
-                                                  const int*        csrRowPtr,
-                                                  const int*        csrColInd,
-                                                  size_t*           pBufferSizeInBytes);
-
-/* Description: This routine sorts CSR format. */
-HIPSPARSE_EXPORT
-hipsparseStatus_t hipsparseXcsrsort(hipsparseHandle_t         handle,
-                                    int                       m,
-                                    int                       n,
-                                    int                       nnz,
-                                    const hipsparseMatDescr_t descrA,
-                                    const int*                csrRowPtr,
-                                    int*                      csrColInd,
-                                    int*                      P,
-                                    void*                     pBuffer);
-
-/* Description: This routine computes the required buffer size for coosort. */
-HIPSPARSE_EXPORT
-hipsparseStatus_t hipsparseXcoosort_bufferSizeExt(hipsparseHandle_t handle,
-                                                  int               m,
-                                                  int               n,
-                                                  int               nnz,
-                                                  const int*        cooRows,
-                                                  const int*        cooCols,
-                                                  size_t*           pBufferSizeInBytes);
-
-/* Description: This routine sorts COO format by rows. */
-HIPSPARSE_EXPORT
-hipsparseStatus_t hipsparseXcoosortByRow(hipsparseHandle_t handle,
-                                         int               m,
-                                         int               n,
-                                         int               nnz,
-                                         int*              cooRows,
-                                         int*              cooCols,
-                                         int*              P,
-                                         void*             pBuffer);
-
-/* Description: This routine sorts COO format by columns. */
-HIPSPARSE_EXPORT
-hipsparseStatus_t hipsparseXcoosortByColumn(hipsparseHandle_t handle,
-                                            int               m,
-                                            int               n,
-                                            int               nnz,
-                                            int*              cooRows,
-                                            int*              cooCols,
-                                            int*              P,
-                                            void*             pBuffer);
-
-#ifdef __cplusplus
-}
-#endif
-
-#endif // _HIPSPARSE_H_
->>>>>>> 8cce1071
+#endif // _HIPSPARSE_H_