/* ************************************************************************
* Copyright (c) 2018-2020 Advanced Micro Devices, Inc.
*
* Permission is hereby granted, free of charge, to any person obtaining a copy
* of this software and associated documentation files (the "Software"), to deal
* in the Software without restriction, including without limitation the rights
* to use, copy, modify, merge, publish, distribute, sublicense, and/or sell
* copies of the Software, and to permit persons to whom the Software is
* furnished to do so, subject to the following conditions:
*
* The above copyright notice and this permission notice shall be included in
* all copies or substantial portions of the Software.
*
* THE SOFTWARE IS PROVIDED "AS IS", WITHOUT WARRANTY OF ANY KIND, EXPRESS OR
* IMPLIED, INCLUDING BUT NOT LIMITED TO THE WARRANTIES OF MERCHANTABILITY,
* FITNESS FOR A PARTICULAR PURPOSE AND NONINFRINGEMENT. IN NO EVENT SHALL THE
* AUTHORS OR COPYRIGHT HOLDERS BE LIABLE FOR ANY CLAIM, DAMAGES OR OTHER
* LIABILITY, WHETHER IN AN ACTION OF CONTRACT, TORT OR OTHERWISE, ARISING FROM,
* OUT OF OR IN CONNECTION WITH THE SOFTWARE OR THE USE OR OTHER DEALINGS IN
* THE SOFTWARE.
*
* ************************************************************************ */

//! HIP = Heterogeneous-compute Interface for Portability
//!
//! Define a extremely thin runtime layer that allows source code to be compiled
//! unmodified through either AMD HCC or NVCC. Key features tend to be in the spirit
//! and terminology of CUDA, but with a portable path to other accelerators as well.
//!
//! This is the master include file for hipSPARSE, wrapping around rocSPARSE and
//! cuSPARSE "version 2".
//

#pragma once
#ifndef _HIPSPARSE_H_
#define _HIPSPARSE_H_

#include "hipsparse-export.h"
#include "hipsparse-version.h"

#include <hip/hip_complex.h>
#include <hip/hip_runtime.h>

#define DEPRECATED_CUDA_11000(warning)
#define DEPRECATED_CUDA_10000(warning)
#define DEPRECATED_CUDA_9000(warning)

#if defined(CUDART_VERSION)
#if CUDART_VERSION < 10000
#undef DEPRECATED_CUDA_9000
#define DEPRECATED_CUDA_9000(warning) [[deprecated(warning)]]
#elif CUDART_VERSION < 11000
#undef DEPRECATED_CUDA_10000
#define DEPRECATED_CUDA_10000(warning) [[deprecated(warning)]]
#elif CUDART_VERSION < 12000
#undef DEPRECATED_CUDA_11000
#define DEPRECATED_CUDA_11000(warning) [[deprecated(warning)]]
#endif
#endif

/* Opaque structures holding information */
typedef void* hipsparseHandle_t;
typedef void* hipsparseMatDescr_t;
typedef void* hipsparseHybMat_t;
#if defined(__HIP_PLATFORM_HCC__)
typedef void* bsrsv2Info_t;
typedef void* bsrilu02Info_t;
typedef void* bsric02Info_t;
typedef void* csrsv2Info_t;
typedef void* csrsm2Info_t;
typedef void* csrilu02Info_t;
typedef void* csric02Info_t;
typedef void* csrgemm2Info_t;
typedef void* pruneInfo_t;
#elif defined(__HIP_PLATFORM_NVCC__)
struct bsrsv2Info;
typedef struct bsrsv2Info* bsrsv2Info_t;
struct bsrilu02Info;
typedef struct bsrilu02Info* bsrilu02Info_t;
struct bsric02Info;
typedef struct bsric02Info* bsric02Info_t;
struct csrsv2Info;
typedef struct csrsv2Info* csrsv2Info_t;
struct csrsm2Info;
typedef struct csrsm2Info* csrsm2Info_t;
struct csrilu02Info;
typedef struct csrilu02Info* csrilu02Info_t;
struct csric02Info;
typedef struct csric02Info* csric02Info_t;
struct csrgemm2Info;
typedef struct csrgemm2Info* csrgemm2Info_t;
struct pruneInfo;
typedef struct pruneInfo* pruneInfo_t;
#endif

// clang-format off

/* hipSPARSE status types */
typedef enum {
    HIPSPARSE_STATUS_SUCCESS                   = 0, // Function succeeds
    HIPSPARSE_STATUS_NOT_INITIALIZED           = 1, // hipSPARSE was not initialized
    HIPSPARSE_STATUS_ALLOC_FAILED              = 2, // Resource allocation failed
    HIPSPARSE_STATUS_INVALID_VALUE             = 3, // Unsupported value was passed to the function
    HIPSPARSE_STATUS_ARCH_MISMATCH             = 4, // Device architecture not supported
    HIPSPARSE_STATUS_MAPPING_ERROR             = 5, // Access to GPU memory space failed
    HIPSPARSE_STATUS_EXECUTION_FAILED          = 6, // GPU program failed to execute
    HIPSPARSE_STATUS_INTERNAL_ERROR            = 7, // An internal hipSPARSE operation failed
    HIPSPARSE_STATUS_MATRIX_TYPE_NOT_SUPPORTED = 8, // Matrix type not supported
    HIPSPARSE_STATUS_ZERO_PIVOT                = 9, // Zero pivot was computed
    HIPSPARSE_STATUS_NOT_SUPPORTED             = 10, // Operation is not supported
    HIPSPARSE_STATUS_INSUFFICIENT_RESOURCES    = 11 // Resources are insufficient
} hipsparseStatus_t;

/* Types definitions */
typedef enum {
    HIPSPARSE_POINTER_MODE_HOST   = 0,
    HIPSPARSE_POINTER_MODE_DEVICE = 1
} hipsparsePointerMode_t;

typedef enum {
    HIPSPARSE_ACTION_SYMBOLIC = 0,
    HIPSPARSE_ACTION_NUMERIC  = 1
} hipsparseAction_t;

typedef enum {
    HIPSPARSE_MATRIX_TYPE_GENERAL    = 0,
    HIPSPARSE_MATRIX_TYPE_SYMMETRIC  = 1,
    HIPSPARSE_MATRIX_TYPE_HERMITIAN  = 2,
    HIPSPARSE_MATRIX_TYPE_TRIANGULAR = 3
} hipsparseMatrixType_t;

typedef enum {
    HIPSPARSE_FILL_MODE_LOWER = 0,
    HIPSPARSE_FILL_MODE_UPPER = 1
} hipsparseFillMode_t;

typedef enum {
    HIPSPARSE_DIAG_TYPE_NON_UNIT = 0,
    HIPSPARSE_DIAG_TYPE_UNIT     = 1
} hipsparseDiagType_t;

typedef enum {
    HIPSPARSE_INDEX_BASE_ZERO = 0,
    HIPSPARSE_INDEX_BASE_ONE  = 1
} hipsparseIndexBase_t;

typedef enum {
    HIPSPARSE_OPERATION_NON_TRANSPOSE       = 0,
    HIPSPARSE_OPERATION_TRANSPOSE           = 1,
    HIPSPARSE_OPERATION_CONJUGATE_TRANSPOSE = 2
} hipsparseOperation_t;

typedef enum {
    HIPSPARSE_HYB_PARTITION_AUTO = 0,
    HIPSPARSE_HYB_PARTITION_USER = 1,
    HIPSPARSE_HYB_PARTITION_MAX  = 2
} hipsparseHybPartition_t;

typedef enum {
    HIPSPARSE_SOLVE_POLICY_NO_LEVEL  = 0,
    HIPSPARSE_SOLVE_POLICY_USE_LEVEL = 1
} hipsparseSolvePolicy_t;

typedef enum {
    HIPSPARSE_SIDE_LEFT  = 0,
    HIPSPARSE_SIDE_RIGHT = 1
} hipsparseSideMode_t;


typedef enum {
    HIPSPARSE_DIRECTION_ROW = 0,
    HIPSPARSE_DIRECTION_COLUMN = 1
} hipsparseDirection_t;

// clang-format on

#ifdef __cplusplus
extern "C" {
#endif

/* hipSPARSE initialization and management routines */
HIPSPARSE_EXPORT
hipsparseStatus_t hipsparseCreate(hipsparseHandle_t* handle);
HIPSPARSE_EXPORT
hipsparseStatus_t hipsparseDestroy(hipsparseHandle_t handle);
HIPSPARSE_EXPORT
hipsparseStatus_t hipsparseGetVersion(hipsparseHandle_t handle, int* version);
HIPSPARSE_EXPORT
hipsparseStatus_t hipsparseGetGitRevision(hipsparseHandle_t handle, char* rev);
// HIPSPARSE_EXPORT
// hipsparseStatus_t hipsparseGetProperty(libraryPropertyType type,
//                                       int *value);
HIPSPARSE_EXPORT
hipsparseStatus_t hipsparseSetStream(hipsparseHandle_t handle, hipStream_t streamId);
HIPSPARSE_EXPORT
hipsparseStatus_t hipsparseGetStream(hipsparseHandle_t handle, hipStream_t* streamId);

/* hipSPARSE type creation, destruction, set and get routines */
HIPSPARSE_EXPORT
hipsparseStatus_t hipsparseSetPointerMode(hipsparseHandle_t handle, hipsparsePointerMode_t mode);
HIPSPARSE_EXPORT
hipsparseStatus_t hipsparseGetPointerMode(hipsparseHandle_t handle, hipsparsePointerMode_t* mode);

HIPSPARSE_EXPORT
hipsparseStatus_t hipsparseCreateMatDescr(hipsparseMatDescr_t* descrA);
HIPSPARSE_EXPORT
hipsparseStatus_t hipsparseDestroyMatDescr(hipsparseMatDescr_t descrA);
HIPSPARSE_EXPORT
hipsparseStatus_t hipsparseCopyMatDescr(hipsparseMatDescr_t dest, const hipsparseMatDescr_t src);
HIPSPARSE_EXPORT
hipsparseStatus_t hipsparseSetMatType(hipsparseMatDescr_t descrA, hipsparseMatrixType_t type);
HIPSPARSE_EXPORT
hipsparseMatrixType_t hipsparseGetMatType(const hipsparseMatDescr_t descrA);
HIPSPARSE_EXPORT
hipsparseStatus_t hipsparseSetMatFillMode(hipsparseMatDescr_t descrA, hipsparseFillMode_t fillMode);
HIPSPARSE_EXPORT
hipsparseFillMode_t hipsparseGetMatFillMode(const hipsparseMatDescr_t descrA);
HIPSPARSE_EXPORT
hipsparseStatus_t hipsparseSetMatDiagType(hipsparseMatDescr_t descrA, hipsparseDiagType_t diagType);
HIPSPARSE_EXPORT
hipsparseDiagType_t hipsparseGetMatDiagType(const hipsparseMatDescr_t descrA);
HIPSPARSE_EXPORT
hipsparseStatus_t hipsparseSetMatIndexBase(hipsparseMatDescr_t descrA, hipsparseIndexBase_t base);
HIPSPARSE_EXPORT
hipsparseIndexBase_t hipsparseGetMatIndexBase(const hipsparseMatDescr_t descrA);

#if(!defined(CUDART_VERSION) || CUDART_VERSION < 11000)
/* Hybrid (HYB) format */
DEPRECATED_CUDA_10000("The routine will be removed in CUDA 11")
HIPSPARSE_EXPORT
hipsparseStatus_t hipsparseCreateHybMat(hipsparseHybMat_t* hybA);
DEPRECATED_CUDA_10000("The routine will be removed in CUDA 11")
HIPSPARSE_EXPORT
hipsparseStatus_t hipsparseDestroyHybMat(hipsparseHybMat_t hybA);
#endif

/* Info structures */
HIPSPARSE_EXPORT
hipsparseStatus_t hipsparseCreateBsrsv2Info(bsrsv2Info_t* info);
HIPSPARSE_EXPORT
hipsparseStatus_t hipsparseDestroyBsrsv2Info(bsrsv2Info_t info);

HIPSPARSE_EXPORT
hipsparseStatus_t hipsparseCreateBsrilu02Info(bsrilu02Info_t* info);
HIPSPARSE_EXPORT
hipsparseStatus_t hipsparseDestroyBsrilu02Info(bsrilu02Info_t info);

HIPSPARSE_EXPORT
hipsparseStatus_t hipsparseCreateBsric02Info(bsric02Info_t* info);
HIPSPARSE_EXPORT
hipsparseStatus_t hipsparseDestroyBsric02Info(bsric02Info_t info);

HIPSPARSE_EXPORT
hipsparseStatus_t hipsparseCreateCsrsv2Info(csrsv2Info_t* info);
HIPSPARSE_EXPORT
hipsparseStatus_t hipsparseDestroyCsrsv2Info(csrsv2Info_t info);

HIPSPARSE_EXPORT
hipsparseStatus_t hipsparseCreateCsrsm2Info(csrsm2Info_t* info);
HIPSPARSE_EXPORT
hipsparseStatus_t hipsparseDestroyCsrsm2Info(csrsm2Info_t info);

HIPSPARSE_EXPORT
hipsparseStatus_t hipsparseCreateCsrilu02Info(csrilu02Info_t* info);
HIPSPARSE_EXPORT
hipsparseStatus_t hipsparseDestroyCsrilu02Info(csrilu02Info_t info);

HIPSPARSE_EXPORT
hipsparseStatus_t hipsparseCreateCsric02Info(csric02Info_t* info);
HIPSPARSE_EXPORT
hipsparseStatus_t hipsparseDestroyCsric02Info(csric02Info_t info);

#if(!defined(CUDART_VERSION) || CUDART_VERSION < 12000)
DEPRECATED_CUDA_11000("The routine will be removed in CUDA 12")
HIPSPARSE_EXPORT
hipsparseStatus_t hipsparseCreateCsrgemm2Info(csrgemm2Info_t* info);
DEPRECATED_CUDA_11000("The routine will be removed in CUDA 12")
HIPSPARSE_EXPORT
hipsparseStatus_t hipsparseDestroyCsrgemm2Info(csrgemm2Info_t info);
#endif

HIPSPARSE_EXPORT
hipsparseStatus_t hipsparseCreatePruneInfo(pruneInfo_t* info);
HIPSPARSE_EXPORT
hipsparseStatus_t hipsparseDestroyPruneInfo(pruneInfo_t info);

/* --- Sparse Level 1 routines --- */

#if(!defined(CUDART_VERSION) || CUDART_VERSION < 12000)
/* Description: Addition of a scalar multiple of a sparse vector x
and a dense vector y. */
DEPRECATED_CUDA_11000("The routine will be removed in CUDA 12")
HIPSPARSE_EXPORT
hipsparseStatus_t hipsparseSaxpyi(hipsparseHandle_t    handle,
                                  int                  nnz,
                                  const float*         alpha,
                                  const float*         xVal,
                                  const int*           xInd,
                                  float*               y,
                                  hipsparseIndexBase_t idxBase);
DEPRECATED_CUDA_11000("The routine will be removed in CUDA 12")
HIPSPARSE_EXPORT
hipsparseStatus_t hipsparseDaxpyi(hipsparseHandle_t    handle,
                                  int                  nnz,
                                  const double*        alpha,
                                  const double*        xVal,
                                  const int*           xInd,
                                  double*              y,
                                  hipsparseIndexBase_t idxBase);
DEPRECATED_CUDA_11000("The routine will be removed in CUDA 12")
HIPSPARSE_EXPORT
hipsparseStatus_t hipsparseCaxpyi(hipsparseHandle_t    handle,
                                  int                  nnz,
                                  const hipComplex*    alpha,
                                  const hipComplex*    xVal,
                                  const int*           xInd,
                                  hipComplex*          y,
                                  hipsparseIndexBase_t idxBase);
DEPRECATED_CUDA_11000("The routine will be removed in CUDA 12")
HIPSPARSE_EXPORT
hipsparseStatus_t hipsparseZaxpyi(hipsparseHandle_t       handle,
                                  int                     nnz,
                                  const hipDoubleComplex* alpha,
                                  const hipDoubleComplex* xVal,
                                  const int*              xInd,
                                  hipDoubleComplex*       y,
                                  hipsparseIndexBase_t    idxBase);
#endif

#if(!defined(CUDART_VERSION) || CUDART_VERSION < 11000)
/* Description: Compute the dot product of a sparse vector x
with a dense vector y. */
DEPRECATED_CUDA_10000("The routine will be removed in CUDA 11")
HIPSPARSE_EXPORT
hipsparseStatus_t hipsparseSdoti(hipsparseHandle_t    handle,
                                 int                  nnz,
                                 const float*         xVal,
                                 const int*           xInd,
                                 const float*         y,
                                 float*               result,
                                 hipsparseIndexBase_t idxBase);
DEPRECATED_CUDA_10000("The routine will be removed in CUDA 11")
HIPSPARSE_EXPORT
hipsparseStatus_t hipsparseDdoti(hipsparseHandle_t    handle,
                                 int                  nnz,
                                 const double*        xVal,
                                 const int*           xInd,
                                 const double*        y,
                                 double*              result,
                                 hipsparseIndexBase_t idxBase);
DEPRECATED_CUDA_10000("The routine will be removed in CUDA 11")
HIPSPARSE_EXPORT
hipsparseStatus_t hipsparseCdoti(hipsparseHandle_t    handle,
                                 int                  nnz,
                                 const hipComplex*    xVal,
                                 const int*           xInd,
                                 const hipComplex*    y,
                                 hipComplex*          result,
                                 hipsparseIndexBase_t idxBase);
DEPRECATED_CUDA_10000("The routine will be removed in CUDA 11")
HIPSPARSE_EXPORT
hipsparseStatus_t hipsparseZdoti(hipsparseHandle_t       handle,
                                 int                     nnz,
                                 const hipDoubleComplex* xVal,
                                 const int*              xInd,
                                 const hipDoubleComplex* y,
                                 hipDoubleComplex*       result,
                                 hipsparseIndexBase_t    idxBase);
#endif

#if(!defined(CUDART_VERSION) || CUDART_VERSION < 11000)
/* Description: Compute the conjugated dot product of a sparse
vector x with a dense vector y. */
DEPRECATED_CUDA_10000("The routine will be removed in CUDA 11")
HIPSPARSE_EXPORT
hipsparseStatus_t hipsparseCdotci(hipsparseHandle_t    handle,
                                  int                  nnz,
                                  const hipComplex*    xVal,
                                  const int*           xInd,
                                  const hipComplex*    y,
                                  hipComplex*          result,
                                  hipsparseIndexBase_t idxBase);
DEPRECATED_CUDA_10000("The routine will be removed in CUDA 11")
HIPSPARSE_EXPORT
hipsparseStatus_t hipsparseZdotci(hipsparseHandle_t       handle,
                                  int                     nnz,
                                  const hipDoubleComplex* xVal,
                                  const int*              xInd,
                                  const hipDoubleComplex* y,
                                  hipDoubleComplex*       result,
                                  hipsparseIndexBase_t    idxBase);
#endif

#if(!defined(CUDART_VERSION) || CUDART_VERSION < 12000)
/* Description: Gathers the elements that are listed in xInd from
a dense vector y and stores them in a sparse vector x. */
DEPRECATED_CUDA_11000("The routine will be removed in CUDA 12")
HIPSPARSE_EXPORT
hipsparseStatus_t hipsparseSgthr(hipsparseHandle_t    handle,
                                 int                  nnz,
                                 const float*         y,
                                 float*               xVal,
                                 const int*           xInd,
                                 hipsparseIndexBase_t idxBase);
DEPRECATED_CUDA_11000("The routine will be removed in CUDA 12")
HIPSPARSE_EXPORT
hipsparseStatus_t hipsparseDgthr(hipsparseHandle_t    handle,
                                 int                  nnz,
                                 const double*        y,
                                 double*              xVal,
                                 const int*           xInd,
                                 hipsparseIndexBase_t idxBase);
DEPRECATED_CUDA_11000("The routine will be removed in CUDA 12")
HIPSPARSE_EXPORT
hipsparseStatus_t hipsparseCgthr(hipsparseHandle_t    handle,
                                 int                  nnz,
                                 const hipComplex*    y,
                                 hipComplex*          xVal,
                                 const int*           xInd,
                                 hipsparseIndexBase_t idxBase);
DEPRECATED_CUDA_11000("The routine will be removed in CUDA 12")
HIPSPARSE_EXPORT
hipsparseStatus_t hipsparseZgthr(hipsparseHandle_t       handle,
                                 int                     nnz,
                                 const hipDoubleComplex* y,
                                 hipDoubleComplex*       xVal,
                                 const int*              xInd,
                                 hipsparseIndexBase_t    idxBase);
#endif

#if(!defined(CUDART_VERSION) || CUDART_VERSION < 12000)
/* Description: Gathers the elements that are listed in xInd from
a dense vector y and stores them in a sparse vector x. Gathered
elements are replaced by zero in y. */
DEPRECATED_CUDA_11000("The routine will be removed in CUDA 12")
HIPSPARSE_EXPORT
hipsparseStatus_t hipsparseSgthrz(hipsparseHandle_t    handle,
                                  int                  nnz,
                                  float*               y,
                                  float*               xVal,
                                  const int*           xInd,
                                  hipsparseIndexBase_t idxBase);
DEPRECATED_CUDA_11000("The routine will be removed in CUDA 12")
HIPSPARSE_EXPORT
hipsparseStatus_t hipsparseDgthrz(hipsparseHandle_t    handle,
                                  int                  nnz,
                                  double*              y,
                                  double*              xVal,
                                  const int*           xInd,
                                  hipsparseIndexBase_t idxBase);
DEPRECATED_CUDA_11000("The routine will be removed in CUDA 12")
HIPSPARSE_EXPORT
hipsparseStatus_t hipsparseCgthrz(hipsparseHandle_t    handle,
                                  int                  nnz,
                                  hipComplex*          y,
                                  hipComplex*          xVal,
                                  const int*           xInd,
                                  hipsparseIndexBase_t idxBase);
DEPRECATED_CUDA_11000("The routine will be removed in CUDA 12")
HIPSPARSE_EXPORT
hipsparseStatus_t hipsparseZgthrz(hipsparseHandle_t    handle,
                                  int                  nnz,
                                  hipDoubleComplex*    y,
                                  hipDoubleComplex*    xVal,
                                  const int*           xInd,
                                  hipsparseIndexBase_t idxBase);
#endif

#if(!defined(CUDART_VERSION) || CUDART_VERSION < 12000)
/* Description: Applies the Givens rotation matrix to a sparse vector
x and a dense vector y. */
DEPRECATED_CUDA_11000("The routine will be removed in CUDA 12")
HIPSPARSE_EXPORT
hipsparseStatus_t hipsparseSroti(hipsparseHandle_t    handle,
                                 int                  nnz,
                                 float*               xVal,
                                 const int*           xInd,
                                 float*               y,
                                 const float*         c,
                                 const float*         s,
                                 hipsparseIndexBase_t idxBase);
DEPRECATED_CUDA_11000("The routine will be removed in CUDA 12")
HIPSPARSE_EXPORT
hipsparseStatus_t hipsparseDroti(hipsparseHandle_t    handle,
                                 int                  nnz,
                                 double*              xVal,
                                 const int*           xInd,
                                 double*              y,
                                 const double*        c,
                                 const double*        s,
                                 hipsparseIndexBase_t idxBase);
#endif

#if(!defined(CUDART_VERSION) || CUDART_VERSION < 12000)
/* Description: Scatters elements listed in xInd from a sparse vector x
into a dense vector y. */
DEPRECATED_CUDA_11000("The routine will be removed in CUDA 12")
HIPSPARSE_EXPORT
hipsparseStatus_t hipsparseSsctr(hipsparseHandle_t    handle,
                                 int                  nnz,
                                 const float*         xVal,
                                 const int*           xInd,
                                 float*               y,
                                 hipsparseIndexBase_t idxBase);
DEPRECATED_CUDA_11000("The routine will be removed in CUDA 12")
HIPSPARSE_EXPORT
hipsparseStatus_t hipsparseDsctr(hipsparseHandle_t    handle,
                                 int                  nnz,
                                 const double*        xVal,
                                 const int*           xInd,
                                 double*              y,
                                 hipsparseIndexBase_t idxBase);
DEPRECATED_CUDA_11000("The routine will be removed in CUDA 12")
HIPSPARSE_EXPORT
hipsparseStatus_t hipsparseCsctr(hipsparseHandle_t    handle,
                                 int                  nnz,
                                 const hipComplex*    xVal,
                                 const int*           xInd,
                                 hipComplex*          y,
                                 hipsparseIndexBase_t idxBase);
DEPRECATED_CUDA_11000("The routine will be removed in CUDA 12")
HIPSPARSE_EXPORT
hipsparseStatus_t hipsparseZsctr(hipsparseHandle_t       handle,
                                 int                     nnz,
                                 const hipDoubleComplex* xVal,
                                 const int*              xInd,
                                 hipDoubleComplex*       y,
                                 hipsparseIndexBase_t    idxBase);
#endif

/* --- Sparse Level 2 routines --- */

#if(!defined(CUDART_VERSION) || CUDART_VERSION < 11000)
/* Description: Matrix-vector multiplication  y = alpha * op(A) * x  + beta * y,
where A is a sparse matrix in CSR storage format, x and y are dense vectors. */
DEPRECATED_CUDA_10000("The routine will be removed in CUDA 11")
HIPSPARSE_EXPORT
hipsparseStatus_t hipsparseScsrmv(hipsparseHandle_t         handle,
                                  hipsparseOperation_t      transA,
                                  int                       m,
                                  int                       n,
                                  int                       nnz,
                                  const float*              alpha,
                                  const hipsparseMatDescr_t descrA,
                                  const float*              csrSortedValA,
                                  const int*                csrSortedRowPtrA,
                                  const int*                csrSortedColIndA,
                                  const float*              x,
                                  const float*              beta,
                                  float*                    y);
DEPRECATED_CUDA_10000("The routine will be removed in CUDA 11")
HIPSPARSE_EXPORT
hipsparseStatus_t hipsparseDcsrmv(hipsparseHandle_t         handle,
                                  hipsparseOperation_t      transA,
                                  int                       m,
                                  int                       n,
                                  int                       nnz,
                                  const double*             alpha,
                                  const hipsparseMatDescr_t descrA,
                                  const double*             csrSortedValA,
                                  const int*                csrSortedRowPtrA,
                                  const int*                csrSortedColIndA,
                                  const double*             x,
                                  const double*             beta,
                                  double*                   y);
DEPRECATED_CUDA_10000("The routine will be removed in CUDA 11")
HIPSPARSE_EXPORT
hipsparseStatus_t hipsparseCcsrmv(hipsparseHandle_t         handle,
                                  hipsparseOperation_t      transA,
                                  int                       m,
                                  int                       n,
                                  int                       nnz,
                                  const hipComplex*         alpha,
                                  const hipsparseMatDescr_t descrA,
                                  const hipComplex*         csrSortedValA,
                                  const int*                csrSortedRowPtrA,
                                  const int*                csrSortedColIndA,
                                  const hipComplex*         x,
                                  const hipComplex*         beta,
                                  hipComplex*               y);
DEPRECATED_CUDA_10000("The routine will be removed in CUDA 11")
HIPSPARSE_EXPORT
hipsparseStatus_t hipsparseZcsrmv(hipsparseHandle_t         handle,
                                  hipsparseOperation_t      transA,
                                  int                       m,
                                  int                       n,
                                  int                       nnz,
                                  const hipDoubleComplex*   alpha,
                                  const hipsparseMatDescr_t descrA,
                                  const hipDoubleComplex*   csrSortedValA,
                                  const int*                csrSortedRowPtrA,
                                  const int*                csrSortedColIndA,
                                  const hipDoubleComplex*   x,
                                  const hipDoubleComplex*   beta,
                                  hipDoubleComplex*         y);
#endif

/* Description: Solution of triangular linear system op(A) * x = alpha * f,
where A is a sparse matrix in CSR storage format, x and f are dense vectors. */
HIPSPARSE_EXPORT
hipsparseStatus_t
    hipsparseXcsrsv2_zeroPivot(hipsparseHandle_t handle, csrsv2Info_t info, int* position);

HIPSPARSE_EXPORT
hipsparseStatus_t hipsparseScsrsv2_bufferSize(hipsparseHandle_t         handle,
                                              hipsparseOperation_t      transA,
                                              int                       m,
                                              int                       nnz,
                                              const hipsparseMatDescr_t descrA,
                                              float*                    csrSortedValA,
                                              const int*                csrSortedRowPtrA,
                                              const int*                csrSortedColIndA,
                                              csrsv2Info_t              info,
                                              int*                      pBufferSizeInBytes);
HIPSPARSE_EXPORT
hipsparseStatus_t hipsparseDcsrsv2_bufferSize(hipsparseHandle_t         handle,
                                              hipsparseOperation_t      transA,
                                              int                       m,
                                              int                       nnz,
                                              const hipsparseMatDescr_t descrA,
                                              double*                   csrSortedValA,
                                              const int*                csrSortedRowPtrA,
                                              const int*                csrSortedColIndA,
                                              csrsv2Info_t              info,
                                              int*                      pBufferSizeInBytes);
HIPSPARSE_EXPORT
hipsparseStatus_t hipsparseCcsrsv2_bufferSize(hipsparseHandle_t         handle,
                                              hipsparseOperation_t      transA,
                                              int                       m,
                                              int                       nnz,
                                              const hipsparseMatDescr_t descrA,
                                              hipComplex*               csrSortedValA,
                                              const int*                csrSortedRowPtrA,
                                              const int*                csrSortedColIndA,
                                              csrsv2Info_t              info,
                                              int*                      pBufferSizeInBytes);
HIPSPARSE_EXPORT
hipsparseStatus_t hipsparseZcsrsv2_bufferSize(hipsparseHandle_t         handle,
                                              hipsparseOperation_t      transA,
                                              int                       m,
                                              int                       nnz,
                                              const hipsparseMatDescr_t descrA,
                                              hipDoubleComplex*         csrSortedValA,
                                              const int*                csrSortedRowPtrA,
                                              const int*                csrSortedColIndA,
                                              csrsv2Info_t              info,
                                              int*                      pBufferSizeInBytes);

HIPSPARSE_EXPORT
hipsparseStatus_t hipsparseScsrsv2_bufferSizeExt(hipsparseHandle_t         handle,
                                                 hipsparseOperation_t      transA,
                                                 int                       m,
                                                 int                       nnz,
                                                 const hipsparseMatDescr_t descrA,
                                                 float*                    csrSortedValA,
                                                 const int*                csrSortedRowPtrA,
                                                 const int*                csrSortedColIndA,
                                                 csrsv2Info_t              info,
                                                 size_t*                   pBufferSize);
HIPSPARSE_EXPORT
hipsparseStatus_t hipsparseDcsrsv2_bufferSizeExt(hipsparseHandle_t         handle,
                                                 hipsparseOperation_t      transA,
                                                 int                       m,
                                                 int                       nnz,
                                                 const hipsparseMatDescr_t descrA,
                                                 double*                   csrSortedValA,
                                                 const int*                csrSortedRowPtrA,
                                                 const int*                csrSortedColIndA,
                                                 csrsv2Info_t              info,
                                                 size_t*                   pBufferSize);
HIPSPARSE_EXPORT
hipsparseStatus_t hipsparseCcsrsv2_bufferSizeExt(hipsparseHandle_t         handle,
                                                 hipsparseOperation_t      transA,
                                                 int                       m,
                                                 int                       nnz,
                                                 const hipsparseMatDescr_t descrA,
                                                 hipComplex*               csrSortedValA,
                                                 const int*                csrSortedRowPtrA,
                                                 const int*                csrSortedColIndA,
                                                 csrsv2Info_t              info,
                                                 size_t*                   pBufferSize);
HIPSPARSE_EXPORT
hipsparseStatus_t hipsparseZcsrsv2_bufferSizeExt(hipsparseHandle_t         handle,
                                                 hipsparseOperation_t      transA,
                                                 int                       m,
                                                 int                       nnz,
                                                 const hipsparseMatDescr_t descrA,
                                                 hipDoubleComplex*         csrSortedValA,
                                                 const int*                csrSortedRowPtrA,
                                                 const int*                csrSortedColIndA,
                                                 csrsv2Info_t              info,
                                                 size_t*                   pBufferSize);

HIPSPARSE_EXPORT
hipsparseStatus_t hipsparseScsrsv2_analysis(hipsparseHandle_t         handle,
                                            hipsparseOperation_t      transA,
                                            int                       m,
                                            int                       nnz,
                                            const hipsparseMatDescr_t descrA,
                                            const float*              csrSortedValA,
                                            const int*                csrSortedRowPtrA,
                                            const int*                csrSortedColIndA,
                                            csrsv2Info_t              info,
                                            hipsparseSolvePolicy_t    policy,
                                            void*                     pBuffer);
HIPSPARSE_EXPORT
hipsparseStatus_t hipsparseDcsrsv2_analysis(hipsparseHandle_t         handle,
                                            hipsparseOperation_t      transA,
                                            int                       m,
                                            int                       nnz,
                                            const hipsparseMatDescr_t descrA,
                                            const double*             csrSortedValA,
                                            const int*                csrSortedRowPtrA,
                                            const int*                csrSortedColIndA,
                                            csrsv2Info_t              info,
                                            hipsparseSolvePolicy_t    policy,
                                            void*                     pBuffer);
HIPSPARSE_EXPORT
hipsparseStatus_t hipsparseCcsrsv2_analysis(hipsparseHandle_t         handle,
                                            hipsparseOperation_t      transA,
                                            int                       m,
                                            int                       nnz,
                                            const hipsparseMatDescr_t descrA,
                                            const hipComplex*         csrSortedValA,
                                            const int*                csrSortedRowPtrA,
                                            const int*                csrSortedColIndA,
                                            csrsv2Info_t              info,
                                            hipsparseSolvePolicy_t    policy,
                                            void*                     pBuffer);
HIPSPARSE_EXPORT
hipsparseStatus_t hipsparseZcsrsv2_analysis(hipsparseHandle_t         handle,
                                            hipsparseOperation_t      transA,
                                            int                       m,
                                            int                       nnz,
                                            const hipsparseMatDescr_t descrA,
                                            const hipDoubleComplex*   csrSortedValA,
                                            const int*                csrSortedRowPtrA,
                                            const int*                csrSortedColIndA,
                                            csrsv2Info_t              info,
                                            hipsparseSolvePolicy_t    policy,
                                            void*                     pBuffer);

HIPSPARSE_EXPORT
hipsparseStatus_t hipsparseScsrsv2_solve(hipsparseHandle_t         handle,
                                         hipsparseOperation_t      transA,
                                         int                       m,
                                         int                       nnz,
                                         const float*              alpha,
                                         const hipsparseMatDescr_t descrA,
                                         const float*              csrSortedValA,
                                         const int*                csrSortedRowPtrA,
                                         const int*                csrSortedColIndA,
                                         csrsv2Info_t              info,
                                         const float*              f,
                                         float*                    x,
                                         hipsparseSolvePolicy_t    policy,
                                         void*                     pBuffer);
HIPSPARSE_EXPORT
hipsparseStatus_t hipsparseDcsrsv2_solve(hipsparseHandle_t         handle,
                                         hipsparseOperation_t      transA,
                                         int                       m,
                                         int                       nnz,
                                         const double*             alpha,
                                         const hipsparseMatDescr_t descrA,
                                         const double*             csrSortedValA,
                                         const int*                csrSortedRowPtrA,
                                         const int*                csrSortedColIndA,
                                         csrsv2Info_t              info,
                                         const double*             f,
                                         double*                   x,
                                         hipsparseSolvePolicy_t    policy,
                                         void*                     pBuffer);
HIPSPARSE_EXPORT
hipsparseStatus_t hipsparseCcsrsv2_solve(hipsparseHandle_t         handle,
                                         hipsparseOperation_t      transA,
                                         int                       m,
                                         int                       nnz,
                                         const hipComplex*         alpha,
                                         const hipsparseMatDescr_t descrA,
                                         const hipComplex*         csrSortedValA,
                                         const int*                csrSortedRowPtrA,
                                         const int*                csrSortedColIndA,
                                         csrsv2Info_t              info,
                                         const hipComplex*         f,
                                         hipComplex*               x,
                                         hipsparseSolvePolicy_t    policy,
                                         void*                     pBuffer);
HIPSPARSE_EXPORT
hipsparseStatus_t hipsparseZcsrsv2_solve(hipsparseHandle_t         handle,
                                         hipsparseOperation_t      transA,
                                         int                       m,
                                         int                       nnz,
                                         const hipDoubleComplex*   alpha,
                                         const hipsparseMatDescr_t descrA,
                                         const hipDoubleComplex*   csrSortedValA,
                                         const int*                csrSortedRowPtrA,
                                         const int*                csrSortedColIndA,
                                         csrsv2Info_t              info,
                                         const hipDoubleComplex*   f,
                                         hipDoubleComplex*         x,
                                         hipsparseSolvePolicy_t    policy,
                                         void*                     pBuffer);

#if(!defined(CUDART_VERSION) || CUDART_VERSION < 11000)
/* Description: Matrix-vector multiplication  y = alpha * op(A) * x  + beta * y,
where A is a sparse matrix in HYB storage format, x and y are dense vectors. */
DEPRECATED_CUDA_10000("The routine will be removed in CUDA 11")
HIPSPARSE_EXPORT
hipsparseStatus_t hipsparseShybmv(hipsparseHandle_t         handle,
                                  hipsparseOperation_t      transA,
                                  const float*              alpha,
                                  const hipsparseMatDescr_t descrA,
                                  const hipsparseHybMat_t   hybA,
                                  const float*              x,
                                  const float*              beta,
                                  float*                    y);
DEPRECATED_CUDA_10000("The routine will be removed in CUDA 11")
HIPSPARSE_EXPORT
hipsparseStatus_t hipsparseDhybmv(hipsparseHandle_t         handle,
                                  hipsparseOperation_t      transA,
                                  const double*             alpha,
                                  const hipsparseMatDescr_t descrA,
                                  const hipsparseHybMat_t   hybA,
                                  const double*             x,
                                  const double*             beta,
                                  double*                   y);
DEPRECATED_CUDA_10000("The routine will be removed in CUDA 11")
HIPSPARSE_EXPORT
hipsparseStatus_t hipsparseChybmv(hipsparseHandle_t         handle,
                                  hipsparseOperation_t      transA,
                                  const hipComplex*         alpha,
                                  const hipsparseMatDescr_t descrA,
                                  const hipsparseHybMat_t   hybA,
                                  const hipComplex*         x,
                                  const hipComplex*         beta,
                                  hipComplex*               y);
DEPRECATED_CUDA_10000("The routine will be removed in CUDA 11")
HIPSPARSE_EXPORT
hipsparseStatus_t hipsparseZhybmv(hipsparseHandle_t         handle,
                                  hipsparseOperation_t      transA,
                                  const hipDoubleComplex*   alpha,
                                  const hipsparseMatDescr_t descrA,
                                  const hipsparseHybMat_t   hybA,
                                  const hipDoubleComplex*   x,
                                  const hipDoubleComplex*   beta,
                                  hipDoubleComplex*         y);
#endif

/* Description: Matrix-vector multiplication  y = alpha * op(A) * x  + beta * y,
where A is a sparse matrix in BSR storage format, x and y are dense vectors. */
HIPSPARSE_EXPORT
hipsparseStatus_t hipsparseSbsrmv(hipsparseHandle_t         handle,
                                  hipsparseDirection_t      dirA,
                                  hipsparseOperation_t      transA,
                                  int                       mb,
                                  int                       nb,
                                  int                       nnzb,
                                  const float*              alpha,
                                  const hipsparseMatDescr_t descrA,
                                  const float*              bsrSortedValA,
                                  const int*                bsrSortedRowPtrA,
                                  const int*                bsrSortedColIndA,
                                  int                       blockDim,
                                  const float*              x,
                                  const float*              beta,
                                  float*                    y);
HIPSPARSE_EXPORT
hipsparseStatus_t hipsparseDbsrmv(hipsparseHandle_t         handle,
                                  hipsparseDirection_t      dirA,
                                  hipsparseOperation_t      transA,
                                  int                       mb,
                                  int                       nb,
                                  int                       nnzb,
                                  const double*             alpha,
                                  const hipsparseMatDescr_t descrA,
                                  const double*             bsrSortedValA,
                                  const int*                bsrSortedRowPtrA,
                                  const int*                bsrSortedColIndA,
                                  int                       blockDim,
                                  const double*             x,
                                  const double*             beta,
                                  double*                   y);
HIPSPARSE_EXPORT
hipsparseStatus_t hipsparseCbsrmv(hipsparseHandle_t         handle,
                                  hipsparseDirection_t      dirA,
                                  hipsparseOperation_t      transA,
                                  int                       mb,
                                  int                       nb,
                                  int                       nnzb,
                                  const hipComplex*         alpha,
                                  const hipsparseMatDescr_t descrA,
                                  const hipComplex*         bsrSortedValA,
                                  const int*                bsrSortedRowPtrA,
                                  const int*                bsrSortedColIndA,
                                  int                       blockDim,
                                  const hipComplex*         x,
                                  const hipComplex*         beta,
                                  hipComplex*               y);
HIPSPARSE_EXPORT
hipsparseStatus_t hipsparseZbsrmv(hipsparseHandle_t         handle,
                                  hipsparseDirection_t      dirA,
                                  hipsparseOperation_t      transA,
                                  int                       mb,
                                  int                       nb,
                                  int                       nnzb,
                                  const hipDoubleComplex*   alpha,
                                  const hipsparseMatDescr_t descrA,
                                  const hipDoubleComplex*   bsrSortedValA,
                                  const int*                bsrSortedRowPtrA,
                                  const int*                bsrSortedColIndA,
                                  int                       blockDim,
                                  const hipDoubleComplex*   x,
                                  const hipDoubleComplex*   beta,
                                  hipDoubleComplex*         y);

/* Description: Matrix-vector multiplication  y = alpha * op(A) * x  + beta * y,
where A is a sparse matrix in GEBSR storage format, x and y are dense vectors. */
HIPSPARSE_EXPORT
hipsparseStatus_t hipsparseSgebsrmv(hipsparseHandle_t         handle,
                                    hipsparseDirection_t      dirA,
                                    hipsparseOperation_t      transA,
                                    int                       mb,
                                    int                       nb,
                                    int                       nnzb,
                                    const float*              alpha,
                                    const hipsparseMatDescr_t descrA,
                                    const float*              bsrSortedValA,
                                    const int*                bsrSortedRowPtrA,
                                    const int*                bsrSortedColIndA,
                                    int                       rowBlockDim,
                                    int                       colBlockDim,
                                    const float*              x,
                                    const float*              beta,
                                    float*                    y);
HIPSPARSE_EXPORT
hipsparseStatus_t hipsparseDgebsrmv(hipsparseHandle_t         handle,
                                    hipsparseDirection_t      dirA,
                                    hipsparseOperation_t      transA,
                                    int                       mb,
                                    int                       nb,
                                    int                       nnzb,
                                    const double*             alpha,
                                    const hipsparseMatDescr_t descrA,
                                    const double*             bsrSortedValA,
                                    const int*                bsrSortedRowPtrA,
                                    const int*                bsrSortedColIndA,
                                    int                       rowBlockDim,
                                    int                       colBlockDim,
                                    const double*             x,
                                    const double*             beta,
                                    double*                   y);
HIPSPARSE_EXPORT
hipsparseStatus_t hipsparseCgebsrmv(hipsparseHandle_t         handle,
                                    hipsparseDirection_t      dirA,
                                    hipsparseOperation_t      transA,
                                    int                       mb,
                                    int                       nb,
                                    int                       nnzb,
                                    const hipComplex*         alpha,
                                    const hipsparseMatDescr_t descrA,
                                    const hipComplex*         bsrSortedValA,
                                    const int*                bsrSortedRowPtrA,
                                    const int*                bsrSortedColIndA,
                                    int                       rowBlockDim,
                                    int                       colBlockDim,
                                    const hipComplex*         x,
                                    const hipComplex*         beta,
                                    hipComplex*               y);
HIPSPARSE_EXPORT
hipsparseStatus_t hipsparseZgebsrmv(hipsparseHandle_t         handle,
                                    hipsparseDirection_t      dirA,
                                    hipsparseOperation_t      transA,
                                    int                       mb,
                                    int                       nb,
                                    int                       nnzb,
                                    const hipDoubleComplex*   alpha,
                                    const hipsparseMatDescr_t descrA,
                                    const hipDoubleComplex*   bsrSortedValA,
                                    const int*                bsrSortedRowPtrA,
                                    const int*                bsrSortedColIndA,
                                    int                       rowBlockDim,
                                    int                       colBlockDim,
                                    const hipDoubleComplex*   x,
                                    const hipDoubleComplex*   beta,
                                    hipDoubleComplex*         y);

/* Description: Solution of triangular linear system op(A) * x = alpha * f,
where A is a sparse matrix in BSR storage format, x and f are dense vectors. */
HIPSPARSE_EXPORT
hipsparseStatus_t
    hipsparseXbsrsv2_zeroPivot(hipsparseHandle_t handle, bsrsv2Info_t info, int* position);

HIPSPARSE_EXPORT
hipsparseStatus_t hipsparseSbsrsv2_bufferSize(hipsparseHandle_t         handle,
                                              hipsparseDirection_t      dirA,
                                              hipsparseOperation_t      transA,
                                              int                       mb,
                                              int                       nnzb,
                                              const hipsparseMatDescr_t descrA,
                                              float*                    bsrSortedValA,
                                              const int*                bsrSortedRowPtrA,
                                              const int*                bsrSortedColIndA,
                                              int                       blockDim,
                                              bsrsv2Info_t              info,
                                              int*                      pBufferSizeInBytes);
HIPSPARSE_EXPORT
hipsparseStatus_t hipsparseDbsrsv2_bufferSize(hipsparseHandle_t         handle,
                                              hipsparseDirection_t      dirA,
                                              hipsparseOperation_t      transA,
                                              int                       mb,
                                              int                       nnzb,
                                              const hipsparseMatDescr_t descrA,
                                              double*                   bsrSortedValA,
                                              const int*                bsrSortedRowPtrA,
                                              const int*                bsrSortedColIndA,
                                              int                       blockDim,
                                              bsrsv2Info_t              info,
                                              int*                      pBufferSizeInBytes);
HIPSPARSE_EXPORT
hipsparseStatus_t hipsparseCbsrsv2_bufferSize(hipsparseHandle_t         handle,
                                              hipsparseDirection_t      dirA,
                                              hipsparseOperation_t      transA,
                                              int                       mb,
                                              int                       nnzb,
                                              const hipsparseMatDescr_t descrA,
                                              hipComplex*               bsrSortedValA,
                                              const int*                bsrSortedRowPtrA,
                                              const int*                bsrSortedColIndA,
                                              int                       blockDim,
                                              bsrsv2Info_t              info,
                                              int*                      pBufferSizeInBytes);
HIPSPARSE_EXPORT
hipsparseStatus_t hipsparseZbsrsv2_bufferSize(hipsparseHandle_t         handle,
                                              hipsparseDirection_t      dirA,
                                              hipsparseOperation_t      transA,
                                              int                       mb,
                                              int                       nnzb,
                                              const hipsparseMatDescr_t descrA,
                                              hipDoubleComplex*         bsrSortedValA,
                                              const int*                bsrSortedRowPtrA,
                                              const int*                bsrSortedColIndA,
                                              int                       blockDim,
                                              bsrsv2Info_t              info,
                                              int*                      pBufferSizeInBytes);

HIPSPARSE_EXPORT
hipsparseStatus_t hipsparseSbsrsv2_bufferSizeExt(hipsparseHandle_t         handle,
                                                 hipsparseDirection_t      dirA,
                                                 hipsparseOperation_t      transA,
                                                 int                       mb,
                                                 int                       nnzb,
                                                 const hipsparseMatDescr_t descrA,
                                                 float*                    bsrSortedValA,
                                                 const int*                bsrSortedRowPtrA,
                                                 const int*                bsrSortedColIndA,
                                                 int                       blockDim,
                                                 bsrsv2Info_t              info,
                                                 size_t*                   pBufferSize);
HIPSPARSE_EXPORT
hipsparseStatus_t hipsparseDbsrsv2_bufferSizeExt(hipsparseHandle_t         handle,
                                                 hipsparseDirection_t      dirA,
                                                 hipsparseOperation_t      transA,
                                                 int                       mb,
                                                 int                       nnzb,
                                                 const hipsparseMatDescr_t descrA,
                                                 double*                   bsrSortedValA,
                                                 const int*                bsrSortedRowPtrA,
                                                 const int*                bsrSortedColIndA,
                                                 int                       blockDim,
                                                 bsrsv2Info_t              info,
                                                 size_t*                   pBufferSize);
HIPSPARSE_EXPORT
hipsparseStatus_t hipsparseCbsrsv2_bufferSizeExt(hipsparseHandle_t         handle,
                                                 hipsparseDirection_t      dirA,
                                                 hipsparseOperation_t      transA,
                                                 int                       mb,
                                                 int                       nnzb,
                                                 const hipsparseMatDescr_t descrA,
                                                 hipComplex*               bsrSortedValA,
                                                 const int*                bsrSortedRowPtrA,
                                                 const int*                bsrSortedColIndA,
                                                 int                       blockDim,
                                                 bsrsv2Info_t              info,
                                                 size_t*                   pBufferSize);
HIPSPARSE_EXPORT
hipsparseStatus_t hipsparseZbsrsv2_bufferSizeExt(hipsparseHandle_t         handle,
                                                 hipsparseDirection_t      dirA,
                                                 hipsparseOperation_t      transA,
                                                 int                       mb,
                                                 int                       nnzb,
                                                 const hipsparseMatDescr_t descrA,
                                                 hipDoubleComplex*         bsrSortedValA,
                                                 const int*                bsrSortedRowPtrA,
                                                 const int*                bsrSortedColIndA,
                                                 int                       blockDim,
                                                 bsrsv2Info_t              info,
                                                 size_t*                   pBufferSize);

HIPSPARSE_EXPORT
hipsparseStatus_t hipsparseSbsrsv2_analysis(hipsparseHandle_t         handle,
                                            hipsparseDirection_t      dirA,
                                            hipsparseOperation_t      transA,
                                            int                       mb,
                                            int                       nnzb,
                                            const hipsparseMatDescr_t descrA,
                                            const float*              bsrSortedValA,
                                            const int*                bsrSortedRowPtrA,
                                            const int*                bsrSortedColIndA,
                                            int                       blockDim,
                                            bsrsv2Info_t              info,
                                            hipsparseSolvePolicy_t    policy,
                                            void*                     pBuffer);
HIPSPARSE_EXPORT
hipsparseStatus_t hipsparseDbsrsv2_analysis(hipsparseHandle_t         handle,
                                            hipsparseDirection_t      dirA,
                                            hipsparseOperation_t      transA,
                                            int                       mb,
                                            int                       nnzb,
                                            const hipsparseMatDescr_t descrA,
                                            const double*             bsrSortedValA,
                                            const int*                bsrSortedRowPtrA,
                                            const int*                bsrSortedColIndA,
                                            int                       blockDim,
                                            bsrsv2Info_t              info,
                                            hipsparseSolvePolicy_t    policy,
                                            void*                     pBuffer);
HIPSPARSE_EXPORT
hipsparseStatus_t hipsparseCbsrsv2_analysis(hipsparseHandle_t         handle,
                                            hipsparseDirection_t      dirA,
                                            hipsparseOperation_t      transA,
                                            int                       mb,
                                            int                       nnzb,
                                            const hipsparseMatDescr_t descrA,
                                            const hipComplex*         bsrSortedValA,
                                            const int*                bsrSortedRowPtrA,
                                            const int*                bsrSortedColIndA,
                                            int                       blockDim,
                                            bsrsv2Info_t              info,
                                            hipsparseSolvePolicy_t    policy,
                                            void*                     pBuffer);
HIPSPARSE_EXPORT
hipsparseStatus_t hipsparseZbsrsv2_analysis(hipsparseHandle_t         handle,
                                            hipsparseDirection_t      dirA,
                                            hipsparseOperation_t      transA,
                                            int                       mb,
                                            int                       nnzb,
                                            const hipsparseMatDescr_t descrA,
                                            const hipDoubleComplex*   bsrSortedValA,
                                            const int*                bsrSortedRowPtrA,
                                            const int*                bsrSortedColIndA,
                                            int                       blockDim,
                                            bsrsv2Info_t              info,
                                            hipsparseSolvePolicy_t    policy,
                                            void*                     pBuffer);

HIPSPARSE_EXPORT
hipsparseStatus_t hipsparseSbsrsv2_solve(hipsparseHandle_t         handle,
                                         hipsparseDirection_t      dirA,
                                         hipsparseOperation_t      transA,
                                         int                       mb,
                                         int                       nnzb,
                                         const float*              alpha,
                                         const hipsparseMatDescr_t descrA,
                                         const float*              bsrSortedValA,
                                         const int*                bsrSortedRowPtrA,
                                         const int*                bsrSortedColIndA,
                                         int                       blockDim,
                                         bsrsv2Info_t              info,
                                         const float*              f,
                                         float*                    x,
                                         hipsparseSolvePolicy_t    policy,
                                         void*                     pBuffer);
HIPSPARSE_EXPORT
hipsparseStatus_t hipsparseDbsrsv2_solve(hipsparseHandle_t         handle,
                                         hipsparseDirection_t      dirA,
                                         hipsparseOperation_t      transA,
                                         int                       mb,
                                         int                       nnzb,
                                         const double*             alpha,
                                         const hipsparseMatDescr_t descrA,
                                         const double*             bsrSortedValA,
                                         const int*                bsrSortedRowPtrA,
                                         const int*                bsrSortedColIndA,
                                         int                       blockDim,
                                         bsrsv2Info_t              info,
                                         const double*             f,
                                         double*                   x,
                                         hipsparseSolvePolicy_t    policy,
                                         void*                     pBuffer);
HIPSPARSE_EXPORT
hipsparseStatus_t hipsparseCbsrsv2_solve(hipsparseHandle_t         handle,
                                         hipsparseDirection_t      dirA,
                                         hipsparseOperation_t      transA,
                                         int                       mb,
                                         int                       nnzb,
                                         const hipComplex*         alpha,
                                         const hipsparseMatDescr_t descrA,
                                         const hipComplex*         bsrSortedValA,
                                         const int*                bsrSortedRowPtrA,
                                         const int*                bsrSortedColIndA,
                                         int                       blockDim,
                                         bsrsv2Info_t              info,
                                         const hipComplex*         f,
                                         hipComplex*               x,
                                         hipsparseSolvePolicy_t    policy,
                                         void*                     pBuffer);
HIPSPARSE_EXPORT
hipsparseStatus_t hipsparseZbsrsv2_solve(hipsparseHandle_t         handle,
                                         hipsparseDirection_t      dirA,
                                         hipsparseOperation_t      transA,
                                         int                       mb,
                                         int                       nnzb,
                                         const hipDoubleComplex*   alpha,
                                         const hipsparseMatDescr_t descrA,
                                         const hipDoubleComplex*   bsrSortedValA,
                                         const int*                bsrSortedRowPtrA,
                                         const int*                bsrSortedColIndA,
                                         int                       blockDim,
                                         bsrsv2Info_t              info,
                                         const hipDoubleComplex*   f,
                                         hipDoubleComplex*         x,
                                         hipsparseSolvePolicy_t    policy,
                                         void*                     pBuffer);

/* --- Sparse Level 3 routines --- */
/* Description: Matrix-matrix multiplication C = alpha * op(A) * B + beta * C,
where A is a sparse matrix in BSR storage format, B and C are dense matrices. */
HIPSPARSE_EXPORT
hipsparseStatus_t hipsparseSbsrmm(hipsparseHandle_t         handle,
                                  hipsparseDirection_t      dirA,
                                  hipsparseOperation_t      transA,
                                  hipsparseOperation_t      transB,
                                  int                       mb,
                                  int                       n,
                                  int                       kb,
                                  int                       nnzb,
                                  const float*              alpha,
                                  const hipsparseMatDescr_t descrA,
                                  const float*              bsrValA,
                                  const int*                bsrRowPtrA,
                                  const int*                bsrColIndA,
                                  int                       blockDim,
                                  const float*              B,
                                  int                       ldb,
                                  const float*              beta,
                                  float*                    C,
                                  int                       ldc);
HIPSPARSE_EXPORT
hipsparseStatus_t hipsparseDbsrmm(hipsparseHandle_t         handle,
                                  hipsparseDirection_t      dirA,
                                  hipsparseOperation_t      transA,
                                  hipsparseOperation_t      transB,
                                  int                       mb,
                                  int                       n,
                                  int                       kb,
                                  int                       nnzb,
                                  const double*             alpha,
                                  const hipsparseMatDescr_t descrA,
                                  const double*             bsrValA,
                                  const int*                bsrRowPtrA,
                                  const int*                bsrColIndA,
                                  int                       blockDim,
                                  const double*             B,
                                  int                       ldb,
                                  const double*             beta,
                                  double*                   C,
                                  int                       ldc);
HIPSPARSE_EXPORT
hipsparseStatus_t hipsparseCbsrmm(hipsparseHandle_t         handle,
                                  hipsparseDirection_t      dirA,
                                  hipsparseOperation_t      transA,
                                  hipsparseOperation_t      transB,
                                  int                       mb,
                                  int                       n,
                                  int                       kb,
                                  int                       nnzb,
                                  const hipComplex*         alpha,
                                  const hipsparseMatDescr_t descrA,
                                  const hipComplex*         bsrValA,
                                  const int*                bsrRowPtrA,
                                  const int*                bsrColIndA,
                                  int                       blockDim,
                                  const hipComplex*         B,
                                  int                       ldb,
                                  const hipComplex*         beta,
                                  hipComplex*               C,
                                  int                       ldc);
HIPSPARSE_EXPORT
hipsparseStatus_t hipsparseZbsrmm(hipsparseHandle_t         handle,
                                  hipsparseDirection_t      dirA,
                                  hipsparseOperation_t      transA,
                                  hipsparseOperation_t      transB,
                                  int                       mb,
                                  int                       n,
                                  int                       kb,
                                  int                       nnzb,
                                  const hipDoubleComplex*   alpha,
                                  const hipsparseMatDescr_t descrA,
                                  const hipDoubleComplex*   bsrValA,
                                  const int*                bsrRowPtrA,
                                  const int*                bsrColIndA,
                                  int                       blockDim,
                                  const hipDoubleComplex*   B,
                                  int                       ldb,
                                  const hipDoubleComplex*   beta,
                                  hipDoubleComplex*         C,
                                  int                       ldc);

#if(!defined(CUDART_VERSION) || CUDART_VERSION < 11000)
/* Description: Matrix-matrix multiplication C = alpha * op(A) * B + beta * C,
where A is a sparse matrix in CSR storage format, B and C are dense matrices. */
DEPRECATED_CUDA_10000("The routine will be removed in CUDA 11")
HIPSPARSE_EXPORT
hipsparseStatus_t hipsparseScsrmm(hipsparseHandle_t         handle,
                                  hipsparseOperation_t      transA,
                                  int                       m,
                                  int                       n,
                                  int                       k,
                                  int                       nnz,
                                  const float*              alpha,
                                  const hipsparseMatDescr_t descrA,
                                  const float*              csrSortedValA,
                                  const int*                csrSortedRowPtrA,
                                  const int*                csrSortedColIndA,
                                  const float*              B,
                                  int                       ldb,
                                  const float*              beta,
                                  float*                    C,
                                  int                       ldc);
DEPRECATED_CUDA_10000("The routine will be removed in CUDA 11")
HIPSPARSE_EXPORT
hipsparseStatus_t hipsparseDcsrmm(hipsparseHandle_t         handle,
                                  hipsparseOperation_t      transA,
                                  int                       m,
                                  int                       n,
                                  int                       k,
                                  int                       nnz,
                                  const double*             alpha,
                                  const hipsparseMatDescr_t descrA,
                                  const double*             csrSortedValA,
                                  const int*                csrSortedRowPtrA,
                                  const int*                csrSortedColIndA,
                                  const double*             B,
                                  int                       ldb,
                                  const double*             beta,
                                  double*                   C,
                                  int                       ldc);
DEPRECATED_CUDA_10000("The routine will be removed in CUDA 11")
HIPSPARSE_EXPORT
hipsparseStatus_t hipsparseCcsrmm(hipsparseHandle_t         handle,
                                  hipsparseOperation_t      transA,
                                  int                       m,
                                  int                       n,
                                  int                       k,
                                  int                       nnz,
                                  const hipComplex*         alpha,
                                  const hipsparseMatDescr_t descrA,
                                  const hipComplex*         csrSortedValA,
                                  const int*                csrSortedRowPtrA,
                                  const int*                csrSortedColIndA,
                                  const hipComplex*         B,
                                  int                       ldb,
                                  const hipComplex*         beta,
                                  hipComplex*               C,
                                  int                       ldc);
DEPRECATED_CUDA_10000("The routine will be removed in CUDA 11")
HIPSPARSE_EXPORT
hipsparseStatus_t hipsparseZcsrmm(hipsparseHandle_t         handle,
                                  hipsparseOperation_t      transA,
                                  int                       m,
                                  int                       n,
                                  int                       k,
                                  int                       nnz,
                                  const hipDoubleComplex*   alpha,
                                  const hipsparseMatDescr_t descrA,
                                  const hipDoubleComplex*   csrSortedValA,
                                  const int*                csrSortedRowPtrA,
                                  const int*                csrSortedColIndA,
                                  const hipDoubleComplex*   B,
                                  int                       ldb,
                                  const hipDoubleComplex*   beta,
                                  hipDoubleComplex*         C,
                                  int                       ldc);
#endif

#if(!defined(CUDART_VERSION) || CUDART_VERSION < 11000)
/* Description: Matrix-matrix multiplication C = alpha * op(A) * op(B) + beta * C,
where A is a sparse matrix in CSR storage format, B and C are dense matrices. */
DEPRECATED_CUDA_10000("The routine will be removed in CUDA 11")
HIPSPARSE_EXPORT
hipsparseStatus_t hipsparseScsrmm2(hipsparseHandle_t         handle,
                                   hipsparseOperation_t      transA,
                                   hipsparseOperation_t      transB,
                                   int                       m,
                                   int                       n,
                                   int                       k,
                                   int                       nnz,
                                   const float*              alpha,
                                   const hipsparseMatDescr_t descrA,
                                   const float*              csrSortedValA,
                                   const int*                csrSortedRowPtrA,
                                   const int*                csrSortedColIndA,
                                   const float*              B,
                                   int                       ldb,
                                   const float*              beta,
                                   float*                    C,
                                   int                       ldc);
DEPRECATED_CUDA_10000("The routine will be removed in CUDA 11")
HIPSPARSE_EXPORT
hipsparseStatus_t hipsparseDcsrmm2(hipsparseHandle_t         handle,
                                   hipsparseOperation_t      transA,
                                   hipsparseOperation_t      transB,
                                   int                       m,
                                   int                       n,
                                   int                       k,
                                   int                       nnz,
                                   const double*             alpha,
                                   const hipsparseMatDescr_t descrA,
                                   const double*             csrSortedValA,
                                   const int*                csrSortedRowPtrA,
                                   const int*                csrSortedColIndA,
                                   const double*             B,
                                   int                       ldb,
                                   const double*             beta,
                                   double*                   C,
                                   int                       ldc);
DEPRECATED_CUDA_10000("The routine will be removed in CUDA 11")
HIPSPARSE_EXPORT
hipsparseStatus_t hipsparseCcsrmm2(hipsparseHandle_t         handle,
                                   hipsparseOperation_t      transA,
                                   hipsparseOperation_t      transB,
                                   int                       m,
                                   int                       n,
                                   int                       k,
                                   int                       nnz,
                                   const hipComplex*         alpha,
                                   const hipsparseMatDescr_t descrA,
                                   const hipComplex*         csrSortedValA,
                                   const int*                csrSortedRowPtrA,
                                   const int*                csrSortedColIndA,
                                   const hipComplex*         B,
                                   int                       ldb,
                                   const hipComplex*         beta,
                                   hipComplex*               C,
                                   int                       ldc);
DEPRECATED_CUDA_10000("The routine will be removed in CUDA 11")
HIPSPARSE_EXPORT
hipsparseStatus_t hipsparseZcsrmm2(hipsparseHandle_t         handle,
                                   hipsparseOperation_t      transA,
                                   hipsparseOperation_t      transB,
                                   int                       m,
                                   int                       n,
                                   int                       k,
                                   int                       nnz,
                                   const hipDoubleComplex*   alpha,
                                   const hipsparseMatDescr_t descrA,
                                   const hipDoubleComplex*   csrSortedValA,
                                   const int*                csrSortedRowPtrA,
                                   const int*                csrSortedColIndA,
                                   const hipDoubleComplex*   B,
                                   int                       ldb,
                                   const hipDoubleComplex*   beta,
                                   hipDoubleComplex*         C,
                                   int                       ldc);
#endif

/* Description: Solution of triangular linear system op(A) * op(X) = alpha * op(B),
where A is a sparse matrix in CSR storage format, X and B are dense matrices. */
HIPSPARSE_EXPORT
hipsparseStatus_t
    hipsparseXcsrsm2_zeroPivot(hipsparseHandle_t handle, csrsm2Info_t info, int* position);

HIPSPARSE_EXPORT
hipsparseStatus_t hipsparseScsrsm2_bufferSizeExt(hipsparseHandle_t         handle,
                                                 int                       algo,
                                                 hipsparseOperation_t      transA,
                                                 hipsparseOperation_t      transB,
                                                 int                       m,
                                                 int                       nrhs,
                                                 int                       nnz,
                                                 const float*              alpha,
                                                 const hipsparseMatDescr_t descrA,
                                                 const float*              csrSortedValA,
                                                 const int*                csrSortedRowPtrA,
                                                 const int*                csrSortedColIndA,
                                                 const float*              B,
                                                 int                       ldb,
                                                 csrsm2Info_t              info,
                                                 hipsparseSolvePolicy_t    policy,
                                                 size_t*                   pBufferSize);

HIPSPARSE_EXPORT
hipsparseStatus_t hipsparseDcsrsm2_bufferSizeExt(hipsparseHandle_t         handle,
                                                 int                       algo,
                                                 hipsparseOperation_t      transA,
                                                 hipsparseOperation_t      transB,
                                                 int                       m,
                                                 int                       nrhs,
                                                 int                       nnz,
                                                 const double*             alpha,
                                                 const hipsparseMatDescr_t descrA,
                                                 const double*             csrSortedValA,
                                                 const int*                csrSortedRowPtrA,
                                                 const int*                csrSortedColIndA,
                                                 const double*             B,
                                                 int                       ldb,
                                                 csrsm2Info_t              info,
                                                 hipsparseSolvePolicy_t    policy,
                                                 size_t*                   pBufferSize);

HIPSPARSE_EXPORT
hipsparseStatus_t hipsparseCcsrsm2_bufferSizeExt(hipsparseHandle_t         handle,
                                                 int                       algo,
                                                 hipsparseOperation_t      transA,
                                                 hipsparseOperation_t      transB,
                                                 int                       m,
                                                 int                       nrhs,
                                                 int                       nnz,
                                                 const hipComplex*         alpha,
                                                 const hipsparseMatDescr_t descrA,
                                                 const hipComplex*         csrSortedValA,
                                                 const int*                csrSortedRowPtrA,
                                                 const int*                csrSortedColIndA,
                                                 const hipComplex*         B,
                                                 int                       ldb,
                                                 csrsm2Info_t              info,
                                                 hipsparseSolvePolicy_t    policy,
                                                 size_t*                   pBufferSize);

HIPSPARSE_EXPORT
hipsparseStatus_t hipsparseZcsrsm2_bufferSizeExt(hipsparseHandle_t         handle,
                                                 int                       algo,
                                                 hipsparseOperation_t      transA,
                                                 hipsparseOperation_t      transB,
                                                 int                       m,
                                                 int                       nrhs,
                                                 int                       nnz,
                                                 const hipDoubleComplex*   alpha,
                                                 const hipsparseMatDescr_t descrA,
                                                 const hipDoubleComplex*   csrSortedValA,
                                                 const int*                csrSortedRowPtrA,
                                                 const int*                csrSortedColIndA,
                                                 const hipDoubleComplex*   B,
                                                 int                       ldb,
                                                 csrsm2Info_t              info,
                                                 hipsparseSolvePolicy_t    policy,
                                                 size_t*                   pBufferSize);

HIPSPARSE_EXPORT
hipsparseStatus_t hipsparseScsrsm2_analysis(hipsparseHandle_t         handle,
                                            int                       algo,
                                            hipsparseOperation_t      transA,
                                            hipsparseOperation_t      transB,
                                            int                       m,
                                            int                       nrhs,
                                            int                       nnz,
                                            const float*              alpha,
                                            const hipsparseMatDescr_t descrA,
                                            const float*              csrSortedValA,
                                            const int*                csrSortedRowPtrA,
                                            const int*                csrSortedColIndA,
                                            const float*              B,
                                            int                       ldb,
                                            csrsm2Info_t              info,
                                            hipsparseSolvePolicy_t    policy,
                                            void*                     pBuffer);

HIPSPARSE_EXPORT
hipsparseStatus_t hipsparseDcsrsm2_analysis(hipsparseHandle_t         handle,
                                            int                       algo,
                                            hipsparseOperation_t      transA,
                                            hipsparseOperation_t      transB,
                                            int                       m,
                                            int                       nrhs,
                                            int                       nnz,
                                            const double*             alpha,
                                            const hipsparseMatDescr_t descrA,
                                            const double*             csrSortedValA,
                                            const int*                csrSortedRowPtrA,
                                            const int*                csrSortedColIndA,
                                            const double*             B,
                                            int                       ldb,
                                            csrsm2Info_t              info,
                                            hipsparseSolvePolicy_t    policy,
                                            void*                     pBuffer);

HIPSPARSE_EXPORT
hipsparseStatus_t hipsparseCcsrsm2_analysis(hipsparseHandle_t         handle,
                                            int                       algo,
                                            hipsparseOperation_t      transA,
                                            hipsparseOperation_t      transB,
                                            int                       m,
                                            int                       nrhs,
                                            int                       nnz,
                                            const hipComplex*         alpha,
                                            const hipsparseMatDescr_t descrA,
                                            const hipComplex*         csrSortedValA,
                                            const int*                csrSortedRowPtrA,
                                            const int*                csrSortedColIndA,
                                            const hipComplex*         B,
                                            int                       ldb,
                                            csrsm2Info_t              info,
                                            hipsparseSolvePolicy_t    policy,
                                            void*                     pBuffer);

HIPSPARSE_EXPORT
hipsparseStatus_t hipsparseZcsrsm2_analysis(hipsparseHandle_t         handle,
                                            int                       algo,
                                            hipsparseOperation_t      transA,
                                            hipsparseOperation_t      transB,
                                            int                       m,
                                            int                       nrhs,
                                            int                       nnz,
                                            const hipDoubleComplex*   alpha,
                                            const hipsparseMatDescr_t descrA,
                                            const hipDoubleComplex*   csrSortedValA,
                                            const int*                csrSortedRowPtrA,
                                            const int*                csrSortedColIndA,
                                            const hipDoubleComplex*   B,
                                            int                       ldb,
                                            csrsm2Info_t              info,
                                            hipsparseSolvePolicy_t    policy,
                                            void*                     pBuffer);

HIPSPARSE_EXPORT
hipsparseStatus_t hipsparseScsrsm2_solve(hipsparseHandle_t         handle,
                                         int                       algo,
                                         hipsparseOperation_t      transA,
                                         hipsparseOperation_t      transB,
                                         int                       m,
                                         int                       nrhs,
                                         int                       nnz,
                                         const float*              alpha,
                                         const hipsparseMatDescr_t descrA,
                                         const float*              csrSortedValA,
                                         const int*                csrSortedRowPtrA,
                                         const int*                csrSortedColIndA,
                                         float*                    B,
                                         int                       ldb,
                                         csrsm2Info_t              info,
                                         hipsparseSolvePolicy_t    policy,
                                         void*                     pBuffer);

HIPSPARSE_EXPORT
hipsparseStatus_t hipsparseDcsrsm2_solve(hipsparseHandle_t         handle,
                                         int                       algo,
                                         hipsparseOperation_t      transA,
                                         hipsparseOperation_t      transB,
                                         int                       m,
                                         int                       nrhs,
                                         int                       nnz,
                                         const double*             alpha,
                                         const hipsparseMatDescr_t descrA,
                                         const double*             csrSortedValA,
                                         const int*                csrSortedRowPtrA,
                                         const int*                csrSortedColIndA,
                                         double*                   B,
                                         int                       ldb,
                                         csrsm2Info_t              info,
                                         hipsparseSolvePolicy_t    policy,
                                         void*                     pBuffer);

HIPSPARSE_EXPORT
hipsparseStatus_t hipsparseCcsrsm2_solve(hipsparseHandle_t         handle,
                                         int                       algo,
                                         hipsparseOperation_t      transA,
                                         hipsparseOperation_t      transB,
                                         int                       m,
                                         int                       nrhs,
                                         int                       nnz,
                                         const hipComplex*         alpha,
                                         const hipsparseMatDescr_t descrA,
                                         const hipComplex*         csrSortedValA,
                                         const int*                csrSortedRowPtrA,
                                         const int*                csrSortedColIndA,
                                         hipComplex*               B,
                                         int                       ldb,
                                         csrsm2Info_t              info,
                                         hipsparseSolvePolicy_t    policy,
                                         void*                     pBuffer);

HIPSPARSE_EXPORT
hipsparseStatus_t hipsparseZcsrsm2_solve(hipsparseHandle_t         handle,
                                         int                       algo,
                                         hipsparseOperation_t      transA,
                                         hipsparseOperation_t      transB,
                                         int                       m,
                                         int                       nrhs,
                                         int                       nnz,
                                         const hipDoubleComplex*   alpha,
                                         const hipsparseMatDescr_t descrA,
                                         const hipDoubleComplex*   csrSortedValA,
                                         const int*                csrSortedRowPtrA,
                                         const int*                csrSortedColIndA,
                                         hipDoubleComplex*         B,
                                         int                       ldb,
                                         csrsm2Info_t              info,
                                         hipsparseSolvePolicy_t    policy,
                                         void*                     pBuffer);

#if(!defined(CUDART_VERSION) || CUDART_VERSION < 12000)
/* Description: Matrix-matrix multiplication C = alpha * A * B + beta * C,
where B is a sparse matrix in CSC storage format, A and C are dense matrices. */
DEPRECATED_CUDA_11000("The routine will be removed in CUDA 12")
HIPSPARSE_EXPORT
hipsparseStatus_t hipsparseSgemmi(hipsparseHandle_t handle,
                                  int               m,
                                  int               n,
                                  int               k,
                                  int               nnz,
                                  const float*      alpha,
                                  const float*      A,
                                  int               lda,
                                  const float*      cscValB,
                                  const int*        cscColPtrB,
                                  const int*        cscRowIndB,
                                  const float*      beta,
                                  float*            C,
                                  int               ldc);
DEPRECATED_CUDA_11000("The routine will be removed in CUDA 12")
HIPSPARSE_EXPORT
hipsparseStatus_t hipsparseDgemmi(hipsparseHandle_t handle,
                                  int               m,
                                  int               n,
                                  int               k,
                                  int               nnz,
                                  const double*     alpha,
                                  const double*     A,
                                  int               lda,
                                  const double*     cscValB,
                                  const int*        cscColPtrB,
                                  const int*        cscRowIndB,
                                  const double*     beta,
                                  double*           C,
                                  int               ldc);
DEPRECATED_CUDA_11000("The routine will be removed in CUDA 12")
HIPSPARSE_EXPORT
hipsparseStatus_t hipsparseCgemmi(hipsparseHandle_t handle,
                                  int               m,
                                  int               n,
                                  int               k,
                                  int               nnz,
                                  const hipComplex* alpha,
                                  const hipComplex* A,
                                  int               lda,
                                  const hipComplex* cscValB,
                                  const int*        cscColPtrB,
                                  const int*        cscRowIndB,
                                  const hipComplex* beta,
                                  hipComplex*       C,
                                  int               ldc);
DEPRECATED_CUDA_11000("The routine will be removed in CUDA 12")
HIPSPARSE_EXPORT
hipsparseStatus_t hipsparseZgemmi(hipsparseHandle_t       handle,
                                  int                     m,
                                  int                     n,
                                  int                     k,
                                  int                     nnz,
                                  const hipDoubleComplex* alpha,
                                  const hipDoubleComplex* A,
                                  int                     lda,
                                  const hipDoubleComplex* cscValB,
                                  const int*              cscColPtrB,
                                  const int*              cscRowIndB,
                                  const hipDoubleComplex* beta,
                                  hipDoubleComplex*       C,
                                  int                     ldc);
#endif

/* --- Sparse Extra routines --- */

#if(!defined(CUDART_VERSION) || CUDART_VERSION < 11000)
/* Description: Sparse matrix sparse matrix addition C = alpha * A + beta * B, where A, B
and C are sparse matrices in CSR storage format. */
DEPRECATED_CUDA_10000("The routine will be removed in CUDA 11")
HIPSPARSE_EXPORT
hipsparseStatus_t hipsparseXcsrgeamNnz(hipsparseHandle_t         handle,
                                       int                       m,
                                       int                       n,
                                       const hipsparseMatDescr_t descrA,
                                       int                       nnzA,
                                       const int*                csrRowPtrA,
                                       const int*                csrColIndA,
                                       const hipsparseMatDescr_t descrB,
                                       int                       nnzB,
                                       const int*                csrRowPtrB,
                                       const int*                csrColIndB,
                                       const hipsparseMatDescr_t descrC,
                                       int*                      csrRowPtrC,
                                       int*                      nnzTotalDevHostPtr);
DEPRECATED_CUDA_10000("The routine will be removed in CUDA 11")
HIPSPARSE_EXPORT
hipsparseStatus_t hipsparseScsrgeam(hipsparseHandle_t         handle,
                                    int                       m,
                                    int                       n,
                                    const float*              alpha,
                                    const hipsparseMatDescr_t descrA,
                                    int                       nnzA,
                                    const float*              csrValA,
                                    const int*                csrRowPtrA,
                                    const int*                csrColIndA,
                                    const float*              beta,
                                    const hipsparseMatDescr_t descrB,
                                    int                       nnzB,
                                    const float*              csrValB,
                                    const int*                csrRowPtrB,
                                    const int*                csrColIndB,
                                    const hipsparseMatDescr_t descrC,
                                    float*                    csrValC,
                                    int*                      csrRowPtrC,
                                    int*                      csrColIndC);
DEPRECATED_CUDA_10000("The routine will be removed in CUDA 11")
HIPSPARSE_EXPORT
hipsparseStatus_t hipsparseDcsrgeam(hipsparseHandle_t         handle,
                                    int                       m,
                                    int                       n,
                                    const double*             alpha,
                                    const hipsparseMatDescr_t descrA,
                                    int                       nnzA,
                                    const double*             csrValA,
                                    const int*                csrRowPtrA,
                                    const int*                csrColIndA,
                                    const double*             beta,
                                    const hipsparseMatDescr_t descrB,
                                    int                       nnzB,
                                    const double*             csrValB,
                                    const int*                csrRowPtrB,
                                    const int*                csrColIndB,
                                    const hipsparseMatDescr_t descrC,
                                    double*                   csrValC,
                                    int*                      csrRowPtrC,
                                    int*                      csrColIndC);
DEPRECATED_CUDA_10000("The routine will be removed in CUDA 11")
HIPSPARSE_EXPORT
hipsparseStatus_t hipsparseCcsrgeam(hipsparseHandle_t         handle,
                                    int                       m,
                                    int                       n,
                                    const hipComplex*         alpha,
                                    const hipsparseMatDescr_t descrA,
                                    int                       nnzA,
                                    const hipComplex*         csrValA,
                                    const int*                csrRowPtrA,
                                    const int*                csrColIndA,
                                    const hipComplex*         beta,
                                    const hipsparseMatDescr_t descrB,
                                    int                       nnzB,
                                    const hipComplex*         csrValB,
                                    const int*                csrRowPtrB,
                                    const int*                csrColIndB,
                                    const hipsparseMatDescr_t descrC,
                                    hipComplex*               csrValC,
                                    int*                      csrRowPtrC,
                                    int*                      csrColIndC);
DEPRECATED_CUDA_10000("The routine will be removed in CUDA 11")
HIPSPARSE_EXPORT
hipsparseStatus_t hipsparseZcsrgeam(hipsparseHandle_t         handle,
                                    int                       m,
                                    int                       n,
                                    const hipDoubleComplex*   alpha,
                                    const hipsparseMatDescr_t descrA,
                                    int                       nnzA,
                                    const hipDoubleComplex*   csrValA,
                                    const int*                csrRowPtrA,
                                    const int*                csrColIndA,
                                    const hipDoubleComplex*   beta,
                                    const hipsparseMatDescr_t descrB,
                                    int                       nnzB,
                                    const hipDoubleComplex*   csrValB,
                                    const int*                csrRowPtrB,
                                    const int*                csrColIndB,
                                    const hipsparseMatDescr_t descrC,
                                    hipDoubleComplex*         csrValC,
                                    int*                      csrRowPtrC,
                                    int*                      csrColIndC);
#endif

HIPSPARSE_EXPORT
hipsparseStatus_t hipsparseScsrgeam2_bufferSizeExt(hipsparseHandle_t         handle,
                                                   int                       m,
                                                   int                       n,
                                                   const float*              alpha,
                                                   const hipsparseMatDescr_t descrA,
                                                   int                       nnzA,
                                                   const float*              csrSortedValA,
                                                   const int*                csrSortedRowPtrA,
                                                   const int*                csrSortedColIndA,
                                                   const float*              beta,
                                                   const hipsparseMatDescr_t descrB,
                                                   int                       nnzB,
                                                   const float*              csrSortedValB,
                                                   const int*                csrSortedRowPtrB,
                                                   const int*                csrSortedColIndB,
                                                   const hipsparseMatDescr_t descrC,
                                                   const float*              csrSortedValC,
                                                   const int*                csrSortedRowPtrC,
                                                   const int*                csrSortedColIndC,
                                                   size_t*                   pBufferSizeInBytes);

HIPSPARSE_EXPORT
hipsparseStatus_t hipsparseDcsrgeam2_bufferSizeExt(hipsparseHandle_t         handle,
                                                   int                       m,
                                                   int                       n,
                                                   const double*             alpha,
                                                   const hipsparseMatDescr_t descrA,
                                                   int                       nnzA,
                                                   const double*             csrSortedValA,
                                                   const int*                csrSortedRowPtrA,
                                                   const int*                csrSortedColIndA,
                                                   const double*             beta,
                                                   const hipsparseMatDescr_t descrB,
                                                   int                       nnzB,
                                                   const double*             csrSortedValB,
                                                   const int*                csrSortedRowPtrB,
                                                   const int*                csrSortedColIndB,
                                                   const hipsparseMatDescr_t descrC,
                                                   const double*             csrSortedValC,
                                                   const int*                csrSortedRowPtrC,
                                                   const int*                csrSortedColIndC,
                                                   size_t*                   pBufferSizeInBytes);

HIPSPARSE_EXPORT
hipsparseStatus_t hipsparseCcsrgeam2_bufferSizeExt(hipsparseHandle_t         handle,
                                                   int                       m,
                                                   int                       n,
                                                   const hipComplex*         alpha,
                                                   const hipsparseMatDescr_t descrA,
                                                   int                       nnzA,
                                                   const hipComplex*         csrSortedValA,
                                                   const int*                csrSortedRowPtrA,
                                                   const int*                csrSortedColIndA,
                                                   const hipComplex*         beta,
                                                   const hipsparseMatDescr_t descrB,
                                                   int                       nnzB,
                                                   const hipComplex*         csrSortedValB,
                                                   const int*                csrSortedRowPtrB,
                                                   const int*                csrSortedColIndB,
                                                   const hipsparseMatDescr_t descrC,
                                                   const hipComplex*         csrSortedValC,
                                                   const int*                csrSortedRowPtrC,
                                                   const int*                csrSortedColIndC,
                                                   size_t*                   pBufferSizeInBytes);

HIPSPARSE_EXPORT
hipsparseStatus_t hipsparseZcsrgeam2_bufferSizeExt(hipsparseHandle_t         handle,
                                                   int                       m,
                                                   int                       n,
                                                   const hipDoubleComplex*   alpha,
                                                   const hipsparseMatDescr_t descrA,
                                                   int                       nnzA,
                                                   const hipDoubleComplex*   csrSortedValA,
                                                   const int*                csrSortedRowPtrA,
                                                   const int*                csrSortedColIndA,
                                                   const hipDoubleComplex*   beta,
                                                   const hipsparseMatDescr_t descrB,
                                                   int                       nnzB,
                                                   const hipDoubleComplex*   csrSortedValB,
                                                   const int*                csrSortedRowPtrB,
                                                   const int*                csrSortedColIndB,
                                                   const hipsparseMatDescr_t descrC,
                                                   const hipDoubleComplex*   csrSortedValC,
                                                   const int*                csrSortedRowPtrC,
                                                   const int*                csrSortedColIndC,
                                                   size_t*                   pBufferSizeInBytes);

HIPSPARSE_EXPORT
hipsparseStatus_t hipsparseXcsrgeam2Nnz(hipsparseHandle_t         handle,
                                        int                       m,
                                        int                       n,
                                        const hipsparseMatDescr_t descrA,
                                        int                       nnzA,
                                        const int*                csrSortedRowPtrA,
                                        const int*                csrSortedColIndA,
                                        const hipsparseMatDescr_t descrB,
                                        int                       nnzB,
                                        const int*                csrSortedRowPtrB,
                                        const int*                csrSortedColIndB,
                                        const hipsparseMatDescr_t descrC,
                                        int*                      csrSortedRowPtrC,
                                        int*                      nnzTotalDevHostPtr,
                                        void*                     workspace);

HIPSPARSE_EXPORT
hipsparseStatus_t hipsparseScsrgeam2(hipsparseHandle_t         handle,
                                     int                       m,
                                     int                       n,
                                     const float*              alpha,
                                     const hipsparseMatDescr_t descrA,
                                     int                       nnzA,
                                     const float*              csrSortedValA,
                                     const int*                csrSortedRowPtrA,
                                     const int*                csrSortedColIndA,
                                     const float*              beta,
                                     const hipsparseMatDescr_t descrB,
                                     int                       nnzB,
                                     const float*              csrSortedValB,
                                     const int*                csrSortedRowPtrB,
                                     const int*                csrSortedColIndB,
                                     const hipsparseMatDescr_t descrC,
                                     float*                    csrSortedValC,
                                     int*                      csrSortedRowPtrC,
                                     int*                      csrSortedColIndC,
                                     void*                     pBuffer);

HIPSPARSE_EXPORT
hipsparseStatus_t hipsparseDcsrgeam2(hipsparseHandle_t         handle,
                                     int                       m,
                                     int                       n,
                                     const double*             alpha,
                                     const hipsparseMatDescr_t descrA,
                                     int                       nnzA,
                                     const double*             csrSortedValA,
                                     const int*                csrSortedRowPtrA,
                                     const int*                csrSortedColIndA,
                                     const double*             beta,
                                     const hipsparseMatDescr_t descrB,
                                     int                       nnzB,
                                     const double*             csrSortedValB,
                                     const int*                csrSortedRowPtrB,
                                     const int*                csrSortedColIndB,
                                     const hipsparseMatDescr_t descrC,
                                     double*                   csrSortedValC,
                                     int*                      csrSortedRowPtrC,
                                     int*                      csrSortedColIndC,
                                     void*                     pBuffer);

HIPSPARSE_EXPORT
hipsparseStatus_t hipsparseCcsrgeam2(hipsparseHandle_t         handle,
                                     int                       m,
                                     int                       n,
                                     const hipComplex*         alpha,
                                     const hipsparseMatDescr_t descrA,
                                     int                       nnzA,
                                     const hipComplex*         csrSortedValA,
                                     const int*                csrSortedRowPtrA,
                                     const int*                csrSortedColIndA,
                                     const hipComplex*         beta,
                                     const hipsparseMatDescr_t descrB,
                                     int                       nnzB,
                                     const hipComplex*         csrSortedValB,
                                     const int*                csrSortedRowPtrB,
                                     const int*                csrSortedColIndB,
                                     const hipsparseMatDescr_t descrC,
                                     hipComplex*               csrSortedValC,
                                     int*                      csrSortedRowPtrC,
                                     int*                      csrSortedColIndC,
                                     void*                     pBuffer);

HIPSPARSE_EXPORT
hipsparseStatus_t hipsparseZcsrgeam2(hipsparseHandle_t         handle,
                                     int                       m,
                                     int                       n,
                                     const hipDoubleComplex*   alpha,
                                     const hipsparseMatDescr_t descrA,
                                     int                       nnzA,
                                     const hipDoubleComplex*   csrSortedValA,
                                     const int*                csrSortedRowPtrA,
                                     const int*                csrSortedColIndA,
                                     const hipDoubleComplex*   beta,
                                     const hipsparseMatDescr_t descrB,
                                     int                       nnzB,
                                     const hipDoubleComplex*   csrSortedValB,
                                     const int*                csrSortedRowPtrB,
                                     const int*                csrSortedColIndB,
                                     const hipsparseMatDescr_t descrC,
                                     hipDoubleComplex*         csrSortedValC,
                                     int*                      csrSortedRowPtrC,
                                     int*                      csrSortedColIndC,
                                     void*                     pBuffer);

#if(!defined(CUDART_VERSION) || CUDART_VERSION < 11000)
/* Description: Sparse matrix sparse matrix multiplication C = op(A) * op(B), where A, B
and C are sparse matrices in CSR storage format. */
DEPRECATED_CUDA_10000("The routine will be removed in CUDA 11")
HIPSPARSE_EXPORT
hipsparseStatus_t hipsparseXcsrgemmNnz(hipsparseHandle_t         handle,
                                       hipsparseOperation_t      transA,
                                       hipsparseOperation_t      transB,
                                       int                       m,
                                       int                       n,
                                       int                       k,
                                       const hipsparseMatDescr_t descrA,
                                       int                       nnzA,
                                       const int*                csrRowPtrA,
                                       const int*                csrColIndA,
                                       const hipsparseMatDescr_t descrB,
                                       int                       nnzB,
                                       const int*                csrRowPtrB,
                                       const int*                csrColIndB,
                                       const hipsparseMatDescr_t descrC,
                                       int*                      csrRowPtrC,
                                       int*                      nnzTotalDevHostPtr);
DEPRECATED_CUDA_10000("The routine will be removed in CUDA 11")
HIPSPARSE_EXPORT
hipsparseStatus_t hipsparseScsrgemm(hipsparseHandle_t         handle,
                                    hipsparseOperation_t      transA,
                                    hipsparseOperation_t      transB,
                                    int                       m,
                                    int                       n,
                                    int                       k,
                                    const hipsparseMatDescr_t descrA,
                                    int                       nnzA,
                                    const float*              csrValA,
                                    const int*                csrRowPtrA,
                                    const int*                csrColIndA,
                                    const hipsparseMatDescr_t descrB,
                                    int                       nnzB,
                                    const float*              csrValB,
                                    const int*                csrRowPtrB,
                                    const int*                csrColIndB,
                                    const hipsparseMatDescr_t descrC,
                                    float*                    csrValC,
                                    const int*                csrRowPtrC,
                                    int*                      csrColIndC);
DEPRECATED_CUDA_10000("The routine will be removed in CUDA 11")
HIPSPARSE_EXPORT
hipsparseStatus_t hipsparseDcsrgemm(hipsparseHandle_t         handle,
                                    hipsparseOperation_t      transA,
                                    hipsparseOperation_t      transB,
                                    int                       m,
                                    int                       n,
                                    int                       k,
                                    const hipsparseMatDescr_t descrA,
                                    int                       nnzA,
                                    const double*             csrValA,
                                    const int*                csrRowPtrA,
                                    const int*                csrColIndA,
                                    const hipsparseMatDescr_t descrB,
                                    int                       nnzB,
                                    const double*             csrValB,
                                    const int*                csrRowPtrB,
                                    const int*                csrColIndB,
                                    const hipsparseMatDescr_t descrC,
                                    double*                   csrValC,
                                    const int*                csrRowPtrC,
                                    int*                      csrColIndC);
DEPRECATED_CUDA_10000("The routine will be removed in CUDA 11")
HIPSPARSE_EXPORT
hipsparseStatus_t hipsparseCcsrgemm(hipsparseHandle_t         handle,
                                    hipsparseOperation_t      transA,
                                    hipsparseOperation_t      transB,
                                    int                       m,
                                    int                       n,
                                    int                       k,
                                    const hipsparseMatDescr_t descrA,
                                    int                       nnzA,
                                    const hipComplex*         csrValA,
                                    const int*                csrRowPtrA,
                                    const int*                csrColIndA,
                                    const hipsparseMatDescr_t descrB,
                                    int                       nnzB,
                                    const hipComplex*         csrValB,
                                    const int*                csrRowPtrB,
                                    const int*                csrColIndB,
                                    const hipsparseMatDescr_t descrC,
                                    hipComplex*               csrValC,
                                    const int*                csrRowPtrC,
                                    int*                      csrColIndC);
DEPRECATED_CUDA_10000("The routine will be removed in CUDA 11")
HIPSPARSE_EXPORT
hipsparseStatus_t hipsparseZcsrgemm(hipsparseHandle_t         handle,
                                    hipsparseOperation_t      transA,
                                    hipsparseOperation_t      transB,
                                    int                       m,
                                    int                       n,
                                    int                       k,
                                    const hipsparseMatDescr_t descrA,
                                    int                       nnzA,
                                    const hipDoubleComplex*   csrValA,
                                    const int*                csrRowPtrA,
                                    const int*                csrColIndA,
                                    const hipsparseMatDescr_t descrB,
                                    int                       nnzB,
                                    const hipDoubleComplex*   csrValB,
                                    const int*                csrRowPtrB,
                                    const int*                csrColIndB,
                                    const hipsparseMatDescr_t descrC,
                                    hipDoubleComplex*         csrValC,
                                    const int*                csrRowPtrC,
                                    int*                      csrColIndC);
#endif

#if(!defined(CUDART_VERSION) || CUDART_VERSION < 12000)
/* Description: Sparse matrix sparse matrix multiplication C = alpha * A * B + beta * D,
where A, B and D are sparse matrices in CSR storage format. */
DEPRECATED_CUDA_11000("The routine will be removed in CUDA 12")
HIPSPARSE_EXPORT
hipsparseStatus_t hipsparseScsrgemm2_bufferSizeExt(hipsparseHandle_t         handle,
                                                   int                       m,
                                                   int                       n,
                                                   int                       k,
                                                   const float*              alpha,
                                                   const hipsparseMatDescr_t descrA,
                                                   int                       nnzA,
                                                   const int*                csrRowPtrA,
                                                   const int*                csrColIndA,
                                                   const hipsparseMatDescr_t descrB,
                                                   int                       nnzB,
                                                   const int*                csrRowPtrB,
                                                   const int*                csrColIndB,
                                                   const float*              beta,
                                                   const hipsparseMatDescr_t descrD,
                                                   int                       nnzD,
                                                   const int*                csrRowPtrD,
                                                   const int*                csrColIndD,
                                                   csrgemm2Info_t            info,
                                                   size_t*                   pBufferSizeInBytes);
DEPRECATED_CUDA_11000("The routine will be removed in CUDA 12")
HIPSPARSE_EXPORT
hipsparseStatus_t hipsparseDcsrgemm2_bufferSizeExt(hipsparseHandle_t         handle,
                                                   int                       m,
                                                   int                       n,
                                                   int                       k,
                                                   const double*             alpha,
                                                   const hipsparseMatDescr_t descrA,
                                                   int                       nnzA,
                                                   const int*                csrRowPtrA,
                                                   const int*                csrColIndA,
                                                   const hipsparseMatDescr_t descrB,
                                                   int                       nnzB,
                                                   const int*                csrRowPtrB,
                                                   const int*                csrColIndB,
                                                   const double*             beta,
                                                   const hipsparseMatDescr_t descrD,
                                                   int                       nnzD,
                                                   const int*                csrRowPtrD,
                                                   const int*                csrColIndD,
                                                   csrgemm2Info_t            info,
                                                   size_t*                   pBufferSizeInBytes);
DEPRECATED_CUDA_11000("The routine will be removed in CUDA 12")
HIPSPARSE_EXPORT
hipsparseStatus_t hipsparseCcsrgemm2_bufferSizeExt(hipsparseHandle_t         handle,
                                                   int                       m,
                                                   int                       n,
                                                   int                       k,
                                                   const hipComplex*         alpha,
                                                   const hipsparseMatDescr_t descrA,
                                                   int                       nnzA,
                                                   const int*                csrRowPtrA,
                                                   const int*                csrColIndA,
                                                   const hipsparseMatDescr_t descrB,
                                                   int                       nnzB,
                                                   const int*                csrRowPtrB,
                                                   const int*                csrColIndB,
                                                   const hipComplex*         beta,
                                                   const hipsparseMatDescr_t descrD,
                                                   int                       nnzD,
                                                   const int*                csrRowPtrD,
                                                   const int*                csrColIndD,
                                                   csrgemm2Info_t            info,
                                                   size_t*                   pBufferSizeInBytes);
DEPRECATED_CUDA_11000("The routine will be removed in CUDA 12")
HIPSPARSE_EXPORT
hipsparseStatus_t hipsparseZcsrgemm2_bufferSizeExt(hipsparseHandle_t         handle,
                                                   int                       m,
                                                   int                       n,
                                                   int                       k,
                                                   const hipDoubleComplex*   alpha,
                                                   const hipsparseMatDescr_t descrA,
                                                   int                       nnzA,
                                                   const int*                csrRowPtrA,
                                                   const int*                csrColIndA,
                                                   const hipsparseMatDescr_t descrB,
                                                   int                       nnzB,
                                                   const int*                csrRowPtrB,
                                                   const int*                csrColIndB,
                                                   const hipDoubleComplex*   beta,
                                                   const hipsparseMatDescr_t descrD,
                                                   int                       nnzD,
                                                   const int*                csrRowPtrD,
                                                   const int*                csrColIndD,
                                                   csrgemm2Info_t            info,
                                                   size_t*                   pBufferSizeInBytes);
DEPRECATED_CUDA_11000("The routine will be removed in CUDA 12")
HIPSPARSE_EXPORT
hipsparseStatus_t hipsparseXcsrgemm2Nnz(hipsparseHandle_t         handle,
                                        int                       m,
                                        int                       n,
                                        int                       k,
                                        const hipsparseMatDescr_t descrA,
                                        int                       nnzA,
                                        const int*                csrRowPtrA,
                                        const int*                csrColIndA,
                                        const hipsparseMatDescr_t descrB,
                                        int                       nnzB,
                                        const int*                csrRowPtrB,
                                        const int*                csrColIndB,
                                        const hipsparseMatDescr_t descrD,
                                        int                       nnzD,
                                        const int*                csrRowPtrD,
                                        const int*                csrColIndD,
                                        const hipsparseMatDescr_t descrC,
                                        int*                      csrRowPtrC,
                                        int*                      nnzTotalDevHostPtr,
                                        const csrgemm2Info_t      info,
                                        void*                     pBuffer);
DEPRECATED_CUDA_11000("The routine will be removed in CUDA 12")
HIPSPARSE_EXPORT
hipsparseStatus_t hipsparseScsrgemm2(hipsparseHandle_t         handle,
                                     int                       m,
                                     int                       n,
                                     int                       k,
                                     const float*              alpha,
                                     const hipsparseMatDescr_t descrA,
                                     int                       nnzA,
                                     const float*              csrValA,
                                     const int*                csrRowPtrA,
                                     const int*                csrColIndA,
                                     const hipsparseMatDescr_t descrB,
                                     int                       nnzB,
                                     const float*              csrValB,
                                     const int*                csrRowPtrB,
                                     const int*                csrColIndB,
                                     const float*              beta,
                                     const hipsparseMatDescr_t descrD,
                                     int                       nnzD,
                                     const float*              csrValD,
                                     const int*                csrRowPtrD,
                                     const int*                csrColIndD,
                                     const hipsparseMatDescr_t descrC,
                                     float*                    csrValC,
                                     const int*                csrRowPtrC,
                                     int*                      csrColIndC,
                                     const csrgemm2Info_t      info,
                                     void*                     pBuffer);
DEPRECATED_CUDA_11000("The routine will be removed in CUDA 12")
HIPSPARSE_EXPORT
hipsparseStatus_t hipsparseDcsrgemm2(hipsparseHandle_t         handle,
                                     int                       m,
                                     int                       n,
                                     int                       k,
                                     const double*             alpha,
                                     const hipsparseMatDescr_t descrA,
                                     int                       nnzA,
                                     const double*             csrValA,
                                     const int*                csrRowPtrA,
                                     const int*                csrColIndA,
                                     const hipsparseMatDescr_t descrB,
                                     int                       nnzB,
                                     const double*             csrValB,
                                     const int*                csrRowPtrB,
                                     const int*                csrColIndB,
                                     const double*             beta,
                                     const hipsparseMatDescr_t descrD,
                                     int                       nnzD,
                                     const double*             csrValD,
                                     const int*                csrRowPtrD,
                                     const int*                csrColIndD,
                                     const hipsparseMatDescr_t descrC,
                                     double*                   csrValC,
                                     const int*                csrRowPtrC,
                                     int*                      csrColIndC,
                                     const csrgemm2Info_t      info,
                                     void*                     pBuffer);
DEPRECATED_CUDA_11000("The routine will be removed in CUDA 12")
HIPSPARSE_EXPORT
hipsparseStatus_t hipsparseCcsrgemm2(hipsparseHandle_t         handle,
                                     int                       m,
                                     int                       n,
                                     int                       k,
                                     const hipComplex*         alpha,
                                     const hipsparseMatDescr_t descrA,
                                     int                       nnzA,
                                     const hipComplex*         csrValA,
                                     const int*                csrRowPtrA,
                                     const int*                csrColIndA,
                                     const hipsparseMatDescr_t descrB,
                                     int                       nnzB,
                                     const hipComplex*         csrValB,
                                     const int*                csrRowPtrB,
                                     const int*                csrColIndB,
                                     const hipComplex*         beta,
                                     const hipsparseMatDescr_t descrD,
                                     int                       nnzD,
                                     const hipComplex*         csrValD,
                                     const int*                csrRowPtrD,
                                     const int*                csrColIndD,
                                     const hipsparseMatDescr_t descrC,
                                     hipComplex*               csrValC,
                                     const int*                csrRowPtrC,
                                     int*                      csrColIndC,
                                     const csrgemm2Info_t      info,
                                     void*                     pBuffer);
DEPRECATED_CUDA_11000("The routine will be removed in CUDA 12")
HIPSPARSE_EXPORT
hipsparseStatus_t hipsparseZcsrgemm2(hipsparseHandle_t         handle,
                                     int                       m,
                                     int                       n,
                                     int                       k,
                                     const hipDoubleComplex*   alpha,
                                     const hipsparseMatDescr_t descrA,
                                     int                       nnzA,
                                     const hipDoubleComplex*   csrValA,
                                     const int*                csrRowPtrA,
                                     const int*                csrColIndA,
                                     const hipsparseMatDescr_t descrB,
                                     int                       nnzB,
                                     const hipDoubleComplex*   csrValB,
                                     const int*                csrRowPtrB,
                                     const int*                csrColIndB,
                                     const hipDoubleComplex*   beta,
                                     const hipsparseMatDescr_t descrD,
                                     int                       nnzD,
                                     const hipDoubleComplex*   csrValD,
                                     const int*                csrRowPtrD,
                                     const int*                csrColIndD,
                                     const hipsparseMatDescr_t descrC,
                                     hipDoubleComplex*         csrValC,
                                     const int*                csrRowPtrC,
                                     int*                      csrColIndC,
                                     const csrgemm2Info_t      info,
                                     void*                     pBuffer);
#endif

/* --- Preconditioners --- */

/* Description: Compute the incomplete-LU factorization with 0 fill-in (ILU0)
   of the matrix A stored in BSR format. */
HIPSPARSE_EXPORT
hipsparseStatus_t
    hipsparseXbsrilu02_zeroPivot(hipsparseHandle_t handle, bsrilu02Info_t info, int* position);

HIPSPARSE_EXPORT
hipsparseStatus_t hipsparseSbsrilu02_numericBoost(
    hipsparseHandle_t handle, bsrilu02Info_t info, int enable_boost, double* tol, float* boost_val);

HIPSPARSE_EXPORT
hipsparseStatus_t hipsparseDbsrilu02_numericBoost(hipsparseHandle_t handle,
                                                  bsrilu02Info_t    info,
                                                  int               enable_boost,
                                                  double*           tol,
                                                  double*           boost_val);

HIPSPARSE_EXPORT
hipsparseStatus_t hipsparseCbsrilu02_numericBoost(hipsparseHandle_t handle,
                                                  bsrilu02Info_t    info,
                                                  int               enable_boost,
                                                  double*           tol,
                                                  hipComplex*       boost_val);

HIPSPARSE_EXPORT
hipsparseStatus_t hipsparseZbsrilu02_numericBoost(hipsparseHandle_t handle,
                                                  bsrilu02Info_t    info,
                                                  int               enable_boost,
                                                  double*           tol,
                                                  hipDoubleComplex* boost_val);

HIPSPARSE_EXPORT
hipsparseStatus_t hipsparseSbsrilu02_bufferSize(hipsparseHandle_t         handle,
                                                hipsparseDirection_t      dirA,
                                                int                       mb,
                                                int                       nnzb,
                                                const hipsparseMatDescr_t descrA,
                                                float*                    bsrSortedValA,
                                                const int*                bsrSortedRowPtrA,
                                                const int*                bsrSortedColIndA,
                                                int                       blockDim,
                                                bsrilu02Info_t            info,
                                                int*                      pBufferSizeInBytes);
HIPSPARSE_EXPORT
hipsparseStatus_t hipsparseDbsrilu02_bufferSize(hipsparseHandle_t         handle,
                                                hipsparseDirection_t      dirA,
                                                int                       mb,
                                                int                       nnzb,
                                                const hipsparseMatDescr_t descrA,
                                                double*                   bsrSortedValA,
                                                const int*                bsrSortedRowPtrA,
                                                const int*                bsrSortedColIndA,
                                                int                       blockDim,
                                                bsrilu02Info_t            info,
                                                int*                      pBufferSizeInBytes);
HIPSPARSE_EXPORT
hipsparseStatus_t hipsparseCbsrilu02_bufferSize(hipsparseHandle_t         handle,
                                                hipsparseDirection_t      dirA,
                                                int                       mb,
                                                int                       nnzb,
                                                const hipsparseMatDescr_t descrA,
                                                hipComplex*               bsrSortedValA,
                                                const int*                bsrSortedRowPtrA,
                                                const int*                bsrSortedColIndA,
                                                int                       blockDim,
                                                bsrilu02Info_t            info,
                                                int*                      pBufferSizeInBytes);
HIPSPARSE_EXPORT
hipsparseStatus_t hipsparseZbsrilu02_bufferSize(hipsparseHandle_t         handle,
                                                hipsparseDirection_t      dirA,
                                                int                       mb,
                                                int                       nnzb,
                                                const hipsparseMatDescr_t descrA,
                                                hipDoubleComplex*         bsrSortedValA,
                                                const int*                bsrSortedRowPtrA,
                                                const int*                bsrSortedColIndA,
                                                int                       blockDim,
                                                bsrilu02Info_t            info,
                                                int*                      pBufferSizeInBytes);

HIPSPARSE_EXPORT
hipsparseStatus_t hipsparseSbsrilu02_analysis(hipsparseHandle_t         handle,
                                              hipsparseDirection_t      dirA,
                                              int                       mb,
                                              int                       nnzb,
                                              const hipsparseMatDescr_t descrA,
                                              float*                    bsrSortedValA,
                                              const int*                bsrSortedRowPtrA,
                                              const int*                bsrSortedColIndA,
                                              int                       blockDim,
                                              bsrilu02Info_t            info,
                                              hipsparseSolvePolicy_t    policy,
                                              void*                     pBuffer);
HIPSPARSE_EXPORT
hipsparseStatus_t hipsparseDbsrilu02_analysis(hipsparseHandle_t         handle,
                                              hipsparseDirection_t      dirA,
                                              int                       mb,
                                              int                       nnzb,
                                              const hipsparseMatDescr_t descrA,
                                              double*                   bsrSortedValA,
                                              const int*                bsrSortedRowPtrA,
                                              const int*                bsrSortedColIndA,
                                              int                       blockDim,
                                              bsrilu02Info_t            info,
                                              hipsparseSolvePolicy_t    policy,
                                              void*                     pBuffer);
HIPSPARSE_EXPORT
hipsparseStatus_t hipsparseCbsrilu02_analysis(hipsparseHandle_t         handle,
                                              hipsparseDirection_t      dirA,
                                              int                       mb,
                                              int                       nnzb,
                                              const hipsparseMatDescr_t descrA,
                                              hipComplex*               bsrSortedValA,
                                              const int*                bsrSortedRowPtrA,
                                              const int*                bsrSortedColIndA,
                                              int                       blockDim,
                                              bsrilu02Info_t            info,
                                              hipsparseSolvePolicy_t    policy,
                                              void*                     pBuffer);
HIPSPARSE_EXPORT
hipsparseStatus_t hipsparseZbsrilu02_analysis(hipsparseHandle_t         handle,
                                              hipsparseDirection_t      dirA,
                                              int                       mb,
                                              int                       nnzb,
                                              const hipsparseMatDescr_t descrA,
                                              hipDoubleComplex*         bsrSortedValA,
                                              const int*                bsrSortedRowPtrA,
                                              const int*                bsrSortedColIndA,
                                              int                       blockDim,
                                              bsrilu02Info_t            info,
                                              hipsparseSolvePolicy_t    policy,
                                              void*                     pBuffer);

HIPSPARSE_EXPORT
hipsparseStatus_t hipsparseSbsrilu02(hipsparseHandle_t         handle,
                                     hipsparseDirection_t      dirA,
                                     int                       mb,
                                     int                       nnzb,
                                     const hipsparseMatDescr_t descrA,
                                     float*                    bsrSortedValA_valM,
                                     /* matrix A values are updated inplace
                                        to be the preconditioner M values */
                                     const int*             bsrSortedRowPtrA,
                                     const int*             bsrSortedColIndA,
                                     int                    blockDim,
                                     bsrilu02Info_t         info,
                                     hipsparseSolvePolicy_t policy,
                                     void*                  pBuffer);
HIPSPARSE_EXPORT
hipsparseStatus_t hipsparseDbsrilu02(hipsparseHandle_t         handle,
                                     hipsparseDirection_t      dirA,
                                     int                       mb,
                                     int                       nnzb,
                                     const hipsparseMatDescr_t descrA,
                                     double*                   bsrSortedValA_valM,
                                     /* matrix A values are updated inplace
                                        to be the preconditioner M values */
                                     const int*             bsrSortedRowPtrA,
                                     const int*             bsrSortedColIndA,
                                     int                    blockDim,
                                     bsrilu02Info_t         info,
                                     hipsparseSolvePolicy_t policy,
                                     void*                  pBuffer);
HIPSPARSE_EXPORT
hipsparseStatus_t hipsparseCbsrilu02(hipsparseHandle_t         handle,
                                     hipsparseDirection_t      dirA,
                                     int                       mb,
                                     int                       nnzb,
                                     const hipsparseMatDescr_t descrA,
                                     hipComplex*               bsrSortedValA_valM,
                                     /* matrix A values are updated inplace
                                        to be the preconditioner M values */
                                     const int*             bsrSortedRowPtrA,
                                     const int*             bsrSortedColIndA,
                                     int                    blockDim,
                                     bsrilu02Info_t         info,
                                     hipsparseSolvePolicy_t policy,
                                     void*                  pBuffer);
HIPSPARSE_EXPORT
hipsparseStatus_t hipsparseZbsrilu02(hipsparseHandle_t         handle,
                                     hipsparseDirection_t      dirA,
                                     int                       mb,
                                     int                       nnzb,
                                     const hipsparseMatDescr_t descrA,
                                     hipDoubleComplex*         bsrSortedValA_valM,
                                     /* matrix A values are updated inplace
                                        to be the preconditioner M values */
                                     const int*             bsrSortedRowPtrA,
                                     const int*             bsrSortedColIndA,
                                     int                    blockDim,
                                     bsrilu02Info_t         info,
                                     hipsparseSolvePolicy_t policy,
                                     void*                  pBuffer);

/* Description: Compute the incomplete-LU factorization with 0 fill-in (ILU0)
of the matrix A stored in CSR format. */
HIPSPARSE_EXPORT
hipsparseStatus_t
    hipsparseXcsrilu02_zeroPivot(hipsparseHandle_t handle, csrilu02Info_t info, int* position);

HIPSPARSE_EXPORT
hipsparseStatus_t hipsparseScsrilu02_numericBoost(
    hipsparseHandle_t handle, csrilu02Info_t info, int enable_boost, double* tol, float* boost_val);

HIPSPARSE_EXPORT
hipsparseStatus_t hipsparseDcsrilu02_numericBoost(hipsparseHandle_t handle,
                                                  csrilu02Info_t    info,
                                                  int               enable_boost,
                                                  double*           tol,
                                                  double*           boost_val);

HIPSPARSE_EXPORT
hipsparseStatus_t hipsparseCcsrilu02_numericBoost(hipsparseHandle_t handle,
                                                  csrilu02Info_t    info,
                                                  int               enable_boost,
                                                  double*           tol,
                                                  hipComplex*       boost_val);

HIPSPARSE_EXPORT
hipsparseStatus_t hipsparseZcsrilu02_numericBoost(hipsparseHandle_t handle,
                                                  csrilu02Info_t    info,
                                                  int               enable_boost,
                                                  double*           tol,
                                                  hipDoubleComplex* boost_val);

HIPSPARSE_EXPORT
hipsparseStatus_t hipsparseScsrilu02_bufferSize(hipsparseHandle_t         handle,
                                                int                       m,
                                                int                       nnz,
                                                const hipsparseMatDescr_t descrA,
                                                float*                    csrSortedValA,
                                                const int*                csrSortedRowPtrA,
                                                const int*                csrSortedColIndA,
                                                csrilu02Info_t            info,
                                                int*                      pBufferSizeInBytes);
HIPSPARSE_EXPORT
hipsparseStatus_t hipsparseDcsrilu02_bufferSize(hipsparseHandle_t         handle,
                                                int                       m,
                                                int                       nnz,
                                                const hipsparseMatDescr_t descrA,
                                                double*                   csrSortedValA,
                                                const int*                csrSortedRowPtrA,
                                                const int*                csrSortedColIndA,
                                                csrilu02Info_t            info,
                                                int*                      pBufferSizeInBytes);
HIPSPARSE_EXPORT
hipsparseStatus_t hipsparseCcsrilu02_bufferSize(hipsparseHandle_t         handle,
                                                int                       m,
                                                int                       nnz,
                                                const hipsparseMatDescr_t descrA,
                                                hipComplex*               csrSortedValA,
                                                const int*                csrSortedRowPtrA,
                                                const int*                csrSortedColIndA,
                                                csrilu02Info_t            info,
                                                int*                      pBufferSizeInBytes);
HIPSPARSE_EXPORT
hipsparseStatus_t hipsparseZcsrilu02_bufferSize(hipsparseHandle_t         handle,
                                                int                       m,
                                                int                       nnz,
                                                const hipsparseMatDescr_t descrA,
                                                hipDoubleComplex*         csrSortedValA,
                                                const int*                csrSortedRowPtrA,
                                                const int*                csrSortedColIndA,
                                                csrilu02Info_t            info,
                                                int*                      pBufferSizeInBytes);

HIPSPARSE_EXPORT
hipsparseStatus_t hipsparseScsrilu02_bufferSizeExt(hipsparseHandle_t         handle,
                                                   int                       m,
                                                   int                       nnz,
                                                   const hipsparseMatDescr_t descrA,
                                                   float*                    csrSortedValA,
                                                   const int*                csrSortedRowPtrA,
                                                   const int*                csrSortedColIndA,
                                                   csrilu02Info_t            info,
                                                   size_t*                   pBufferSize);
HIPSPARSE_EXPORT
hipsparseStatus_t hipsparseDcsrilu02_bufferSizeExt(hipsparseHandle_t         handle,
                                                   int                       m,
                                                   int                       nnz,
                                                   const hipsparseMatDescr_t descrA,
                                                   double*                   csrSortedValA,
                                                   const int*                csrSortedRowPtrA,
                                                   const int*                csrSortedColIndA,
                                                   csrilu02Info_t            info,
                                                   size_t*                   pBufferSize);
HIPSPARSE_EXPORT
hipsparseStatus_t hipsparseCcsrilu02_bufferSizeExt(hipsparseHandle_t         handle,
                                                   int                       m,
                                                   int                       nnz,
                                                   const hipsparseMatDescr_t descrA,
                                                   hipComplex*               csrSortedValA,
                                                   const int*                csrSortedRowPtrA,
                                                   const int*                csrSortedColIndA,
                                                   csrilu02Info_t            info,
                                                   size_t*                   pBufferSize);
HIPSPARSE_EXPORT
hipsparseStatus_t hipsparseZcsrilu02_bufferSizeExt(hipsparseHandle_t         handle,
                                                   int                       m,
                                                   int                       nnz,
                                                   const hipsparseMatDescr_t descrA,
                                                   hipDoubleComplex*         csrSortedValA,
                                                   const int*                csrSortedRowPtrA,
                                                   const int*                csrSortedColIndA,
                                                   csrilu02Info_t            info,
                                                   size_t*                   pBufferSize);

HIPSPARSE_EXPORT
hipsparseStatus_t hipsparseScsrilu02_analysis(hipsparseHandle_t         handle,
                                              int                       m,
                                              int                       nnz,
                                              const hipsparseMatDescr_t descrA,
                                              const float*              csrSortedValA,
                                              const int*                csrSortedRowPtrA,
                                              const int*                csrSortedColIndA,
                                              csrilu02Info_t            info,
                                              hipsparseSolvePolicy_t    policy,
                                              void*                     pBuffer);
HIPSPARSE_EXPORT
hipsparseStatus_t hipsparseDcsrilu02_analysis(hipsparseHandle_t         handle,
                                              int                       m,
                                              int                       nnz,
                                              const hipsparseMatDescr_t descrA,
                                              const double*             csrSortedValA,
                                              const int*                csrSortedRowPtrA,
                                              const int*                csrSortedColIndA,
                                              csrilu02Info_t            info,
                                              hipsparseSolvePolicy_t    policy,
                                              void*                     pBuffer);
HIPSPARSE_EXPORT
hipsparseStatus_t hipsparseCcsrilu02_analysis(hipsparseHandle_t         handle,
                                              int                       m,
                                              int                       nnz,
                                              const hipsparseMatDescr_t descrA,
                                              const hipComplex*         csrSortedValA,
                                              const int*                csrSortedRowPtrA,
                                              const int*                csrSortedColIndA,
                                              csrilu02Info_t            info,
                                              hipsparseSolvePolicy_t    policy,
                                              void*                     pBuffer);
HIPSPARSE_EXPORT
hipsparseStatus_t hipsparseZcsrilu02_analysis(hipsparseHandle_t         handle,
                                              int                       m,
                                              int                       nnz,
                                              const hipsparseMatDescr_t descrA,
                                              const hipDoubleComplex*   csrSortedValA,
                                              const int*                csrSortedRowPtrA,
                                              const int*                csrSortedColIndA,
                                              csrilu02Info_t            info,
                                              hipsparseSolvePolicy_t    policy,
                                              void*                     pBuffer);

HIPSPARSE_EXPORT
hipsparseStatus_t hipsparseScsrilu02(hipsparseHandle_t         handle,
                                     int                       m,
                                     int                       nnz,
                                     const hipsparseMatDescr_t descrA,
                                     float*                    csrSortedValA_valM,
                                     /* matrix A values are updated inplace
                                        to be the preconditioner M values */
                                     const int*             csrSortedRowPtrA,
                                     const int*             csrSortedColIndA,
                                     csrilu02Info_t         info,
                                     hipsparseSolvePolicy_t policy,
                                     void*                  pBuffer);
HIPSPARSE_EXPORT
hipsparseStatus_t hipsparseDcsrilu02(hipsparseHandle_t         handle,
                                     int                       m,
                                     int                       nnz,
                                     const hipsparseMatDescr_t descrA,
                                     double*                   csrSortedValA_valM,
                                     /* matrix A values are updated inplace
                                        to be the preconditioner M values */
                                     const int*             csrSortedRowPtrA,
                                     const int*             csrSortedColIndA,
                                     csrilu02Info_t         info,
                                     hipsparseSolvePolicy_t policy,
                                     void*                  pBuffer);
HIPSPARSE_EXPORT
hipsparseStatus_t hipsparseCcsrilu02(hipsparseHandle_t         handle,
                                     int                       m,
                                     int                       nnz,
                                     const hipsparseMatDescr_t descrA,
                                     hipComplex*               csrSortedValA_valM,
                                     /* matrix A values are updated inplace
                                        to be the preconditioner M values */
                                     const int*             csrSortedRowPtrA,
                                     const int*             csrSortedColIndA,
                                     csrilu02Info_t         info,
                                     hipsparseSolvePolicy_t policy,
                                     void*                  pBuffer);
HIPSPARSE_EXPORT
hipsparseStatus_t hipsparseZcsrilu02(hipsparseHandle_t         handle,
                                     int                       m,
                                     int                       nnz,
                                     const hipsparseMatDescr_t descrA,
                                     hipDoubleComplex*         csrSortedValA_valM,
                                     /* matrix A values are updated inplace
                                        to be the preconditioner M values */
                                     const int*             csrSortedRowPtrA,
                                     const int*             csrSortedColIndA,
                                     csrilu02Info_t         info,
                                     hipsparseSolvePolicy_t policy,
                                     void*                  pBuffer);

/* Description: Compute the incomplete Cholesky factorization with 0 fill-in (IC0)
of the matrix A stored in BSR format. */
HIPSPARSE_EXPORT
hipsparseStatus_t
    hipsparseXbsric02_zeroPivot(hipsparseHandle_t handle, bsric02Info_t info, int* position);

HIPSPARSE_EXPORT
hipsparseStatus_t hipsparseSbsric02_bufferSize(hipsparseHandle_t         handle,
                                               hipsparseDirection_t      dirA,
                                               int                       mb,
                                               int                       nnzb,
                                               const hipsparseMatDescr_t descrA,
                                               float*                    bsrValA,
                                               const int*                bsrRowPtrA,
                                               const int*                bsrColIndA,
                                               int                       blockDim,
                                               bsric02Info_t             info,
                                               int*                      pBufferSizeInBytes);
HIPSPARSE_EXPORT
hipsparseStatus_t hipsparseDbsric02_bufferSize(hipsparseHandle_t         handle,
                                               hipsparseDirection_t      dirA,
                                               int                       mb,
                                               int                       nnzb,
                                               const hipsparseMatDescr_t descrA,
                                               double*                   bsrValA,
                                               const int*                bsrRowPtrA,
                                               const int*                bsrColIndA,
                                               int                       blockDim,
                                               bsric02Info_t             info,
                                               int*                      pBufferSizeInBytes);
HIPSPARSE_EXPORT
hipsparseStatus_t hipsparseCbsric02_bufferSize(hipsparseHandle_t         handle,
                                               hipsparseDirection_t      dirA,
                                               int                       mb,
                                               int                       nnzb,
                                               const hipsparseMatDescr_t descrA,
                                               hipComplex*               bsrValA,
                                               const int*                bsrRowPtrA,
                                               const int*                bsrColIndA,
                                               int                       blockDim,
                                               bsric02Info_t             info,
                                               int*                      pBufferSizeInBytes);
HIPSPARSE_EXPORT
hipsparseStatus_t hipsparseZbsric02_bufferSize(hipsparseHandle_t         handle,
                                               hipsparseDirection_t      dirA,
                                               int                       mb,
                                               int                       nnzb,
                                               const hipsparseMatDescr_t descrA,
                                               hipDoubleComplex*         bsrValA,
                                               const int*                bsrRowPtrA,
                                               const int*                bsrColIndA,
                                               int                       blockDim,
                                               bsric02Info_t             info,
                                               int*                      pBufferSizeInBytes);

HIPSPARSE_EXPORT
hipsparseStatus_t hipsparseSbsric02_analysis(hipsparseHandle_t         handle,
                                             hipsparseDirection_t      dirA,
                                             int                       mb,
                                             int                       nnzb,
                                             const hipsparseMatDescr_t descrA,
                                             const float*              bsrValA,
                                             const int*                bsrRowPtrA,
                                             const int*                bsrColIndA,
                                             int                       blockDim,
                                             bsric02Info_t             info,
                                             hipsparseSolvePolicy_t    policy,
                                             void*                     pBuffer);
HIPSPARSE_EXPORT
hipsparseStatus_t hipsparseDbsric02_analysis(hipsparseHandle_t         handle,
                                             hipsparseDirection_t      dirA,
                                             int                       mb,
                                             int                       nnzb,
                                             const hipsparseMatDescr_t descrA,
                                             const double*             bsrValA,
                                             const int*                bsrRowPtrA,
                                             const int*                bsrColIndA,
                                             int                       blockDim,
                                             bsric02Info_t             info,
                                             hipsparseSolvePolicy_t    policy,
                                             void*                     pBuffer);
HIPSPARSE_EXPORT
hipsparseStatus_t hipsparseCbsric02_analysis(hipsparseHandle_t         handle,
                                             hipsparseDirection_t      dirA,
                                             int                       mb,
                                             int                       nnzb,
                                             const hipsparseMatDescr_t descrA,
                                             const hipComplex*         bsrValA,
                                             const int*                bsrRowPtrA,
                                             const int*                bsrColIndA,
                                             int                       blockDim,
                                             bsric02Info_t             info,
                                             hipsparseSolvePolicy_t    policy,
                                             void*                     pBuffer);
HIPSPARSE_EXPORT
hipsparseStatus_t hipsparseZbsric02_analysis(hipsparseHandle_t         handle,
                                             hipsparseDirection_t      dirA,
                                             int                       mb,
                                             int                       nnzb,
                                             const hipsparseMatDescr_t descrA,
                                             const hipDoubleComplex*   bsrValA,
                                             const int*                bsrRowPtrA,
                                             const int*                bsrColIndA,
                                             int                       blockDim,
                                             bsric02Info_t             info,
                                             hipsparseSolvePolicy_t    policy,
                                             void*                     pBuffer);

HIPSPARSE_EXPORT
hipsparseStatus_t hipsparseSbsric02(hipsparseHandle_t         handle,
                                    hipsparseDirection_t      dirA,
                                    int                       mb,
                                    int                       nnzb,
                                    const hipsparseMatDescr_t descrA,
                                    float*                    bsrValA,
                                    const int*                bsrRowPtrA,
                                    const int*                bsrColIndA,
                                    int                       blockDim,
                                    bsric02Info_t             info,
                                    hipsparseSolvePolicy_t    policy,
                                    void*                     pBuffer);
HIPSPARSE_EXPORT
hipsparseStatus_t hipsparseDbsric02(hipsparseHandle_t         handle,
                                    hipsparseDirection_t      dirA,
                                    int                       mb,
                                    int                       nnzb,
                                    const hipsparseMatDescr_t descrA,
                                    double*                   bsrValA,
                                    const int*                bsrRowPtrA,
                                    const int*                bsrColIndA,
                                    int                       blockDim,
                                    bsric02Info_t             info,
                                    hipsparseSolvePolicy_t    policy,
                                    void*                     pBuffer);
HIPSPARSE_EXPORT
hipsparseStatus_t hipsparseCbsric02(hipsparseHandle_t         handle,
                                    hipsparseDirection_t      dirA,
                                    int                       mb,
                                    int                       nnzb,
                                    const hipsparseMatDescr_t descrA,
                                    hipComplex*               bsrValA,
                                    const int*                bsrRowPtrA,
                                    const int*                bsrColIndA,
                                    int                       blockDim,
                                    bsric02Info_t             info,
                                    hipsparseSolvePolicy_t    policy,
                                    void*                     pBuffer);
HIPSPARSE_EXPORT
hipsparseStatus_t hipsparseZbsric02(hipsparseHandle_t         handle,
                                    hipsparseDirection_t      dirA,
                                    int                       mb,
                                    int                       nnzb,
                                    const hipsparseMatDescr_t descrA,
                                    hipDoubleComplex*         bsrValA,
                                    const int*                bsrRowPtrA,
                                    const int*                bsrColIndA,
                                    int                       blockDim,
                                    bsric02Info_t             info,
                                    hipsparseSolvePolicy_t    policy,
                                    void*                     pBuffer);

/* Description: Compute the incomplete Cholesky factorization with 0 fill-in (IC0)
of the matrix A stored in CSR format. */
HIPSPARSE_EXPORT
hipsparseStatus_t
    hipsparseXcsric02_zeroPivot(hipsparseHandle_t handle, csric02Info_t info, int* position);

HIPSPARSE_EXPORT
hipsparseStatus_t hipsparseScsric02_bufferSize(hipsparseHandle_t         handle,
                                               int                       m,
                                               int                       nnz,
                                               const hipsparseMatDescr_t descrA,
                                               float*                    csrSortedValA,
                                               const int*                csrSortedRowPtrA,
                                               const int*                csrSortedColIndA,
                                               csric02Info_t             info,
                                               int*                      pBufferSizeInBytes);
HIPSPARSE_EXPORT
hipsparseStatus_t hipsparseDcsric02_bufferSize(hipsparseHandle_t         handle,
                                               int                       m,
                                               int                       nnz,
                                               const hipsparseMatDescr_t descrA,
                                               double*                   csrSortedValA,
                                               const int*                csrSortedRowPtrA,
                                               const int*                csrSortedColIndA,
                                               csric02Info_t             info,
                                               int*                      pBufferSizeInBytes);
HIPSPARSE_EXPORT
hipsparseStatus_t hipsparseCcsric02_bufferSize(hipsparseHandle_t         handle,
                                               int                       m,
                                               int                       nnz,
                                               const hipsparseMatDescr_t descrA,
                                               hipComplex*               csrSortedValA,
                                               const int*                csrSortedRowPtrA,
                                               const int*                csrSortedColIndA,
                                               csric02Info_t             info,
                                               int*                      pBufferSizeInBytes);
HIPSPARSE_EXPORT
hipsparseStatus_t hipsparseZcsric02_bufferSize(hipsparseHandle_t         handle,
                                               int                       m,
                                               int                       nnz,
                                               const hipsparseMatDescr_t descrA,
                                               hipDoubleComplex*         csrSortedValA,
                                               const int*                csrSortedRowPtrA,
                                               const int*                csrSortedColIndA,
                                               csric02Info_t             info,
                                               int*                      pBufferSizeInBytes);

HIPSPARSE_EXPORT
hipsparseStatus_t hipsparseScsric02_bufferSizeExt(hipsparseHandle_t         handle,
                                                  int                       m,
                                                  int                       nnz,
                                                  const hipsparseMatDescr_t descrA,
                                                  float*                    csrSortedValA,
                                                  const int*                csrSortedRowPtrA,
                                                  const int*                csrSortedColIndA,
                                                  csric02Info_t             info,
                                                  size_t*                   pBufferSize);
HIPSPARSE_EXPORT
hipsparseStatus_t hipsparseDcsric02_bufferSizeExt(hipsparseHandle_t         handle,
                                                  int                       m,
                                                  int                       nnz,
                                                  const hipsparseMatDescr_t descrA,
                                                  double*                   csrSortedValA,
                                                  const int*                csrSortedRowPtrA,
                                                  const int*                csrSortedColIndA,
                                                  csric02Info_t             info,
                                                  size_t*                   pBufferSize);
HIPSPARSE_EXPORT
hipsparseStatus_t hipsparseCcsric02_bufferSizeExt(hipsparseHandle_t         handle,
                                                  int                       m,
                                                  int                       nnz,
                                                  const hipsparseMatDescr_t descrA,
                                                  hipComplex*               csrSortedValA,
                                                  const int*                csrSortedRowPtrA,
                                                  const int*                csrSortedColIndA,
                                                  csric02Info_t             info,
                                                  size_t*                   pBufferSize);
HIPSPARSE_EXPORT
hipsparseStatus_t hipsparseZcsric02_bufferSizeExt(hipsparseHandle_t         handle,
                                                  int                       m,
                                                  int                       nnz,
                                                  const hipsparseMatDescr_t descrA,
                                                  hipDoubleComplex*         csrSortedValA,
                                                  const int*                csrSortedRowPtrA,
                                                  const int*                csrSortedColIndA,
                                                  csric02Info_t             info,
                                                  size_t*                   pBufferSize);

HIPSPARSE_EXPORT
hipsparseStatus_t hipsparseScsric02_analysis(hipsparseHandle_t         handle,
                                             int                       m,
                                             int                       nnz,
                                             const hipsparseMatDescr_t descrA,
                                             const float*              csrSortedValA,
                                             const int*                csrSortedRowPtrA,
                                             const int*                csrSortedColIndA,
                                             csric02Info_t             info,
                                             hipsparseSolvePolicy_t    policy,
                                             void*                     pBuffer);
HIPSPARSE_EXPORT
hipsparseStatus_t hipsparseDcsric02_analysis(hipsparseHandle_t         handle,
                                             int                       m,
                                             int                       nnz,
                                             const hipsparseMatDescr_t descrA,
                                             const double*             csrSortedValA,
                                             const int*                csrSortedRowPtrA,
                                             const int*                csrSortedColIndA,
                                             csric02Info_t             info,
                                             hipsparseSolvePolicy_t    policy,
                                             void*                     pBuffer);
HIPSPARSE_EXPORT
hipsparseStatus_t hipsparseCcsric02_analysis(hipsparseHandle_t         handle,
                                             int                       m,
                                             int                       nnz,
                                             const hipsparseMatDescr_t descrA,
                                             const hipComplex*         csrSortedValA,
                                             const int*                csrSortedRowPtrA,
                                             const int*                csrSortedColIndA,
                                             csric02Info_t             info,
                                             hipsparseSolvePolicy_t    policy,
                                             void*                     pBuffer);
HIPSPARSE_EXPORT
hipsparseStatus_t hipsparseZcsric02_analysis(hipsparseHandle_t         handle,
                                             int                       m,
                                             int                       nnz,
                                             const hipsparseMatDescr_t descrA,
                                             const hipDoubleComplex*   csrSortedValA,
                                             const int*                csrSortedRowPtrA,
                                             const int*                csrSortedColIndA,
                                             csric02Info_t             info,
                                             hipsparseSolvePolicy_t    policy,
                                             void*                     pBuffer);

HIPSPARSE_EXPORT
hipsparseStatus_t hipsparseScsric02(hipsparseHandle_t         handle,
                                    int                       m,
                                    int                       nnz,
                                    const hipsparseMatDescr_t descrA,
                                    float*                    csrSortedValA_valM,
                                    /* matrix A values are updated inplace
                                        to be the preconditioner M values */
                                    const int*             csrSortedRowPtrA,
                                    const int*             csrSortedColIndA,
                                    csric02Info_t          info,
                                    hipsparseSolvePolicy_t policy,
                                    void*                  pBuffer);
HIPSPARSE_EXPORT
hipsparseStatus_t hipsparseDcsric02(hipsparseHandle_t         handle,
                                    int                       m,
                                    int                       nnz,
                                    const hipsparseMatDescr_t descrA,
                                    double*                   csrSortedValA_valM,
                                    /* matrix A values are updated inplace
                                        to be the preconditioner M values */
                                    const int*             csrSortedRowPtrA,
                                    const int*             csrSortedColIndA,
                                    csric02Info_t          info,
                                    hipsparseSolvePolicy_t policy,
                                    void*                  pBuffer);
HIPSPARSE_EXPORT
hipsparseStatus_t hipsparseCcsric02(hipsparseHandle_t         handle,
                                    int                       m,
                                    int                       nnz,
                                    const hipsparseMatDescr_t descrA,
                                    hipComplex*               csrSortedValA_valM,
                                    /* matrix A values are updated inplace
                                        to be the preconditioner M values */
                                    const int*             csrSortedRowPtrA,
                                    const int*             csrSortedColIndA,
                                    csric02Info_t          info,
                                    hipsparseSolvePolicy_t policy,
                                    void*                  pBuffer);
HIPSPARSE_EXPORT
hipsparseStatus_t hipsparseZcsric02(hipsparseHandle_t         handle,
                                    int                       m,
                                    int                       nnz,
                                    const hipsparseMatDescr_t descrA,
                                    hipDoubleComplex*         csrSortedValA_valM,
                                    /* matrix A values are updated inplace
                                        to be the preconditioner M values */
                                    const int*             csrSortedRowPtrA,
                                    const int*             csrSortedColIndA,
                                    csric02Info_t          info,
                                    hipsparseSolvePolicy_t policy,
                                    void*                  pBuffer);

/* --- Sparse Format Conversion --- */

/* Description: 
This function computes the number of nonzero elements per row or column and the total number of nonzero elements in a dense matrix. */
HIPSPARSE_EXPORT
hipsparseStatus_t hipsparseSnnz(hipsparseHandle_t         handle,
                                hipsparseDirection_t      dirA,
                                int                       m,
                                int                       n,
                                const hipsparseMatDescr_t descrA,
                                const float*              A,
                                int                       lda,
                                int*                      nnzPerRowColumn,
                                int*                      nnzTotalDevHostPtr);

HIPSPARSE_EXPORT
hipsparseStatus_t hipsparseDnnz(hipsparseHandle_t         handle,
                                hipsparseDirection_t      dirA,
                                int                       m,
                                int                       n,
                                const hipsparseMatDescr_t descrA,
                                const double*             A,
                                int                       lda,
                                int*                      nnzPerRowColumn,
                                int*                      nnzTotalDevHostPtr);

HIPSPARSE_EXPORT
hipsparseStatus_t hipsparseCnnz(hipsparseHandle_t         handle,
                                hipsparseDirection_t      dirA,
                                int                       m,
                                int                       n,
                                const hipsparseMatDescr_t descrA,
                                const hipComplex*         A,
                                int                       lda,
                                int*                      nnzPerRowColumn,
                                int*                      nnzTotalDevHostPtr);

HIPSPARSE_EXPORT
hipsparseStatus_t hipsparseZnnz(hipsparseHandle_t         handle,
                                hipsparseDirection_t      dirA,
                                int                       m,
                                int                       n,
                                const hipsparseMatDescr_t descrA,
                                const hipDoubleComplex*   A,
                                int                       lda,
                                int*                      nnzPerRowColumn,
                                int*                      nnzTotalDevHostPtr);

/* Description: 
This function converts the matrix A in dense format into a sparse matrix in CSR format. */
HIPSPARSE_EXPORT
hipsparseStatus_t hipsparseSdense2csr(hipsparseHandle_t         handle,
                                      int                       m,
                                      int                       n,
                                      const hipsparseMatDescr_t descr,
                                      const float*              A,
                                      int                       ld,
                                      const int*                nnz_per_rows,
                                      float*                    csr_val,
                                      int*                      csr_row_ptr,
                                      int*                      csr_col_ind);

HIPSPARSE_EXPORT
hipsparseStatus_t hipsparseDdense2csr(hipsparseHandle_t         handle,
                                      int                       m,
                                      int                       n,
                                      const hipsparseMatDescr_t descr,
                                      const double*             A,
                                      int                       ld,
                                      const int*                nnz_per_rows,
                                      double*                   csr_val,
                                      int*                      csr_row_ptr,
                                      int*                      csr_col_ind);

HIPSPARSE_EXPORT
hipsparseStatus_t hipsparseCdense2csr(hipsparseHandle_t         handle,
                                      int                       m,
                                      int                       n,
                                      const hipsparseMatDescr_t descr,
                                      const hipComplex*         A,
                                      int                       ld,
                                      const int*                nnz_per_rows,
                                      hipComplex*               csr_val,
                                      int*                      csr_row_ptr,
                                      int*                      csr_col_ind);

HIPSPARSE_EXPORT
hipsparseStatus_t hipsparseZdense2csr(hipsparseHandle_t         handle,
                                      int                       m,
                                      int                       n,
                                      const hipsparseMatDescr_t descr,
                                      const hipDoubleComplex*   A,
                                      int                       ld,
                                      const int*                nnz_per_rows,
                                      hipDoubleComplex*         csr_val,
                                      int*                      csr_row_ptr,
                                      int*                      csr_col_ind);

/* Description: 
These functions convert the matrix A in dense format into a sparse matrix in CSR format where entries 
in A that are less than equal to a threshold are removed. */
HIPSPARSE_EXPORT
hipsparseStatus_t hipsparseSpruneDense2csr_bufferSize(hipsparseHandle_t         handle,
                                                      int                       m,
                                                      int                       n,
                                                      const float*              A,
                                                      int                       lda,
                                                      const float*              threshold,
                                                      const hipsparseMatDescr_t descr,
                                                      const float*              csrVal,
                                                      const int*                csrRowPtr,
                                                      const int*                csrColInd,
                                                      size_t*                   bufferSize);

HIPSPARSE_EXPORT
hipsparseStatus_t hipsparseDpruneDense2csr_bufferSize(hipsparseHandle_t         handle,
                                                      int                       m,
                                                      int                       n,
                                                      const double*             A,
                                                      int                       lda,
                                                      const double*             threshold,
                                                      const hipsparseMatDescr_t descr,
                                                      const double*             csrVal,
                                                      const int*                csrRowPtr,
                                                      const int*                csrColInd,
                                                      size_t*                   bufferSize);

HIPSPARSE_EXPORT
hipsparseStatus_t hipsparseSpruneDense2csr_bufferSizeExt(hipsparseHandle_t         handle,
                                                         int                       m,
                                                         int                       n,
                                                         const float*              A,
                                                         int                       lda,
                                                         const float*              threshold,
                                                         const hipsparseMatDescr_t descr,
                                                         const float*              csrVal,
                                                         const int*                csrRowPtr,
                                                         const int*                csrColInd,
                                                         size_t*                   bufferSize);

HIPSPARSE_EXPORT
hipsparseStatus_t hipsparseDpruneDense2csr_bufferSizeExt(hipsparseHandle_t         handle,
                                                         int                       m,
                                                         int                       n,
                                                         const double*             A,
                                                         int                       lda,
                                                         const double*             threshold,
                                                         const hipsparseMatDescr_t descr,
                                                         const double*             csrVal,
                                                         const int*                csrRowPtr,
                                                         const int*                csrColInd,
                                                         size_t*                   bufferSize);

HIPSPARSE_EXPORT
hipsparseStatus_t hipsparseSpruneDense2csrNnz(hipsparseHandle_t         handle,
                                              int                       m,
                                              int                       n,
                                              const float*              A,
                                              int                       lda,
                                              const float*              threshold,
                                              const hipsparseMatDescr_t descr,
                                              int*                      csrRowPtr,
                                              int*                      nnzTotalDevHostPtr,
                                              void*                     buffer);

HIPSPARSE_EXPORT
hipsparseStatus_t hipsparseDpruneDense2csrNnz(hipsparseHandle_t         handle,
                                              int                       m,
                                              int                       n,
                                              const double*             A,
                                              int                       lda,
                                              const double*             threshold,
                                              const hipsparseMatDescr_t descr,
                                              int*                      csrRowPtr,
                                              int*                      nnzTotalDevHostPtr,
                                              void*                     buffer);

HIPSPARSE_EXPORT
hipsparseStatus_t hipsparseSpruneDense2csr(hipsparseHandle_t         handle,
                                           int                       m,
                                           int                       n,
                                           const float*              A,
                                           int                       lda,
                                           const float*              threshold,
                                           const hipsparseMatDescr_t descr,
                                           float*                    csrVal,
                                           const int*                csrRowPtr,
                                           int*                      csrColInd,
                                           void*                     buffer);

HIPSPARSE_EXPORT
hipsparseStatus_t hipsparseDpruneDense2csr(hipsparseHandle_t         handle,
                                           int                       m,
                                           int                       n,
                                           const double*             A,
                                           int                       lda,
                                           const double*             threshold,
                                           const hipsparseMatDescr_t descr,
                                           double*                   csrVal,
                                           const int*                csrRowPtr,
                                           int*                      csrColInd,
                                           void*                     buffer);

/* Description: 
These functions convert the matrix A in dense format into a sparse matrix in CSR format where the bottom 
percentage of absolute valued entries from A have been removed. */
HIPSPARSE_EXPORT
hipsparseStatus_t hipsparseSpruneDense2csrByPercentage_bufferSize(hipsparseHandle_t handle,
                                                                  int               m,
                                                                  int               n,
                                                                  const float*      A,
                                                                  int               lda,
                                                                  float             percentage,
                                                                  const hipsparseMatDescr_t descr,
                                                                  const float*              csrVal,
                                                                  const int*  csrRowPtr,
                                                                  const int*  csrColInd,
                                                                  pruneInfo_t info,
                                                                  size_t*     bufferSize);

HIPSPARSE_EXPORT
hipsparseStatus_t hipsparseDpruneDense2csrByPercentage_bufferSize(hipsparseHandle_t handle,
                                                                  int               m,
                                                                  int               n,
                                                                  const double*     A,
                                                                  int               lda,
                                                                  double            percentage,
                                                                  const hipsparseMatDescr_t descr,
                                                                  const double*             csrVal,
                                                                  const int*  csrRowPtr,
                                                                  const int*  csrColInd,
                                                                  pruneInfo_t info,
                                                                  size_t*     bufferSize);

HIPSPARSE_EXPORT
hipsparseStatus_t
    hipsparseSpruneDense2csrByPercentage_bufferSizeExt(hipsparseHandle_t         handle,
                                                       int                       m,
                                                       int                       n,
                                                       const float*              A,
                                                       int                       lda,
                                                       float                     percentage,
                                                       const hipsparseMatDescr_t descr,
                                                       const float*              csrVal,
                                                       const int*                csrRowPtr,
                                                       const int*                csrColInd,
                                                       pruneInfo_t               info,
                                                       size_t*                   bufferSize);

HIPSPARSE_EXPORT
hipsparseStatus_t
    hipsparseDpruneDense2csrByPercentage_bufferSizeExt(hipsparseHandle_t         handle,
                                                       int                       m,
                                                       int                       n,
                                                       const double*             A,
                                                       int                       lda,
                                                       double                    percentage,
                                                       const hipsparseMatDescr_t descr,
                                                       const double*             csrVal,
                                                       const int*                csrRowPtr,
                                                       const int*                csrColInd,
                                                       pruneInfo_t               info,
                                                       size_t*                   bufferSize);

HIPSPARSE_EXPORT
hipsparseStatus_t hipsparseSpruneDense2csrNnzByPercentage(hipsparseHandle_t         handle,
                                                          int                       m,
                                                          int                       n,
                                                          const float*              A,
                                                          int                       lda,
                                                          float                     percentage,
                                                          const hipsparseMatDescr_t descr,
                                                          int*                      csrRowPtr,
                                                          int*        nnzTotalDevHostPtr,
                                                          pruneInfo_t info,
                                                          void*       buffer);

HIPSPARSE_EXPORT
hipsparseStatus_t hipsparseDpruneDense2csrNnzByPercentage(hipsparseHandle_t         handle,
                                                          int                       m,
                                                          int                       n,
                                                          const double*             A,
                                                          int                       lda,
                                                          double                    percentage,
                                                          const hipsparseMatDescr_t descr,
                                                          int*                      csrRowPtr,
                                                          int*        nnzTotalDevHostPtr,
                                                          pruneInfo_t info,
                                                          void*       buffer);

HIPSPARSE_EXPORT
hipsparseStatus_t hipsparseSpruneDense2csrByPercentage(hipsparseHandle_t         handle,
                                                       int                       m,
                                                       int                       n,
                                                       const float*              A,
                                                       int                       lda,
                                                       float                     percentage,
                                                       const hipsparseMatDescr_t descr,
                                                       float*                    csrVal,
                                                       const int*                csrRowPtr,
                                                       int*                      csrColInd,
                                                       pruneInfo_t               info,
                                                       void*                     buffer);

HIPSPARSE_EXPORT
hipsparseStatus_t hipsparseDpruneDense2csrByPercentage(hipsparseHandle_t         handle,
                                                       int                       m,
                                                       int                       n,
                                                       const double*             A,
                                                       int                       lda,
                                                       double                    percentage,
                                                       const hipsparseMatDescr_t descr,
                                                       double*                   csrVal,
                                                       const int*                csrRowPtr,
                                                       int*                      csrColInd,
                                                       pruneInfo_t               info,
                                                       void*                     buffer);

/* Description: 
This function converts the matrix A in dense format into a sparse matrix in CSC format */
HIPSPARSE_EXPORT
hipsparseStatus_t hipsparseSdense2csc(hipsparseHandle_t         handle,
                                      int                       m,
                                      int                       n,
                                      const hipsparseMatDescr_t descr,
                                      const float*              A,
                                      int                       ld,
                                      const int*                nnz_per_columns,
                                      float*                    csc_val,
                                      int*                      csc_row_ind,
                                      int*                      csc_col_ptr);

HIPSPARSE_EXPORT
hipsparseStatus_t hipsparseDdense2csc(hipsparseHandle_t         handle,
                                      int                       m,
                                      int                       n,
                                      const hipsparseMatDescr_t descr,
                                      const double*             A,
                                      int                       ld,
                                      const int*                nnz_per_columns,
                                      double*                   csc_val,
                                      int*                      csc_row_ind,
                                      int*                      csc_col_ptr);
HIPSPARSE_EXPORT
hipsparseStatus_t hipsparseCdense2csc(hipsparseHandle_t         handle,
                                      int                       m,
                                      int                       n,
                                      const hipsparseMatDescr_t descr,
                                      const hipComplex*         A,
                                      int                       ld,
                                      const int*                nnz_per_columns,
                                      hipComplex*               csc_val,
                                      int*                      csc_row_ind,
                                      int*                      csc_col_ptr);

HIPSPARSE_EXPORT
hipsparseStatus_t hipsparseZdense2csc(hipsparseHandle_t         handle,
                                      int                       m,
                                      int                       n,
                                      const hipsparseMatDescr_t descr,
                                      const hipDoubleComplex*   A,
                                      int                       ld,
                                      const int*                nnz_per_columns,
                                      hipDoubleComplex*         csc_val,
                                      int*                      csc_row_ind,
                                      int*                      csc_col_ptr);
/* Description:
This function converts the sparse matrix in CSR format into a dense matrix */
HIPSPARSE_EXPORT
hipsparseStatus_t hipsparseScsr2dense(hipsparseHandle_t         handle,
                                      int                       m,
                                      int                       n,
                                      const hipsparseMatDescr_t descr,
                                      const float*              csr_val,
                                      const int*                csr_row_ptr,
                                      const int*                csr_col_ind,
                                      float*                    A,
                                      int                       ld);

HIPSPARSE_EXPORT
hipsparseStatus_t hipsparseDcsr2dense(hipsparseHandle_t         handle,
                                      int                       m,
                                      int                       n,
                                      const hipsparseMatDescr_t descr,
                                      const double*             csr_val,
                                      const int*                csr_row_ptr,
                                      const int*                csr_col_ind,
                                      double*                   A,
                                      int                       ld);

HIPSPARSE_EXPORT
hipsparseStatus_t hipsparseCcsr2dense(hipsparseHandle_t         handle,
                                      int                       m,
                                      int                       n,
                                      const hipsparseMatDescr_t descr,
                                      const hipComplex*         csr_val,
                                      const int*                csr_row_ptr,
                                      const int*                csr_col_ind,
                                      hipComplex*               A,
                                      int                       ld);

HIPSPARSE_EXPORT
hipsparseStatus_t hipsparseZcsr2dense(hipsparseHandle_t         handle,
                                      int                       m,
                                      int                       n,
                                      const hipsparseMatDescr_t descr,
                                      const hipDoubleComplex*   csr_val,
                                      const int*                csr_row_ptr,
                                      const int*                csr_col_ind,
                                      hipDoubleComplex*         A,
                                      int                       ld);

/* Description:
This function converts the sparse matrix in CSC format into a dense matrix. */
HIPSPARSE_EXPORT
hipsparseStatus_t hipsparseScsc2dense(hipsparseHandle_t         handle,
                                      int                       m,
                                      int                       n,
                                      const hipsparseMatDescr_t descr,
                                      const float*              csc_val,
                                      const int*                csc_row_ind,
                                      const int*                csc_col_ptr,
                                      float*                    A,
                                      int                       ld);

HIPSPARSE_EXPORT
hipsparseStatus_t hipsparseDcsc2dense(hipsparseHandle_t         handle,
                                      int                       m,
                                      int                       n,
                                      const hipsparseMatDescr_t descr,
                                      const double*             csc_val,
                                      const int*                csc_row_ind,
                                      const int*                csc_col_ptr,
                                      double*                   A,
                                      int                       ld);

HIPSPARSE_EXPORT
hipsparseStatus_t hipsparseCcsc2dense(hipsparseHandle_t         handle,
                                      int                       m,
                                      int                       n,
                                      const hipsparseMatDescr_t descr,
                                      const hipComplex*         csc_val,
                                      const int*                csc_row_ind,
                                      const int*                csc_col_ptr,
                                      hipComplex*               A,
                                      int                       ld);

HIPSPARSE_EXPORT
hipsparseStatus_t hipsparseZcsc2dense(hipsparseHandle_t         handle,
                                      int                       m,
                                      int                       n,
                                      const hipsparseMatDescr_t descr,
                                      const hipDoubleComplex*   csc_val,
                                      const int*                csc_row_ind,
                                      const int*                csc_col_ptr,
                                      hipDoubleComplex*         A,
                                      int                       ld);
/* Description:
This function computes the number of nonzero block columns per block row and the total number of blocks in the BSR 
matrix where the BSR matrix is formed by converting the input CSR matrix. */
HIPSPARSE_EXPORT
hipsparseStatus_t hipsparseXcsr2bsrNnz(hipsparseHandle_t         handle,
                                       hipsparseDirection_t      dirA,
                                       int                       m,
                                       int                       n,
                                       const hipsparseMatDescr_t descrA,
                                       const int*                csrRowPtrA,
                                       const int*                csrColIndA,
                                       int                       blockDim,
                                       const hipsparseMatDescr_t descrC,
                                       int*                      bsrRowPtrC,
                                       int*                      bsrNnzb);

/* Description:
This function computes the number of nonzero elements per row and the total number of nonzero elements 
in the compressed version of the input CSR matrix where the matrix is compressed by removing elements 
less than pr equal to the tolerance. */
HIPSPARSE_EXPORT
hipsparseStatus_t hipsparseSnnz_compress(hipsparseHandle_t         handle,
                                         int                       m,
                                         const hipsparseMatDescr_t descrA,
                                         const float*              csrValA,
                                         const int*                csrRowPtrA,
                                         int*                      nnzPerRow,
                                         int*                      nnzC,
                                         float                     tol);

HIPSPARSE_EXPORT
hipsparseStatus_t hipsparseDnnz_compress(hipsparseHandle_t         handle,
                                         int                       m,
                                         const hipsparseMatDescr_t descrA,
                                         const double*             csrValA,
                                         const int*                csrRowPtrA,
                                         int*                      nnzPerRow,
                                         int*                      nnzC,
                                         double                    tol);

HIPSPARSE_EXPORT
hipsparseStatus_t hipsparseCnnz_compress(hipsparseHandle_t         handle,
                                         int                       m,
                                         const hipsparseMatDescr_t descrA,
                                         const hipComplex*         csrValA,
                                         const int*                csrRowPtrA,
                                         int*                      nnzPerRow,
                                         int*                      nnzC,
                                         hipComplex                tol);

HIPSPARSE_EXPORT
hipsparseStatus_t hipsparseZnnz_compress(hipsparseHandle_t         handle,
                                         int                       m,
                                         const hipsparseMatDescr_t descrA,
                                         const hipDoubleComplex*   csrValA,
                                         const int*                csrRowPtrA,
                                         int*                      nnzPerRow,
                                         int*                      nnzC,
                                         hipDoubleComplex          tol);

/* Description: This routine converts a sparse matrix in CSR storage format
to a sparse matrix in COO storage format. */
HIPSPARSE_EXPORT
hipsparseStatus_t hipsparseXcsr2coo(hipsparseHandle_t    handle,
                                    const int*           csrRowPtr,
                                    int                  nnz,
                                    int                  m,
                                    int*                 cooRowInd,
                                    hipsparseIndexBase_t idxBase);

#if(!defined(CUDART_VERSION) || CUDART_VERSION < 11000)
/* Description: This routine converts a sparse matrix in CSR storage format
to a sparse matrix in CSC storage format. */
DEPRECATED_CUDA_10000("The routine will be removed in CUDA 11")
HIPSPARSE_EXPORT
hipsparseStatus_t hipsparseScsr2csc(hipsparseHandle_t    handle,
                                    int                  m,
                                    int                  n,
                                    int                  nnz,
                                    const float*         csrSortedVal,
                                    const int*           csrSortedRowPtr,
                                    const int*           csrSortedColInd,
                                    float*               cscSortedVal,
                                    int*                 cscSortedRowInd,
                                    int*                 cscSortedColPtr,
                                    hipsparseAction_t    copyValues,
                                    hipsparseIndexBase_t idxBase);
DEPRECATED_CUDA_10000("The routine will be removed in CUDA 11")
HIPSPARSE_EXPORT
hipsparseStatus_t hipsparseDcsr2csc(hipsparseHandle_t    handle,
                                    int                  m,
                                    int                  n,
                                    int                  nnz,
                                    const double*        csrSortedVal,
                                    const int*           csrSortedRowPtr,
                                    const int*           csrSortedColInd,
                                    double*              cscSortedVal,
                                    int*                 cscSortedRowInd,
                                    int*                 cscSortedColPtr,
                                    hipsparseAction_t    copyValues,
                                    hipsparseIndexBase_t idxBase);
DEPRECATED_CUDA_10000("The routine will be removed in CUDA 11")
HIPSPARSE_EXPORT
hipsparseStatus_t hipsparseCcsr2csc(hipsparseHandle_t    handle,
                                    int                  m,
                                    int                  n,
                                    int                  nnz,
                                    const hipComplex*    csrSortedVal,
                                    const int*           csrSortedRowPtr,
                                    const int*           csrSortedColInd,
                                    hipComplex*          cscSortedVal,
                                    int*                 cscSortedRowInd,
                                    int*                 cscSortedColPtr,
                                    hipsparseAction_t    copyValues,
                                    hipsparseIndexBase_t idxBase);
DEPRECATED_CUDA_10000("The routine will be removed in CUDA 11")
HIPSPARSE_EXPORT
hipsparseStatus_t hipsparseZcsr2csc(hipsparseHandle_t       handle,
                                    int                     m,
                                    int                     n,
                                    int                     nnz,
                                    const hipDoubleComplex* csrSortedVal,
                                    const int*              csrSortedRowPtr,
                                    const int*              csrSortedColInd,
                                    hipDoubleComplex*       cscSortedVal,
                                    int*                    cscSortedRowInd,
                                    int*                    cscSortedColPtr,
                                    hipsparseAction_t       copyValues,
                                    hipsparseIndexBase_t    idxBase);
#endif

#if(!defined(CUDART_VERSION) || CUDART_VERSION < 11000)
/* Description: This routine converts a sparse matrix in CSR storage format
to a sparse matrix in HYB storage format. */
DEPRECATED_CUDA_10000("The routine will be removed in CUDA 11")
HIPSPARSE_EXPORT
hipsparseStatus_t hipsparseScsr2hyb(hipsparseHandle_t         handle,
                                    int                       m,
                                    int                       n,
                                    const hipsparseMatDescr_t descrA,
                                    const float*              csrSortedValA,
                                    const int*                csrSortedRowPtrA,
                                    const int*                csrSortedColIndA,
                                    hipsparseHybMat_t         hybA,
                                    int                       userEllWidth,
                                    hipsparseHybPartition_t   partitionType);
DEPRECATED_CUDA_10000("The routine will be removed in CUDA 11")
HIPSPARSE_EXPORT
hipsparseStatus_t hipsparseDcsr2hyb(hipsparseHandle_t         handle,
                                    int                       m,
                                    int                       n,
                                    const hipsparseMatDescr_t descrA,
                                    const double*             csrSortedValA,
                                    const int*                csrSortedRowPtrA,
                                    const int*                csrSortedColIndA,
                                    hipsparseHybMat_t         hybA,
                                    int                       userEllWidth,
                                    hipsparseHybPartition_t   partitionType);
DEPRECATED_CUDA_10000("The routine will be removed in CUDA 11")
HIPSPARSE_EXPORT
hipsparseStatus_t hipsparseCcsr2hyb(hipsparseHandle_t         handle,
                                    int                       m,
                                    int                       n,
                                    const hipsparseMatDescr_t descrA,
                                    const hipComplex*         csrSortedValA,
                                    const int*                csrSortedRowPtrA,
                                    const int*                csrSortedColIndA,
                                    hipsparseHybMat_t         hybA,
                                    int                       userEllWidth,
                                    hipsparseHybPartition_t   partitionType);
DEPRECATED_CUDA_10000("The routine will be removed in CUDA 11")
HIPSPARSE_EXPORT
hipsparseStatus_t hipsparseZcsr2hyb(hipsparseHandle_t         handle,
                                    int                       m,
                                    int                       n,
                                    const hipsparseMatDescr_t descrA,
                                    const hipDoubleComplex*   csrSortedValA,
                                    const int*                csrSortedRowPtrA,
                                    const int*                csrSortedColIndA,
                                    hipsparseHybMat_t         hybA,
                                    int                       userEllWidth,
                                    hipsparseHybPartition_t   partitionType);
#endif

HIPSPARSE_EXPORT
hipsparseStatus_t hipsparseSgebsr2gebsc_bufferSize(hipsparseHandle_t handle,
                                                   int               mb,
                                                   int               nb,
                                                   int               nnzb,
                                                   const float*      bsr_val,
                                                   const int*        bsr_row_ptr,
                                                   const int*        bsr_col_ind,
                                                   int               row_block_dim,
                                                   int               col_block_dim,
                                                   size_t*           p_buffer_size);

HIPSPARSE_EXPORT
hipsparseStatus_t hipsparseDgebsr2gebsc_bufferSize(hipsparseHandle_t handle,
                                                   int               mb,
                                                   int               nb,
                                                   int               nnzb,
                                                   const double*     bsr_val,
                                                   const int*        bsr_row_ptr,
                                                   const int*        bsr_col_ind,
                                                   int               row_block_dim,
                                                   int               col_block_dim,
                                                   size_t*           p_buffer_size);
HIPSPARSE_EXPORT
hipsparseStatus_t hipsparseCgebsr2gebsc_bufferSize(hipsparseHandle_t handle,
                                                   int               mb,
                                                   int               nb,
                                                   int               nnzb,
                                                   const hipComplex* bsr_val,
                                                   const int*        bsr_row_ptr,
                                                   const int*        bsr_col_ind,
                                                   int               row_block_dim,
                                                   int               col_block_dim,
                                                   size_t*           p_buffer_size);
HIPSPARSE_EXPORT
hipsparseStatus_t hipsparseZgebsr2gebsc_bufferSize(hipsparseHandle_t       handle,
                                                   int                     mb,
                                                   int                     nb,
                                                   int                     nnzb,
                                                   const hipDoubleComplex* bsr_val,
                                                   const int*              bsr_row_ptr,
                                                   const int*              bsr_col_ind,
                                                   int                     row_block_dim,
                                                   int                     col_block_dim,
                                                   size_t*                 p_buffer_size);

HIPSPARSE_EXPORT
hipsparseStatus_t hipsparseSgebsr2gebsc(hipsparseHandle_t    handle,
                                        int                  mb,
                                        int                  nb,
                                        int                  nnzb,
                                        const float*         bsr_val,
                                        const int*           bsr_row_ptr,
                                        const int*           bsr_col_ind,
                                        int                  row_block_dim,
                                        int                  col_block_dim,
                                        float*               bsc_val,
                                        int*                 bsc_row_ind,
                                        int*                 bsc_col_ptr,
                                        hipsparseAction_t    copy_values,
                                        hipsparseIndexBase_t idx_base,
                                        void*                temp_buffer);

HIPSPARSE_EXPORT
hipsparseStatus_t hipsparseDgebsr2gebsc(hipsparseHandle_t    handle,
                                        int                  mb,
                                        int                  nb,
                                        int                  nnzb,
                                        const double*        bsr_val,
                                        const int*           bsr_row_ptr,
                                        const int*           bsr_col_ind,
                                        int                  row_block_dim,
                                        int                  col_block_dim,
                                        double*              bsc_val,
                                        int*                 bsc_row_ind,
                                        int*                 bsc_col_ptr,
                                        hipsparseAction_t    copy_values,
                                        hipsparseIndexBase_t idx_base,
                                        void*                temp_buffer);

HIPSPARSE_EXPORT
hipsparseStatus_t hipsparseCgebsr2gebsc(hipsparseHandle_t    handle,
                                        int                  mb,
                                        int                  nb,
                                        int                  nnzb,
                                        const hipComplex*    bsr_val,
                                        const int*           bsr_row_ptr,
                                        const int*           bsr_col_ind,
                                        int                  row_block_dim,
                                        int                  col_block_dim,
                                        hipComplex*          bsc_val,
                                        int*                 bsc_row_ind,
                                        int*                 bsc_col_ptr,
                                        hipsparseAction_t    copy_values,
                                        hipsparseIndexBase_t idx_base,
                                        void*                temp_buffer);

HIPSPARSE_EXPORT
hipsparseStatus_t hipsparseZgebsr2gebsc(hipsparseHandle_t       handle,
                                        int                     mb,
                                        int                     nb,
                                        int                     nnzb,
                                        const hipDoubleComplex* bsr_val,
                                        const int*              bsr_row_ptr,
                                        const int*              bsr_col_ind,
                                        int                     row_block_dim,
                                        int                     col_block_dim,
                                        hipDoubleComplex*       bsc_val,
                                        int*                    bsc_row_ind,
                                        int*                    bsc_col_ptr,
                                        hipsparseAction_t       copy_values,
                                        hipsparseIndexBase_t    idx_base,
                                        void*                   temp_buffer);

/* Description: This routine computes the required buffer size to call the routine 
hipsparseXcsr2gebsr or hipsparseXcsr2gebsrNnz. */
HIPSPARSE_EXPORT
hipsparseStatus_t hipsparseScsr2gebsr_bufferSize(hipsparseHandle_t         handle,
                                                 hipsparseDirection_t      dir,
                                                 int                       m,
                                                 int                       n,
                                                 const hipsparseMatDescr_t csr_descr,
                                                 const float*              csr_val,
                                                 const int*                csr_row_ptr,
                                                 const int*                csr_col_ind,
                                                 int                       row_block_dim,
                                                 int                       col_block_dim,
                                                 size_t*                   p_buffer_size);

HIPSPARSE_EXPORT
hipsparseStatus_t hipsparseDcsr2gebsr_bufferSize(hipsparseHandle_t         handle,
                                                 hipsparseDirection_t      dir,
                                                 int                       m,
                                                 int                       n,
                                                 const hipsparseMatDescr_t csr_descr,
                                                 const double*             csr_val,
                                                 const int*                csr_row_ptr,
                                                 const int*                csr_col_ind,
                                                 int                       row_block_dim,
                                                 int                       col_block_dim,
                                                 size_t*                   p_buffer_size);

HIPSPARSE_EXPORT
hipsparseStatus_t hipsparseCcsr2gebsr_bufferSize(hipsparseHandle_t         handle,
                                                 hipsparseDirection_t      dir,
                                                 int                       m,
                                                 int                       n,
                                                 const hipsparseMatDescr_t csr_descr,
                                                 const hipComplex*         csr_val,
                                                 const int*                csr_row_ptr,
                                                 const int*                csr_col_ind,
                                                 int                       row_block_dim,
                                                 int                       col_block_dim,
                                                 size_t*                   p_buffer_size);

HIPSPARSE_EXPORT
hipsparseStatus_t hipsparseZcsr2gebsr_bufferSize(hipsparseHandle_t         handle,
                                                 hipsparseDirection_t      dir,
                                                 int                       m,
                                                 int                       n,
                                                 const hipsparseMatDescr_t csr_descr,
                                                 const hipDoubleComplex*   csr_val,
                                                 const int*                csr_row_ptr,
                                                 const int*                csr_col_ind,
                                                 int                       row_block_dim,
                                                 int                       col_block_dim,
                                                 size_t*                   p_buffer_size);

/* Description: This routine computes the number of blocks of a sparse matrix with GEBSR format, 
from the conversion of a sparse matrix with CSR format. */
HIPSPARSE_EXPORT
hipsparseStatus_t hipsparseXcsr2gebsrNnz(hipsparseHandle_t         handle,
                                         hipsparseDirection_t      dir,
                                         int                       m,
                                         int                       n,
                                         const hipsparseMatDescr_t csr_descr,
                                         const int*                csr_row_ptr,
                                         const int*                csr_col_ind,
                                         const hipsparseMatDescr_t bsr_descr,
                                         int*                      bsr_row_ptr,
                                         int                       row_block_dim,
                                         int                       col_block_dim,
                                         int*                      bsr_nnz_devhost,
                                         void*                     p_buffer);

/* Description: This routine converts a sparse matrix in CSR storage format
to a sparse matrix in GEBSR storage format. */
HIPSPARSE_EXPORT
hipsparseStatus_t hipsparseScsr2gebsr(hipsparseHandle_t         handle,
                                      hipsparseDirection_t      dir,
                                      int                       m,
                                      int                       n,
                                      const hipsparseMatDescr_t csr_descr,
                                      const float*              csr_val,
                                      const int*                csr_row_ptr,
                                      const int*                csr_col_ind,
                                      const hipsparseMatDescr_t bsr_descr,
                                      float*                    bsr_val,
                                      int*                      bsr_row_ptr,
                                      int*                      bsr_col_ind,
                                      int                       row_block_dim,
                                      int                       col_block_dim,
                                      void*                     p_buffer);

HIPSPARSE_EXPORT
hipsparseStatus_t hipsparseDcsr2gebsr(hipsparseHandle_t         handle,
                                      hipsparseDirection_t      dir,
                                      int                       m,
                                      int                       n,
                                      const hipsparseMatDescr_t csr_descr,
                                      const double*             csr_val,
                                      const int*                csr_row_ptr,
                                      const int*                csr_col_ind,
                                      const hipsparseMatDescr_t bsr_descr,
                                      double*                   bsr_val,
                                      int*                      bsr_row_ptr,
                                      int*                      bsr_col_ind,
                                      int                       row_block_dim,
                                      int                       col_block_dim,
                                      void*                     p_buffer);

HIPSPARSE_EXPORT
hipsparseStatus_t hipsparseCcsr2gebsr(hipsparseHandle_t         handle,
                                      hipsparseDirection_t      dir,
                                      int                       m,
                                      int                       n,
                                      const hipsparseMatDescr_t csr_descr,
                                      const hipComplex*         csr_val,
                                      const int*                csr_row_ptr,
                                      const int*                csr_col_ind,
                                      const hipsparseMatDescr_t bsr_descr,
                                      hipComplex*               bsr_val,
                                      int*                      bsr_row_ptr,
                                      int*                      bsr_col_ind,
                                      int                       row_block_dim,
                                      int                       col_block_dim,
                                      void*                     p_buffer);

HIPSPARSE_EXPORT
hipsparseStatus_t hipsparseZcsr2gebsr(hipsparseHandle_t         handle,
                                      hipsparseDirection_t      dir,
                                      int                       m,
                                      int                       n,
                                      const hipsparseMatDescr_t csr_descr,
                                      const hipDoubleComplex*   csr_val,
                                      const int*                csr_row_ptr,
                                      const int*                csr_col_ind,
                                      const hipsparseMatDescr_t bsr_descr,
                                      hipDoubleComplex*         bsr_val,
                                      int*                      bsr_row_ptr,
                                      int*                      bsr_col_ind,
                                      int                       row_block_dim,
                                      int                       col_block_dim,
                                      void*                     p_buffer);

/* Description: This routine converts a sparse matrix in CSR storage format
to a sparse matrix in BSR storage format. */
HIPSPARSE_EXPORT
hipsparseStatus_t hipsparseScsr2bsr(hipsparseHandle_t         handle,
                                    hipsparseDirection_t      dirA,
                                    int                       m,
                                    int                       n,
                                    const hipsparseMatDescr_t descrA,
                                    const float*              csrValA,
                                    const int*                csrRowPtrA,
                                    const int*                csrColIndA,
                                    int                       blockDim,
                                    const hipsparseMatDescr_t descrC,
                                    float*                    bsrValC,
                                    int*                      bsrRowPtrC,
                                    int*                      bsrColIndC);
HIPSPARSE_EXPORT
hipsparseStatus_t hipsparseDcsr2bsr(hipsparseHandle_t         handle,
                                    hipsparseDirection_t      dirA,
                                    int                       m,
                                    int                       n,
                                    const hipsparseMatDescr_t descrA,
                                    const double*             csrValA,
                                    const int*                csrRowPtrA,
                                    const int*                csrColIndA,
                                    int                       blockDim,
                                    const hipsparseMatDescr_t descrC,
                                    double*                   bsrValC,
                                    int*                      bsrRowPtrC,
                                    int*                      bsrColIndC);
HIPSPARSE_EXPORT
hipsparseStatus_t hipsparseCcsr2bsr(hipsparseHandle_t         handle,
                                    hipsparseDirection_t      dirA,
                                    int                       m,
                                    int                       n,
                                    const hipsparseMatDescr_t descrA,
                                    const hipComplex*         csrValA,
                                    const int*                csrRowPtrA,
                                    const int*                csrColIndA,
                                    int                       blockDim,
                                    const hipsparseMatDescr_t descrC,
                                    hipComplex*               bsrValC,
                                    int*                      bsrRowPtrC,
                                    int*                      bsrColIndC);

HIPSPARSE_EXPORT
hipsparseStatus_t hipsparseZcsr2bsr(hipsparseHandle_t         handle,
                                    hipsparseDirection_t      dirA,
                                    int                       m,
                                    int                       n,
                                    const hipsparseMatDescr_t descrA,
                                    const hipDoubleComplex*   csrValA,
                                    const int*                csrRowPtrA,
                                    const int*                csrColIndA,
                                    int                       blockDim,
                                    const hipsparseMatDescr_t descrC,
                                    hipDoubleComplex*         bsrValC,
                                    int*                      bsrRowPtrC,
                                    int*                      bsrColIndC);

/* Description: This routine converts a sparse matrix in BSR storage format
to a sparse matrix in CSR storage format. */
HIPSPARSE_EXPORT
hipsparseStatus_t hipsparseSbsr2csr(hipsparseHandle_t         handle,
                                    hipsparseDirection_t      dirA,
                                    int                       mb,
                                    int                       nb,
                                    const hipsparseMatDescr_t descrA,
                                    const float*              bsrValA,
                                    const int*                bsrRowPtrA,
                                    const int*                bsrColIndA,
                                    int                       blockDim,
                                    const hipsparseMatDescr_t descrC,
                                    float*                    csrValC,
                                    int*                      csrRowPtrC,
                                    int*                      csrColIndC);
HIPSPARSE_EXPORT
hipsparseStatus_t hipsparseDbsr2csr(hipsparseHandle_t         handle,
                                    hipsparseDirection_t      dirA,
                                    int                       mb,
                                    int                       nb,
                                    const hipsparseMatDescr_t descrA,
                                    const double*             bsrValA,
                                    const int*                bsrRowPtrA,
                                    const int*                bsrColIndA,
                                    int                       blockDim,
                                    const hipsparseMatDescr_t descrC,
                                    double*                   csrValC,
                                    int*                      csrRowPtrC,
                                    int*                      csrColIndC);
HIPSPARSE_EXPORT
hipsparseStatus_t hipsparseCbsr2csr(hipsparseHandle_t         handle,
                                    hipsparseDirection_t      dirA,
                                    int                       mb,
                                    int                       nb,
                                    const hipsparseMatDescr_t descrA,
                                    const hipComplex*         bsrValA,
                                    const int*                bsrRowPtrA,
                                    const int*                bsrColIndA,
                                    int                       blockDim,
                                    const hipsparseMatDescr_t descrC,
                                    hipComplex*               csrValC,
                                    int*                      csrRowPtrC,
                                    int*                      csrColIndC);
HIPSPARSE_EXPORT
hipsparseStatus_t hipsparseZbsr2csr(hipsparseHandle_t         handle,
                                    hipsparseDirection_t      dirA,
                                    int                       mb,
                                    int                       nb,
                                    const hipsparseMatDescr_t descrA,
                                    const hipDoubleComplex*   bsrValA,
                                    const int*                bsrRowPtrA,
                                    const int*                bsrColIndA,
                                    int                       blockDim,
                                    const hipsparseMatDescr_t descrC,
                                    hipDoubleComplex*         csrValC,
                                    int*                      csrRowPtrC,
                                    int*                      csrColIndC);

/* Description: This routine converts a sparse matrix in GEneral BSR storage format
to a sparse matrix in CSR storage format. */
HIPSPARSE_EXPORT
hipsparseStatus_t hipsparseSgebsr2csr(hipsparseHandle_t         handle,
                                      hipsparseDirection_t      dirA,
                                      int                       mb,
                                      int                       nb,
                                      const hipsparseMatDescr_t descrA,
                                      const float*              bsrValA,
                                      const int*                bsrRowPtrA,
                                      const int*                bsrColIndA,
                                      int                       rowBlockDim,
                                      int                       colBlockDim,
                                      const hipsparseMatDescr_t descrC,
                                      float*                    csrValC,
                                      int*                      csrRowPtrC,
                                      int*                      csrColIndC);
HIPSPARSE_EXPORT
hipsparseStatus_t hipsparseDgebsr2csr(hipsparseHandle_t         handle,
                                      hipsparseDirection_t      dirA,
                                      int                       mb,
                                      int                       nb,
                                      const hipsparseMatDescr_t descrA,
                                      const double*             bsrValA,
                                      const int*                bsrRowPtrA,
                                      const int*                bsrColIndA,
                                      int                       rowBlockDim,
                                      int                       colBlockDim,
                                      const hipsparseMatDescr_t descrC,
                                      double*                   csrValC,
                                      int*                      csrRowPtrC,
                                      int*                      csrColIndC);
HIPSPARSE_EXPORT
hipsparseStatus_t hipsparseCgebsr2csr(hipsparseHandle_t         handle,
                                      hipsparseDirection_t      dirA,
                                      int                       mb,
                                      int                       nb,
                                      const hipsparseMatDescr_t descrA,
                                      const hipComplex*         bsrValA,
                                      const int*                bsrRowPtrA,
                                      const int*                bsrColIndA,
                                      int                       rowBlockDim,
                                      int                       colBlockDim,
                                      const hipsparseMatDescr_t descrC,
                                      hipComplex*               csrValC,
                                      int*                      csrRowPtrC,
                                      int*                      csrColIndC);
HIPSPARSE_EXPORT
hipsparseStatus_t hipsparseZgebsr2csr(hipsparseHandle_t         handle,
                                      hipsparseDirection_t      dirA,
                                      int                       mb,
                                      int                       nb,
                                      const hipsparseMatDescr_t descrA,
                                      const hipDoubleComplex*   bsrValA,
                                      const int*                bsrRowPtrA,
                                      const int*                bsrColIndA,
                                      int                       rowBlockDim,
                                      int                       colBlockDim,
                                      const hipsparseMatDescr_t descrC,
                                      hipDoubleComplex*         csrValC,
                                      int*                      csrRowPtrC,
                                      int*                      csrColIndC);

/* Description: This routine compresses the input CSR matrix by removing elements that 
are less than or equal to the non-negative tolerance */
HIPSPARSE_EXPORT
hipsparseStatus_t hipsparseScsr2csr_compress(hipsparseHandle_t         handle,
                                             int                       m,
                                             int                       n,
                                             const hipsparseMatDescr_t descrA,
                                             const float*              csrValA,
                                             const int*                csrColIndA,
                                             const int*                csrRowPtrA,
                                             int                       nnzA,
                                             const int*                nnzPerRow,
                                             float*                    csrValC,
                                             int*                      csrColIndC,
                                             int*                      csrRowPtrC,
                                             float                     tol);
HIPSPARSE_EXPORT
hipsparseStatus_t hipsparseDcsr2csr_compress(hipsparseHandle_t         handle,
                                             int                       m,
                                             int                       n,
                                             const hipsparseMatDescr_t descrA,
                                             const double*             csrValA,
                                             const int*                csrColIndA,
                                             const int*                csrRowPtrA,
                                             int                       nnzA,
                                             const int*                nnzPerRow,
                                             double*                   csrValC,
                                             int*                      csrColIndC,
                                             int*                      csrRowPtrC,
                                             double                    tol);
HIPSPARSE_EXPORT
hipsparseStatus_t hipsparseCcsr2csr_compress(hipsparseHandle_t         handle,
                                             int                       m,
                                             int                       n,
                                             const hipsparseMatDescr_t descrA,
                                             const hipComplex*         csrValA,
                                             const int*                csrColIndA,
                                             const int*                csrRowPtrA,
                                             int                       nnzA,
                                             const int*                nnzPerRow,
                                             hipComplex*               csrValC,
                                             int*                      csrColIndC,
                                             int*                      csrRowPtrC,
                                             hipComplex                tol);
HIPSPARSE_EXPORT
hipsparseStatus_t hipsparseZcsr2csr_compress(hipsparseHandle_t         handle,
                                             int                       m,
                                             int                       n,
                                             const hipsparseMatDescr_t descrA,
                                             const hipDoubleComplex*   csrValA,
                                             const int*                csrColIndA,
                                             const int*                csrRowPtrA,
                                             int                       nnzA,
                                             const int*                nnzPerRow,
                                             hipDoubleComplex*         csrValC,
                                             int*                      csrColIndC,
                                             int*                      csrRowPtrC,
                                             hipDoubleComplex          tol);

/* Description: These routines prune the input CSR matrix by removing elements that 
   are less than or equal to the non-negative threshold */
HIPSPARSE_EXPORT
hipsparseStatus_t hipsparseSpruneCsr2csr_bufferSize(hipsparseHandle_t         handle,
                                                    int                       m,
                                                    int                       n,
                                                    int                       nnzA,
                                                    const hipsparseMatDescr_t descrA,
                                                    const float*              csrValA,
                                                    const int*                csrRowPtrA,
                                                    const int*                csrColIndA,
                                                    const float*              threshold,
                                                    const hipsparseMatDescr_t descrC,
                                                    const float*              csrValC,
                                                    const int*                csrRowPtrC,
                                                    const int*                csrColIndC,
                                                    size_t*                   bufferSize);

HIPSPARSE_EXPORT
hipsparseStatus_t hipsparseDpruneCsr2csr_bufferSize(hipsparseHandle_t         handle,
                                                    int                       m,
                                                    int                       n,
                                                    int                       nnzA,
                                                    const hipsparseMatDescr_t descrA,
                                                    const double*             csrValA,
                                                    const int*                csrRowPtrA,
                                                    const int*                csrColIndA,
                                                    const double*             threshold,
                                                    const hipsparseMatDescr_t descrC,
                                                    const double*             csrValC,
                                                    const int*                csrRowPtrC,
                                                    const int*                csrColIndC,
                                                    size_t*                   bufferSize);

HIPSPARSE_EXPORT
hipsparseStatus_t hipsparseSpruneCsr2csr_bufferSizeExt(hipsparseHandle_t         handle,
                                                       int                       m,
                                                       int                       n,
                                                       int                       nnzA,
                                                       const hipsparseMatDescr_t descrA,
                                                       const float*              csrValA,
                                                       const int*                csrRowPtrA,
                                                       const int*                csrColIndA,
                                                       const float*              threshold,
                                                       const hipsparseMatDescr_t descrC,
                                                       const float*              csrValC,
                                                       const int*                csrRowPtrC,
                                                       const int*                csrColIndC,
                                                       size_t*                   bufferSize);

HIPSPARSE_EXPORT
hipsparseStatus_t hipsparseDpruneCsr2csr_bufferSizeExt(hipsparseHandle_t         handle,
                                                       int                       m,
                                                       int                       n,
                                                       int                       nnzA,
                                                       const hipsparseMatDescr_t descrA,
                                                       const double*             csrValA,
                                                       const int*                csrRowPtrA,
                                                       const int*                csrColIndA,
                                                       const double*             threshold,
                                                       const hipsparseMatDescr_t descrC,
                                                       const double*             csrValC,
                                                       const int*                csrRowPtrC,
                                                       const int*                csrColIndC,
                                                       size_t*                   bufferSize);

HIPSPARSE_EXPORT
hipsparseStatus_t hipsparseSpruneCsr2csrNnz(hipsparseHandle_t         handle,
                                            int                       m,
                                            int                       n,
                                            int                       nnzA,
                                            const hipsparseMatDescr_t descrA,
                                            const float*              csrValA,
                                            const int*                csrRowPtrA,
                                            const int*                csrColIndA,
                                            const float*              threshold,
                                            const hipsparseMatDescr_t descrC,
                                            int*                      csrRowPtrC,
                                            int*                      nnzTotalDevHostPtr,
                                            void*                     buffer);

HIPSPARSE_EXPORT
hipsparseStatus_t hipsparseDpruneCsr2csrNnz(hipsparseHandle_t         handle,
                                            int                       m,
                                            int                       n,
                                            int                       nnzA,
                                            const hipsparseMatDescr_t descrA,
                                            const double*             csrValA,
                                            const int*                csrRowPtrA,
                                            const int*                csrColIndA,
                                            const double*             threshold,
                                            const hipsparseMatDescr_t descrC,
                                            int*                      csrRowPtrC,
                                            int*                      nnzTotalDevHostPtr,
                                            void*                     buffer);

HIPSPARSE_EXPORT
hipsparseStatus_t hipsparseSpruneCsr2csr(hipsparseHandle_t         handle,
                                         int                       m,
                                         int                       n,
                                         int                       nnzA,
                                         const hipsparseMatDescr_t descrA,
                                         const float*              csrValA,
                                         const int*                csrRowPtrA,
                                         const int*                csrColIndA,
                                         const float*              threshold,
                                         const hipsparseMatDescr_t descrC,
                                         float*                    csrValC,
                                         const int*                csrRowPtrC,
                                         int*                      csrColIndC,
                                         void*                     buffer);

HIPSPARSE_EXPORT
hipsparseStatus_t hipsparseDpruneCsr2csr(hipsparseHandle_t         handle,
                                         int                       m,
                                         int                       n,
                                         int                       nnzA,
                                         const hipsparseMatDescr_t descrA,
                                         const double*             csrValA,
                                         const int*                csrRowPtrA,
                                         const int*                csrColIndA,
                                         const double*             threshold,
                                         const hipsparseMatDescr_t descrC,
                                         double*                   csrValC,
                                         const int*                csrRowPtrC,
                                         int*                      csrColIndC,
                                         void*                     buffer);

/* Description: These functions convert the matrix A in CSR format into a sparse matrix in CSR format where the bottom 
    percentage of absolute valued entries from A have been removed. */
HIPSPARSE_EXPORT
hipsparseStatus_t hipsparseSpruneCsr2csrByPercentage_bufferSize(hipsparseHandle_t         handle,
                                                                int                       m,
                                                                int                       n,
                                                                int                       nnzA,
                                                                const hipsparseMatDescr_t descrA,
                                                                const float*              csrValA,
                                                                const int* csrRowPtrA,
                                                                const int* csrColIndA,
                                                                float      percentage,
                                                                const hipsparseMatDescr_t descrC,
                                                                const float*              csrValC,
                                                                const int*  csrRowPtrC,
                                                                const int*  csrColIndC,
                                                                pruneInfo_t info,
                                                                size_t*     bufferSize);

HIPSPARSE_EXPORT
hipsparseStatus_t hipsparseDpruneCsr2csrByPercentage_bufferSize(hipsparseHandle_t         handle,
                                                                int                       m,
                                                                int                       n,
                                                                int                       nnzA,
                                                                const hipsparseMatDescr_t descrA,
                                                                const double*             csrValA,
                                                                const int* csrRowPtrA,
                                                                const int* csrColIndA,
                                                                double     percentage,
                                                                const hipsparseMatDescr_t descrC,
                                                                const double*             csrValC,
                                                                const int*  csrRowPtrC,
                                                                const int*  csrColIndC,
                                                                pruneInfo_t info,
                                                                size_t*     bufferSize);

HIPSPARSE_EXPORT
hipsparseStatus_t hipsparseSpruneCsr2csrByPercentage_bufferSizeExt(hipsparseHandle_t         handle,
                                                                   int                       m,
                                                                   int                       n,
                                                                   int                       nnzA,
                                                                   const hipsparseMatDescr_t descrA,
                                                                   const float* csrValA,
                                                                   const int*   csrRowPtrA,
                                                                   const int*   csrColIndA,
                                                                   float        percentage,
                                                                   const hipsparseMatDescr_t descrC,
                                                                   const float* csrValC,
                                                                   const int*   csrRowPtrC,
                                                                   const int*   csrColIndC,
                                                                   pruneInfo_t  info,
                                                                   size_t*      bufferSize);

HIPSPARSE_EXPORT
hipsparseStatus_t hipsparseDpruneCsr2csrByPercentage_bufferSizeExt(hipsparseHandle_t         handle,
                                                                   int                       m,
                                                                   int                       n,
                                                                   int                       nnzA,
                                                                   const hipsparseMatDescr_t descrA,
                                                                   const double* csrValA,
                                                                   const int*    csrRowPtrA,
                                                                   const int*    csrColIndA,
                                                                   double        percentage,
                                                                   const hipsparseMatDescr_t descrC,
                                                                   const double* csrValC,
                                                                   const int*    csrRowPtrC,
                                                                   const int*    csrColIndC,
                                                                   pruneInfo_t   info,
                                                                   size_t*       bufferSize);

HIPSPARSE_EXPORT
hipsparseStatus_t hipsparseSpruneCsr2csrNnzByPercentage(hipsparseHandle_t         handle,
                                                        int                       m,
                                                        int                       n,
                                                        int                       nnzA,
                                                        const hipsparseMatDescr_t descrA,
                                                        const float*              csrValA,
                                                        const int*                csrRowPtrA,
                                                        const int*                csrColIndA,
                                                        float                     percentage,
                                                        const hipsparseMatDescr_t descrC,
                                                        int*                      csrRowPtrC,
                                                        int*        nnzTotalDevHostPtr,
                                                        pruneInfo_t info,
                                                        void*       buffer);

HIPSPARSE_EXPORT
hipsparseStatus_t hipsparseDpruneCsr2csrNnzByPercentage(hipsparseHandle_t         handle,
                                                        int                       m,
                                                        int                       n,
                                                        int                       nnzA,
                                                        const hipsparseMatDescr_t descrA,
                                                        const double*             csrValA,
                                                        const int*                csrRowPtrA,
                                                        const int*                csrColIndA,
                                                        double                    percentage,
                                                        const hipsparseMatDescr_t descrC,
                                                        int*                      csrRowPtrC,
                                                        int*        nnzTotalDevHostPtr,
                                                        pruneInfo_t info,
                                                        void*       buffer);

HIPSPARSE_EXPORT
hipsparseStatus_t hipsparseSpruneCsr2csrByPercentage(hipsparseHandle_t         handle,
                                                     int                       m,
                                                     int                       n,
                                                     int                       nnzA,
                                                     const hipsparseMatDescr_t descrA,
                                                     const float*              csrValA,
                                                     const int*                csrRowPtrA,
                                                     const int*                csrColIndA,
                                                     float                     percentage,
                                                     const hipsparseMatDescr_t descrC,
                                                     float*                    csrValC,
                                                     const int*                csrRowPtrC,
                                                     int*                      csrColIndC,
                                                     pruneInfo_t               info,
                                                     void*                     buffer);

HIPSPARSE_EXPORT
hipsparseStatus_t hipsparseDpruneCsr2csrByPercentage(hipsparseHandle_t         handle,
                                                     int                       m,
                                                     int                       n,
                                                     int                       nnzA,
                                                     const hipsparseMatDescr_t descrA,
                                                     const double*             csrValA,
                                                     const int*                csrRowPtrA,
                                                     const int*                csrColIndA,
                                                     double                    percentage,
                                                     const hipsparseMatDescr_t descrC,
                                                     double*                   csrValC,
                                                     const int*                csrRowPtrC,
                                                     int*                      csrColIndC,
                                                     pruneInfo_t               info,
                                                     void*                     buffer);

#if(!defined(CUDART_VERSION) || CUDART_VERSION < 11000)
/* Description: This routine converts a sparse matrix in HYB storage format
to a sparse matrix in CSR storage format. */
DEPRECATED_CUDA_10000("The routine will be removed in CUDA 11")
HIPSPARSE_EXPORT
hipsparseStatus_t hipsparseShyb2csr(hipsparseHandle_t         handle,
                                    const hipsparseMatDescr_t descrA,
                                    const hipsparseHybMat_t   hybA,
                                    float*                    csrSortedValA,
                                    int*                      csrSortedRowPtrA,
                                    int*                      csrSortedColIndA);
DEPRECATED_CUDA_10000("The routine will be removed in CUDA 11")
HIPSPARSE_EXPORT
hipsparseStatus_t hipsparseDhyb2csr(hipsparseHandle_t         handle,
                                    const hipsparseMatDescr_t descrA,
                                    const hipsparseHybMat_t   hybA,
                                    double*                   csrSortedValA,
                                    int*                      csrSortedRowPtrA,
                                    int*                      csrSortedColIndA);
DEPRECATED_CUDA_10000("The routine will be removed in CUDA 11")
HIPSPARSE_EXPORT
hipsparseStatus_t hipsparseChyb2csr(hipsparseHandle_t         handle,
                                    const hipsparseMatDescr_t descrA,
                                    const hipsparseHybMat_t   hybA,
                                    hipComplex*               csrSortedValA,
                                    int*                      csrSortedRowPtrA,
                                    int*                      csrSortedColIndA);
DEPRECATED_CUDA_10000("The routine will be removed in CUDA 11")
HIPSPARSE_EXPORT
hipsparseStatus_t hipsparseZhyb2csr(hipsparseHandle_t         handle,
                                    const hipsparseMatDescr_t descrA,
                                    const hipsparseHybMat_t   hybA,
                                    hipDoubleComplex*         csrSortedValA,
                                    int*                      csrSortedRowPtrA,
                                    int*                      csrSortedColIndA);
#endif

/* Description: This routine converts a sparse matrix in COO storage format
to a sparse matrix in CSR storage format. */
HIPSPARSE_EXPORT
hipsparseStatus_t hipsparseXcoo2csr(hipsparseHandle_t    handle,
                                    const int*           cooRowInd,
                                    int                  nnz,
                                    int                  m,
                                    int*                 csrRowPtr,
                                    hipsparseIndexBase_t idxBase);

/* Description: This routine creates an identity map. */
HIPSPARSE_EXPORT
hipsparseStatus_t hipsparseCreateIdentityPermutation(hipsparseHandle_t handle, int n, int* p);

/* Description: This routine computes the required buffer size for csrsort. */
HIPSPARSE_EXPORT
hipsparseStatus_t hipsparseXcsrsort_bufferSizeExt(hipsparseHandle_t handle,
                                                  int               m,
                                                  int               n,
                                                  int               nnz,
                                                  const int*        csrRowPtr,
                                                  const int*        csrColInd,
                                                  size_t*           pBufferSizeInBytes);

/* Description: This routine sorts CSR format. */
HIPSPARSE_EXPORT
hipsparseStatus_t hipsparseXcsrsort(hipsparseHandle_t         handle,
                                    int                       m,
                                    int                       n,
                                    int                       nnz,
                                    const hipsparseMatDescr_t descrA,
                                    const int*                csrRowPtr,
                                    int*                      csrColInd,
                                    int*                      P,
                                    void*                     pBuffer);

/* Description: This routine computes the required buffer size for cscsort. */
HIPSPARSE_EXPORT
hipsparseStatus_t hipsparseXcscsort_bufferSizeExt(hipsparseHandle_t handle,
                                                  int               m,
                                                  int               n,
                                                  int               nnz,
                                                  const int*        cscColPtr,
                                                  const int*        cscRowInd,
                                                  size_t*           pBufferSizeInBytes);

/* Description: This routine sorts CSR format. */
HIPSPARSE_EXPORT
hipsparseStatus_t hipsparseXcscsort(hipsparseHandle_t         handle,
                                    int                       m,
                                    int                       n,
                                    int                       nnz,
                                    const hipsparseMatDescr_t descrA,
                                    const int*                cscColPtr,
                                    int*                      cscRowInd,
                                    int*                      P,
                                    void*                     pBuffer);

/* Description: This routine computes the required buffer size for coosort. */
HIPSPARSE_EXPORT
hipsparseStatus_t hipsparseXcoosort_bufferSizeExt(hipsparseHandle_t handle,
                                                  int               m,
                                                  int               n,
                                                  int               nnz,
                                                  const int*        cooRows,
                                                  const int*        cooCols,
                                                  size_t*           pBufferSizeInBytes);

/* Description: This routine sorts COO format by rows. */
HIPSPARSE_EXPORT
hipsparseStatus_t hipsparseXcoosortByRow(hipsparseHandle_t handle,
                                         int               m,
                                         int               n,
                                         int               nnz,
                                         int*              cooRows,
                                         int*              cooCols,
                                         int*              P,
                                         void*             pBuffer);

/* Description: This routine sorts COO format by columns. */
HIPSPARSE_EXPORT
hipsparseStatus_t hipsparseXcoosortByColumn(hipsparseHandle_t handle,
                                            int               m,
                                            int               n,
                                            int               nnz,
                                            int*              cooRows,
                                            int*              cooCols,
                                            int*              P,
                                            void*             pBuffer);

/* Description:
This function computes the temporary buffer size needed when converting from a general BSR matrix to another 
general BSR matrix */
HIPSPARSE_EXPORT
hipsparseStatus_t hipsparseSgebsr2gebsr_bufferSize(hipsparseHandle_t         handle,
                                                   hipsparseDirection_t      dirA,
                                                   int                       mb,
                                                   int                       nb,
                                                   int                       nnzb,
                                                   const hipsparseMatDescr_t descrA,
                                                   const float*              bsrValA,
                                                   const int*                bsrRowPtrA,
                                                   const int*                bsrColIndA,
                                                   int                       rowBlockDimA,
                                                   int                       colBlockDimA,
                                                   int                       rowBlockDimC,
                                                   int                       colBlockDimC,
                                                   int*                      bufferSize);

HIPSPARSE_EXPORT
hipsparseStatus_t hipsparseDgebsr2gebsr_bufferSize(hipsparseHandle_t         handle,
                                                   hipsparseDirection_t      dirA,
                                                   int                       mb,
                                                   int                       nb,
                                                   int                       nnzb,
                                                   const hipsparseMatDescr_t descrA,
                                                   const double*             bsrValA,
                                                   const int*                bsrRowPtrA,
                                                   const int*                bsrColIndA,
                                                   int                       rowBlockDimA,
                                                   int                       colBlockDimA,
                                                   int                       rowBlockDimC,
                                                   int                       colBlockDimC,
                                                   int*                      bufferSize);

HIPSPARSE_EXPORT
hipsparseStatus_t hipsparseCgebsr2gebsr_bufferSize(hipsparseHandle_t         handle,
                                                   hipsparseDirection_t      dirA,
                                                   int                       mb,
                                                   int                       nb,
                                                   int                       nnzb,
                                                   const hipsparseMatDescr_t descrA,
                                                   const hipComplex*         bsrValA,
                                                   const int*                bsrRowPtrA,
                                                   const int*                bsrColIndA,
                                                   int                       rowBlockDimA,
                                                   int                       colBlockDimA,
                                                   int                       rowBlockDimC,
                                                   int                       colBlockDimC,
                                                   int*                      bufferSize);

HIPSPARSE_EXPORT
hipsparseStatus_t hipsparseZgebsr2gebsr_bufferSize(hipsparseHandle_t         handle,
                                                   hipsparseDirection_t      dirA,
                                                   int                       mb,
                                                   int                       nb,
                                                   int                       nnzb,
                                                   const hipsparseMatDescr_t descrA,
                                                   const hipDoubleComplex*   bsrValA,
                                                   const int*                bsrRowPtrA,
                                                   const int*                bsrColIndA,
                                                   int                       rowBlockDimA,
                                                   int                       colBlockDimA,
                                                   int                       rowBlockDimC,
                                                   int                       colBlockDimC,
                                                   int*                      bufferSize);

/* Description:
This function computes the number of nonzero block columns per block row and the total number of blocks in the general BSR 
matrix where the general BSR matrix is formed by converting from the input general BSR matrix. */
HIPSPARSE_EXPORT
hipsparseStatus_t hipsparseXgebsr2gebsrNnz(hipsparseHandle_t         handle,
                                           hipsparseDirection_t      dirA,
                                           int                       mb,
                                           int                       nb,
                                           int                       nnzb,
                                           const hipsparseMatDescr_t descrA,
                                           const int*                bsrRowPtrA,
                                           const int*                bsrColIndA,
                                           int                       rowBlockDimA,
                                           int                       colBlockDimA,
                                           const hipsparseMatDescr_t descrC,
                                           int*                      bsrRowPtrC,
                                           int                       rowBlockDimC,
                                           int                       colBlockDimC,
                                           int*                      nnzTotalDevHostPtr,
                                           void*                     buffer);

/* Description:
This function completes the conversion from a general BSR matrix to another general BSR matrix */
HIPSPARSE_EXPORT
hipsparseStatus_t hipsparseSgebsr2gebsr(hipsparseHandle_t         handle,
                                        hipsparseDirection_t      dirA,
                                        int                       mb,
                                        int                       nb,
                                        int                       nnzb,
                                        const hipsparseMatDescr_t descrA,
                                        const float*              bsrValA,
                                        const int*                bsrRowPtrA,
                                        const int*                bsrColIndA,
                                        int                       rowBlockDimA,
                                        int                       colBlockDimA,
                                        const hipsparseMatDescr_t descrC,
                                        float*                    bsrValC,
                                        int*                      bsrRowPtrC,
                                        int*                      bsrColIndC,
                                        int                       rowBlockDimC,
                                        int                       colBlockDimC,
                                        void*                     buffer);

HIPSPARSE_EXPORT
hipsparseStatus_t hipsparseDgebsr2gebsr(hipsparseHandle_t         handle,
                                        hipsparseDirection_t      dirA,
                                        int                       mb,
                                        int                       nb,
                                        int                       nnzb,
                                        const hipsparseMatDescr_t descrA,
                                        const double*             bsrValA,
                                        const int*                bsrRowPtrA,
                                        const int*                bsrColIndA,
                                        int                       rowBlockDimA,
                                        int                       colBlockDimA,
                                        const hipsparseMatDescr_t descrC,
                                        double*                   bsrValC,
                                        int*                      bsrRowPtrC,
                                        int*                      bsrColIndC,
                                        int                       rowBlockDimC,
                                        int                       colBlockDimC,
                                        void*                     buffer);

HIPSPARSE_EXPORT
hipsparseStatus_t hipsparseCgebsr2gebsr(hipsparseHandle_t         handle,
                                        hipsparseDirection_t      dirA,
                                        int                       mb,
                                        int                       nb,
                                        int                       nnzb,
                                        const hipsparseMatDescr_t descrA,
                                        const hipComplex*         bsrValA,
                                        const int*                bsrRowPtrA,
                                        const int*                bsrColIndA,
                                        int                       rowBlockDimA,
                                        int                       colBlockDimA,
                                        const hipsparseMatDescr_t descrC,
                                        hipComplex*               bsrValC,
                                        int*                      bsrRowPtrC,
                                        int*                      bsrColIndC,
                                        int                       rowBlockDimC,
                                        int                       colBlockDimC,
                                        void*                     buffer);

HIPSPARSE_EXPORT
hipsparseStatus_t hipsparseZgebsr2gebsr(hipsparseHandle_t         handle,
                                        hipsparseDirection_t      dirA,
                                        int                       mb,
                                        int                       nb,
                                        int                       nnzb,
                                        const hipsparseMatDescr_t descrA,
                                        const hipDoubleComplex*   bsrValA,
                                        const int*                bsrRowPtrA,
                                        const int*                bsrColIndA,
                                        int                       rowBlockDimA,
                                        int                       colBlockDimA,
                                        const hipsparseMatDescr_t descrC,
                                        hipDoubleComplex*         bsrValC,
                                        int*                      bsrRowPtrC,
                                        int*                      bsrColIndC,
                                        int                       rowBlockDimC,
                                        int                       colBlockDimC,
                                        void*                     buffer);

/* Generic API */

/* Generic API opaque structures holding information */
typedef void* hipsparseSpVecDescr_t;
typedef void* hipsparseSpMatDescr_t;
typedef void* hipsparseDnVecDescr_t;

/* Generic API types */
typedef enum
{
    HIPSPARSE_FORMAT_CSR     = 1, /* Compressed Sparse Row */
    HIPSPARSE_FORMAT_CSC     = 2, /* Compressed Sparse Column */
    HIPSPARSE_FORMAT_COO     = 3, /* Coordinate - Structure of Arrays */
    HIPSPARSE_FORMAT_COO_AOS = 4 /* Coordinate - Array of Structures */
} hipsparseFormat_t;

typedef enum
{
    HIPSPARSE_INDEX_16U = 1, /* 16 bit unsigned integer indices */
    HIPSPARSE_INDEX_32I = 2, /* 32 bit signed integer indices */
    HIPSPARSE_INDEX_64I = 3 /* 64 bit signed integer indices */
} hipsparseIndexType_t;

typedef enum
{
    HIPSPARSE_MV_ALG_DEFAULT = 0,
    HIPSPARSE_COOMV_ALG      = 1,
    HIPSPARSE_CSRMV_ALG1     = 2,
    HIPSPARSE_CSRMV_ALG2     = 3
} hipsparseSpMVAlg_t;

/* Sparse vector API */

/* Description: Create a sparse vector */
HIPSPARSE_EXPORT
hipsparseStatus_t hipsparseCreateSpVec(hipsparseSpVecDescr_t* spVecDescr,
                                       int64_t                size,
                                       int64_t                nnz,
                                       void*                  indices,
                                       void*                  values,
                                       hipsparseIndexType_t   idxType,
                                       hipsparseIndexBase_t   idxBase,
                                       hipDataType            valueType);

/* Description: Destroy a sparse vector */
HIPSPARSE_EXPORT
hipsparseStatus_t hipsparseDestroySpVec(hipsparseSpVecDescr_t spVecDescr);

/* Description: Get pointers to a sparse vectors data and index array */
HIPSPARSE_EXPORT
hipsparseStatus_t hipsparseSpVecGet(const hipsparseSpVecDescr_t spVecDescr,
                                    int64_t*                    size,
                                    int64_t*                    nnz,
                                    void**                      indices,
                                    void**                      values,
                                    hipsparseIndexType_t*       idxType,
                                    hipsparseIndexBase_t*       idxBase,
                                    hipDataType*                valueType);

/* Description: Get index base of a sparse vector */
HIPSPARSE_EXPORT
hipsparseStatus_t hipsparseSpVecGetIndexBase(const hipsparseSpVecDescr_t spVecDescr,
                                             hipsparseIndexBase_t*       idxBase);

/* Description: Get pointer to a sparse vector data array */
HIPSPARSE_EXPORT
hipsparseStatus_t hipsparseSpVecGetValues(const hipsparseSpVecDescr_t spVecDescr, void** values);

/* Description: Set pointer of a sparse vector data array */
HIPSPARSE_EXPORT
hipsparseStatus_t hipsparseSpVecSetValues(hipsparseSpVecDescr_t spVecDescr, void* values);

/* Sparse matrix API */

/* Description: Create a sparse COO matrix */
HIPSPARSE_EXPORT
hipsparseStatus_t hipsparseCreateCoo(hipsparseSpMatDescr_t* spMatDescr,
                                     int64_t                rows,
                                     int64_t                cols,
                                     int64_t                nnz,
                                     void*                  cooRowInd,
                                     void*                  cooColInd,
                                     void*                  cooValues,
                                     hipsparseIndexType_t   cooIdxType,
                                     hipsparseIndexBase_t   idxBase,
                                     hipDataType            valueType);

/* Description: Create a sparse CSR matrix */
HIPSPARSE_EXPORT
hipsparseStatus_t hipsparseCreateCsr(hipsparseSpMatDescr_t* spMatDescr,
                                     int64_t                rows,
                                     int64_t                cols,
                                     int64_t                nnz,
                                     void*                  csrRowOffsets,
                                     void*                  csrColInd,
                                     void*                  csrValues,
                                     hipsparseIndexType_t   csrRowOffsetsType,
                                     hipsparseIndexType_t   csrColIndType,
                                     hipsparseIndexBase_t   idxBase,
                                     hipDataType            valueType);

/* Description: Destroy a sparse matrix */
HIPSPARSE_EXPORT
hipsparseStatus_t hipsparseDestroySpMat(hipsparseSpMatDescr_t spMatDescr);

/* Description: Get pointers of a sparse COO matrix */
HIPSPARSE_EXPORT
hipsparseStatus_t hipsparseCooGet(const hipsparseSpMatDescr_t spMatDescr,
                                  int64_t*                    rows,
                                  int64_t*                    cols,
                                  int64_t*                    nnz,
                                  void**                      cooRowInd,
                                  void**                      cooColInd,
                                  void**                      cooValues,
                                  hipsparseIndexType_t*       idxType,
                                  hipsparseIndexBase_t*       idxBase,
                                  hipDataType*                valueType);

/* Description: Get pointers of a sparse CSR matrix */
HIPSPARSE_EXPORT
hipsparseStatus_t hipsparseCsrGet(const hipsparseSpMatDescr_t spMatDescr,
                                  int64_t*                    rows,
                                  int64_t*                    cols,
                                  int64_t*                    nnz,
                                  void**                      csrRowOffsets,
                                  void**                      csrColInd,
                                  void**                      csrValues,
                                  hipsparseIndexType_t*       csrRowOffsetsType,
                                  hipsparseIndexType_t*       csrColIndType,
                                  hipsparseIndexBase_t*       idxBase,
                                  hipDataType*                valueType);

/* Description: Set pointers of a sparse CSR matrix */
HIPSPARSE_EXPORT
hipsparseStatus_t hipsparseCsrSetPointers(hipsparseSpMatDescr_t spMatDescr,
                                          void*                 csrRowOffsets,
                                          void*                 csrColInd,
                                          void*                 csrValues);

/* Description: Get the sizes of a sparse matrix */
HIPSPARSE_EXPORT
hipsparseStatus_t hipsparseSpMatGetSize(hipsparseSpMatDescr_t spMatDescr,
                                        int64_t*              rows,
                                        int64_t*              cols,
                                        int64_t*              nnz);

/* Description: Get the format of a sparse matrix */
HIPSPARSE_EXPORT
hipsparseStatus_t hipsparseSpMatGetFormat(const hipsparseSpMatDescr_t spMatDescr,
                                          hipsparseFormat_t*          format);

/* Description: Get the index base of a sparse matrix */
HIPSPARSE_EXPORT
hipsparseStatus_t hipsparseSpMatGetIndexBase(const hipsparseSpMatDescr_t spMatDescr,
                                             hipsparseIndexBase_t*       idxBase);

/* Description: Get the pointer of the values array of a sparse matrix */
HIPSPARSE_EXPORT
hipsparseStatus_t hipsparseSpMatGetValues(hipsparseSpMatDescr_t spMatDescr, void** values);

/* Description: Set the pointer of the values array of a sparse matrix */
HIPSPARSE_EXPORT
hipsparseStatus_t hipsparseSpMatSetValues(hipsparseSpMatDescr_t spMatDescr, void* values);

/* Dense vector API */

/* Description: Create dense vector */
HIPSPARSE_EXPORT
hipsparseStatus_t hipsparseCreateDnVec(hipsparseDnVecDescr_t* dnVecDescr,
                                       int64_t                size,
                                       void*                  values,
                                       hipDataType            valueType);

/* Description: Destroy dense vector */
HIPSPARSE_EXPORT
hipsparseStatus_t hipsparseDestroyDnVec(hipsparseDnVecDescr_t dnVecDescr);

/* Description: Get value pointer from a dense vector */
HIPSPARSE_EXPORT
hipsparseStatus_t hipsparseDnVecGet(const hipsparseDnVecDescr_t dnVecDescr,
                                    int64_t*                    size,
                                    void**                      values,
                                    hipDataType*                valueType);

/* Description: Get value pointer from a dense vector */
HIPSPARSE_EXPORT
hipsparseStatus_t hipsparseDnVecGetValues(const hipsparseDnVecDescr_t dnVecDescr, void** values);

/* Description: Set value pointer of a dense vector */
HIPSPARSE_EXPORT
hipsparseStatus_t hipsparseDnVecSetValues(hipsparseDnVecDescr_t dnVecDescr, void* values);

/* Generic API functions */

/* Description: Axpby computes the sum of a sparse vector and a dense vector */
HIPSPARSE_EXPORT
hipsparseStatus_t hipsparseAxpby(hipsparseHandle_t     handle,
                                 const void*           alpha,
                                 hipsparseSpVecDescr_t vecX,
                                 const void*           beta,
                                 hipsparseDnVecDescr_t vecY);

/* Description: Gather elements of a dense vector into a sparse vector */
HIPSPARSE_EXPORT
hipsparseStatus_t hipsparseGather(hipsparseHandle_t     handle,
                                  hipsparseDnVecDescr_t vecY,
                                  hipsparseSpVecDescr_t vecX);

<<<<<<< HEAD
/* Description: Scatter elements of a sparse vector into a dense vector */
HIPSPARSE_EXPORT
hipsparseStatus_t hipsparseScatter(hipsparseHandle_t     handle,
                                   hipsparseSpVecDescr_t vecX,
                                   hipsparseDnVecDescr_t vecY);
=======
/* Description: Compute the inner dot product of a sparse vector with a dense vector */
HIPSPARSE_EXPORT
hipsparseStatus_t hipsparseSpVV_bufferSize(hipsparseHandle_t     handle,
                                           hipsparseOperation_t  opX,
                                           hipsparseSpVecDescr_t vecX,
                                           hipsparseDnVecDescr_t vecY,
                                           void*                 result,
                                           hipDataType           computeType,
                                           size_t*               bufferSize);

HIPSPARSE_EXPORT
hipsparseStatus_t hipsparseSpVV(hipsparseHandle_t     handle,
                                hipsparseOperation_t  opX,
                                hipsparseSpVecDescr_t vecX,
                                hipsparseDnVecDescr_t vecY,
                                void*                 result,
                                hipDataType           computeType,
                                void*                 externalBuffer);
>>>>>>> b278da05

/* Description: Compute the sparse matrix multiplication with a dense vector */
HIPSPARSE_EXPORT
hipsparseStatus_t hipsparseSpMV_bufferSize(hipsparseHandle_t           handle,
                                           hipsparseOperation_t        opA,
                                           const void*                 alpha,
                                           const hipsparseSpMatDescr_t matA,
                                           const hipsparseDnVecDescr_t vecX,
                                           const void*                 beta,
                                           const hipsparseDnVecDescr_t vecY,
                                           hipDataType                 computeType,
                                           hipsparseSpMVAlg_t          alg,
                                           size_t*                     bufferSize);

HIPSPARSE_EXPORT
hipsparseStatus_t hipsparseSpMV(hipsparseHandle_t           handle,
                                hipsparseOperation_t        opA,
                                const void*                 alpha,
                                const hipsparseSpMatDescr_t matA,
                                const hipsparseDnVecDescr_t vecX,
                                const void*                 beta,
                                const hipsparseDnVecDescr_t vecY,
                                hipDataType                 computeType,
                                hipsparseSpMVAlg_t          alg,
                                void*                       externalBuffer);

#ifdef __cplusplus
}
#endif

#endif // _HIPSPARSE_H_<|MERGE_RESOLUTION|>--- conflicted
+++ resolved
@@ -5071,13 +5071,12 @@
                                   hipsparseDnVecDescr_t vecY,
                                   hipsparseSpVecDescr_t vecX);
 
-<<<<<<< HEAD
 /* Description: Scatter elements of a sparse vector into a dense vector */
 HIPSPARSE_EXPORT
 hipsparseStatus_t hipsparseScatter(hipsparseHandle_t     handle,
                                    hipsparseSpVecDescr_t vecX,
                                    hipsparseDnVecDescr_t vecY);
-=======
+
 /* Description: Compute the inner dot product of a sparse vector with a dense vector */
 HIPSPARSE_EXPORT
 hipsparseStatus_t hipsparseSpVV_bufferSize(hipsparseHandle_t     handle,
@@ -5096,7 +5095,6 @@
                                 void*                 result,
                                 hipDataType           computeType,
                                 void*                 externalBuffer);
->>>>>>> b278da05
 
 /* Description: Compute the sparse matrix multiplication with a dense vector */
 HIPSPARSE_EXPORT
