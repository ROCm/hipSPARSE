--- conflicted
+++ resolved
@@ -3184,7 +3184,6 @@
                                     void*                  pBuffer);
 
 HIPSPARSE_EXPORT
-<<<<<<< HEAD
 hipsparseStatus_t hipsparseSgtsv2_bufferSizeExt(hipsparseHandle_t handle,
                                                 int               m,
                                                 int               n,
@@ -3271,7 +3270,8 @@
                                   hipDoubleComplex*       B,
                                   int                     ldb,
                                   void*                   pBuffer);
-=======
+    
+HIPSPARSE_EXPORT                             
 hipsparseStatus_t hipsparseSgtsv2_nopivot_bufferSizeExt(hipsparseHandle_t handle,
                                                         int               m,
                                                         int               n,
@@ -3358,7 +3358,6 @@
                                           hipDoubleComplex*       B,
                                           int                     ldb,
                                           void*                   pBuffer);
->>>>>>> 79f7e3a0
 
 /* --- Sparse Format Conversion --- */
 
