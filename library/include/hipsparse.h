/* ************************************************************************
 * Copyright (c) 2018 Advanced Micro Devices, Inc.
 *
 * Permission is hereby granted, free of charge, to any person obtaining a copy
 * of this software and associated documentation files (the "Software"), to deal
 * in the Software without restriction, including without limitation the rights
 * to use, copy, modify, merge, publish, distribute, sublicense, and/or sell
 * copies of the Software, and to permit persons to whom the Software is
 * furnished to do so, subject to the following conditions:
 *
 * The above copyright notice and this permission notice shall be included in
 * all copies or substantial portions of the Software.
 *
 * THE SOFTWARE IS PROVIDED "AS IS", WITHOUT WARRANTY OF ANY KIND, EXPRESS OR
 * IMPLIED, INCLUDING BUT NOT LIMITED TO THE WARRANTIES OF MERCHANTABILITY,
 * FITNESS FOR A PARTICULAR PURPOSE AND NONINFRINGEMENT. IN NO EVENT SHALL THE
 * AUTHORS OR COPYRIGHT HOLDERS BE LIABLE FOR ANY CLAIM, DAMAGES OR OTHER
 * LIABILITY, WHETHER IN AN ACTION OF CONTRACT, TORT OR OTHERWISE, ARISING FROM,
 * OUT OF OR IN CONNECTION WITH THE SOFTWARE OR THE USE OR OTHER DEALINGS IN
 * THE SOFTWARE.
 *
 * ************************************************************************ */

//! HIP = Heterogeneous-compute Interface for Portability
//!
//! Define a extremely thin runtime layer that allows source code to be compiled
//! unmodified through either AMD HCC or NVCC. Key features tend to be in the spirit
//! and terminology of CUDA, but with a portable path to other accelerators as well.
//!
//! This is the master include file for hipSPARSE, wrapping around rocSPARSE and
//! cuSPARSE "version 2".
//

#pragma once
#ifndef _HIPSPARSE_H_
#define _HIPSPARSE_H_

#include "hipsparse-export.h"
#include "hipsparse-version.h"

#include <hip/hip_complex.h>
#include <hip/hip_runtime_api.h>

/* Opaque structures holding information */
typedef void* hipsparseHandle_t;
typedef void* hipsparseMatDescr_t;
typedef void* hipsparseHybMat_t;
#if defined(__HIP_PLATFORM_HCC__)
typedef void* csrsv2Info_t;
typedef void* csrsm2Info_t;
typedef void* csrilu02Info_t;
typedef void* csric02Info_t;
typedef void* csrgemm2Info_t;
#elif defined(__HIP_PLATFORM_NVCC__)
struct csrsv2Info;
typedef struct csrsv2Info* csrsv2Info_t;
struct csrsm2Info;
typedef struct csrsm2Info* csrsm2Info_t;
struct csrilu02Info;
typedef struct csrilu02Info* csrilu02Info_t;
struct csric02Info;
typedef struct csric02Info* csric02Info_t;
struct csrgemm2Info;
typedef struct csrgemm2Info* csrgemm2Info_t;
#endif

// clang-format off

/* hipSPARSE status types */
typedef enum {
    HIPSPARSE_STATUS_SUCCESS                   = 0, // Function succeeds
    HIPSPARSE_STATUS_NOT_INITIALIZED           = 1, // hipSPARSE was not initialized
    HIPSPARSE_STATUS_ALLOC_FAILED              = 2, // Resource allocation failed
    HIPSPARSE_STATUS_INVALID_VALUE             = 3, // Unsupported value was passed to the function
    HIPSPARSE_STATUS_ARCH_MISMATCH             = 4, // Device architecture not supported
    HIPSPARSE_STATUS_MAPPING_ERROR             = 5, // Access to GPU memory space failed
    HIPSPARSE_STATUS_EXECUTION_FAILED          = 6, // GPU program failed to execute
    HIPSPARSE_STATUS_INTERNAL_ERROR            = 7, // An internal hipSPARSE operation failed
    HIPSPARSE_STATUS_MATRIX_TYPE_NOT_SUPPORTED = 8, // Matrix type not supported
    HIPSPARSE_STATUS_ZERO_PIVOT                = 9  // Zero pivot was computed
} hipsparseStatus_t;

/* Types definitions */
typedef enum {
    HIPSPARSE_POINTER_MODE_HOST   = 0,
    HIPSPARSE_POINTER_MODE_DEVICE = 1
} hipsparsePointerMode_t;

typedef enum {
    HIPSPARSE_ACTION_SYMBOLIC = 0,
    HIPSPARSE_ACTION_NUMERIC  = 1
} hipsparseAction_t;

typedef enum {
    HIPSPARSE_MATRIX_TYPE_GENERAL    = 0,
    HIPSPARSE_MATRIX_TYPE_SYMMETRIC  = 1,
    HIPSPARSE_MATRIX_TYPE_HERMITIAN  = 2,
    HIPSPARSE_MATRIX_TYPE_TRIANGULAR = 3
} hipsparseMatrixType_t;

typedef enum {
    HIPSPARSE_FILL_MODE_LOWER = 0,
    HIPSPARSE_FILL_MODE_UPPER = 1
} hipsparseFillMode_t;

typedef enum {
    HIPSPARSE_DIAG_TYPE_NON_UNIT = 0,
    HIPSPARSE_DIAG_TYPE_UNIT     = 1
} hipsparseDiagType_t;

typedef enum {
    HIPSPARSE_INDEX_BASE_ZERO = 0,
    HIPSPARSE_INDEX_BASE_ONE  = 1
} hipsparseIndexBase_t;

typedef enum {
    HIPSPARSE_OPERATION_NON_TRANSPOSE       = 0,
    HIPSPARSE_OPERATION_TRANSPOSE           = 1,
    HIPSPARSE_OPERATION_CONJUGATE_TRANSPOSE = 2
} hipsparseOperation_t;

typedef enum {
    HIPSPARSE_HYB_PARTITION_AUTO = 0,
    HIPSPARSE_HYB_PARTITION_USER = 1,
    HIPSPARSE_HYB_PARTITION_MAX  = 2
} hipsparseHybPartition_t;

typedef enum {
    HIPSPARSE_SOLVE_POLICY_NO_LEVEL  = 0,
    HIPSPARSE_SOLVE_POLICY_USE_LEVEL = 1
} hipsparseSolvePolicy_t;

typedef enum {
    HIPSPARSE_SIDE_LEFT  = 0,
    HIPSPARSE_SIDE_RIGHT = 1
} hipsparseSideMode_t;


typedef enum {
HIPSPARSE_DIRECTION_ROW = 0,
HIPSPARSE_DIRECTION_COLUMN = 1
} hipsparseDirection_t;

// clang-format on

#ifdef __cplusplus
extern "C" {
#endif

/* hipSPARSE initialization and management routines */
HIPSPARSE_EXPORT
hipsparseStatus_t hipsparseCreate(hipsparseHandle_t* handle);
HIPSPARSE_EXPORT
hipsparseStatus_t hipsparseDestroy(hipsparseHandle_t handle);
HIPSPARSE_EXPORT
hipsparseStatus_t hipsparseGetVersion(hipsparseHandle_t handle, int* version);
HIPSPARSE_EXPORT
hipsparseStatus_t hipsparseGetGitRevision(hipsparseHandle_t handle, char* rev);
// HIPSPARSE_EXPORT
// hipsparseStatus_t hipsparseGetProperty(libraryPropertyType type,
//                                       int *value);
HIPSPARSE_EXPORT
hipsparseStatus_t hipsparseSetStream(hipsparseHandle_t handle, hipStream_t streamId);
HIPSPARSE_EXPORT
hipsparseStatus_t hipsparseGetStream(hipsparseHandle_t handle, hipStream_t* streamId);

/* hipSPARSE type creation, destruction, set and get routines */
HIPSPARSE_EXPORT
hipsparseStatus_t hipsparseSetPointerMode(hipsparseHandle_t handle, hipsparsePointerMode_t mode);
HIPSPARSE_EXPORT
hipsparseStatus_t hipsparseGetPointerMode(hipsparseHandle_t handle, hipsparsePointerMode_t* mode);

HIPSPARSE_EXPORT
hipsparseStatus_t hipsparseCreateMatDescr(hipsparseMatDescr_t* descrA);
HIPSPARSE_EXPORT
hipsparseStatus_t hipsparseDestroyMatDescr(hipsparseMatDescr_t descrA);
HIPSPARSE_EXPORT
hipsparseStatus_t hipsparseCopyMatDescr(hipsparseMatDescr_t dest, const hipsparseMatDescr_t src);
HIPSPARSE_EXPORT
hipsparseStatus_t hipsparseSetMatType(hipsparseMatDescr_t descrA, hipsparseMatrixType_t type);
HIPSPARSE_EXPORT
hipsparseMatrixType_t hipsparseGetMatType(const hipsparseMatDescr_t descrA);
HIPSPARSE_EXPORT
hipsparseStatus_t hipsparseSetMatFillMode(hipsparseMatDescr_t descrA, hipsparseFillMode_t fillMode);
HIPSPARSE_EXPORT
hipsparseFillMode_t hipsparseGetMatFillMode(const hipsparseMatDescr_t descrA);
HIPSPARSE_EXPORT
hipsparseStatus_t hipsparseSetMatDiagType(hipsparseMatDescr_t descrA, hipsparseDiagType_t diagType);
HIPSPARSE_EXPORT
hipsparseDiagType_t hipsparseGetMatDiagType(const hipsparseMatDescr_t descrA);
HIPSPARSE_EXPORT
hipsparseStatus_t hipsparseSetMatIndexBase(hipsparseMatDescr_t descrA, hipsparseIndexBase_t base);
HIPSPARSE_EXPORT
hipsparseIndexBase_t hipsparseGetMatIndexBase(const hipsparseMatDescr_t descrA);

/* Hybrid (HYB) format */
HIPSPARSE_EXPORT
hipsparseStatus_t hipsparseCreateHybMat(hipsparseHybMat_t* hybA);
HIPSPARSE_EXPORT
hipsparseStatus_t hipsparseDestroyHybMat(hipsparseHybMat_t hybA);

/* Info structures */
HIPSPARSE_EXPORT
hipsparseStatus_t hipsparseCreateCsrsv2Info(csrsv2Info_t* info);
HIPSPARSE_EXPORT
hipsparseStatus_t hipsparseDestroyCsrsv2Info(csrsv2Info_t info);

HIPSPARSE_EXPORT
hipsparseStatus_t hipsparseCreateCsrsm2Info(csrsm2Info_t* info);
HIPSPARSE_EXPORT
hipsparseStatus_t hipsparseDestroyCsrsm2Info(csrsm2Info_t info);

HIPSPARSE_EXPORT
hipsparseStatus_t hipsparseCreateCsrilu02Info(csrilu02Info_t* info);
HIPSPARSE_EXPORT
hipsparseStatus_t hipsparseDestroyCsrilu02Info(csrilu02Info_t info);

HIPSPARSE_EXPORT
hipsparseStatus_t hipsparseCreateCsric02Info(csric02Info_t* info);
HIPSPARSE_EXPORT
hipsparseStatus_t hipsparseDestroyCsric02Info(csric02Info_t info);

HIPSPARSE_EXPORT
hipsparseStatus_t hipsparseCreateCsrgemm2Info(csrgemm2Info_t* info);
HIPSPARSE_EXPORT
hipsparseStatus_t hipsparseDestroyCsrgemm2Info(csrgemm2Info_t info);

/* --- Sparse Level 1 routines --- */

/* Description: Addition of a scalar multiple of a sparse vector x
   and a dense vector y. */
HIPSPARSE_EXPORT
hipsparseStatus_t hipsparseSaxpyi(hipsparseHandle_t    handle,
                                  int                  nnz,
                                  const float*         alpha,
                                  const float*         xVal,
                                  const int*           xInd,
                                  float*               y,
                                  hipsparseIndexBase_t idxBase);
HIPSPARSE_EXPORT
hipsparseStatus_t hipsparseDaxpyi(hipsparseHandle_t    handle,
                                  int                  nnz,
                                  const double*        alpha,
                                  const double*        xVal,
                                  const int*           xInd,
                                  double*              y,
                                  hipsparseIndexBase_t idxBase);
HIPSPARSE_EXPORT
hipsparseStatus_t hipsparseCaxpyi(hipsparseHandle_t    handle,
                                  int                  nnz,
                                  const hipComplex*    alpha,
                                  const hipComplex*    xVal,
                                  const int*           xInd,
                                  hipComplex*          y,
                                  hipsparseIndexBase_t idxBase);
HIPSPARSE_EXPORT
hipsparseStatus_t hipsparseZaxpyi(hipsparseHandle_t       handle,
                                  int                     nnz,
                                  const hipDoubleComplex* alpha,
                                  const hipDoubleComplex* xVal,
                                  const int*              xInd,
                                  hipDoubleComplex*       y,
                                  hipsparseIndexBase_t    idxBase);

/* Description: Compute the dot product of a sparse vector x
   with a dense vector y. */
HIPSPARSE_EXPORT
hipsparseStatus_t hipsparseSdoti(hipsparseHandle_t    handle,
                                 int                  nnz,
                                 const float*         xVal,
                                 const int*           xInd,
                                 const float*         y,
                                 float*               result,
                                 hipsparseIndexBase_t idxBase);
HIPSPARSE_EXPORT
hipsparseStatus_t hipsparseDdoti(hipsparseHandle_t    handle,
                                 int                  nnz,
                                 const double*        xVal,
                                 const int*           xInd,
                                 const double*        y,
                                 double*              result,
                                 hipsparseIndexBase_t idxBase);
HIPSPARSE_EXPORT
hipsparseStatus_t hipsparseCdoti(hipsparseHandle_t    handle,
                                 int                  nnz,
                                 const hipComplex*    xVal,
                                 const int*           xInd,
                                 const hipComplex*    y,
                                 hipComplex*          result,
                                 hipsparseIndexBase_t idxBase);
HIPSPARSE_EXPORT
hipsparseStatus_t hipsparseZdoti(hipsparseHandle_t       handle,
                                 int                     nnz,
                                 const hipDoubleComplex* xVal,
                                 const int*              xInd,
                                 const hipDoubleComplex* y,
                                 hipDoubleComplex*       result,
                                 hipsparseIndexBase_t    idxBase);

/* Description: Compute the conjugated dot product of a sparse
   vector x with a dense vector y. */
HIPSPARSE_EXPORT
hipsparseStatus_t hipsparseCdotci(hipsparseHandle_t    handle,
                                  int                  nnz,
                                  const hipComplex*    xVal,
                                  const int*           xInd,
                                  const hipComplex*    y,
                                  hipComplex*          result,
                                  hipsparseIndexBase_t idxBase);
HIPSPARSE_EXPORT
hipsparseStatus_t hipsparseZdotci(hipsparseHandle_t       handle,
                                  int                     nnz,
                                  const hipDoubleComplex* xVal,
                                  const int*              xInd,
                                  const hipDoubleComplex* y,
                                  hipDoubleComplex*       result,
                                  hipsparseIndexBase_t    idxBase);

/* Description: Gathers the elements that are listed in xInd from
   a dense vector y and stores them in a sparse vector x. */
HIPSPARSE_EXPORT
hipsparseStatus_t hipsparseSgthr(hipsparseHandle_t    handle,
                                 int                  nnz,
                                 const float*         y,
                                 float*               xVal,
                                 const int*           xInd,
                                 hipsparseIndexBase_t idxBase);
HIPSPARSE_EXPORT
hipsparseStatus_t hipsparseDgthr(hipsparseHandle_t    handle,
                                 int                  nnz,
                                 const double*        y,
                                 double*              xVal,
                                 const int*           xInd,
                                 hipsparseIndexBase_t idxBase);
HIPSPARSE_EXPORT
hipsparseStatus_t hipsparseCgthr(hipsparseHandle_t    handle,
                                 int                  nnz,
                                 const hipComplex*    y,
                                 hipComplex*          xVal,
                                 const int*           xInd,
                                 hipsparseIndexBase_t idxBase);
HIPSPARSE_EXPORT
hipsparseStatus_t hipsparseZgthr(hipsparseHandle_t       handle,
                                 int                     nnz,
                                 const hipDoubleComplex* y,
                                 hipDoubleComplex*       xVal,
                                 const int*              xInd,
                                 hipsparseIndexBase_t    idxBase);

/* Description: Gathers the elements that are listed in xInd from
   a dense vector y and stores them in a sparse vector x. Gathered
   elements are replaced by zero in y. */
HIPSPARSE_EXPORT
hipsparseStatus_t hipsparseSgthrz(hipsparseHandle_t    handle,
                                  int                  nnz,
                                  float*               y,
                                  float*               xVal,
                                  const int*           xInd,
                                  hipsparseIndexBase_t idxBase);
HIPSPARSE_EXPORT
hipsparseStatus_t hipsparseDgthrz(hipsparseHandle_t    handle,
                                  int                  nnz,
                                  double*              y,
                                  double*              xVal,
                                  const int*           xInd,
                                  hipsparseIndexBase_t idxBase);
HIPSPARSE_EXPORT
hipsparseStatus_t hipsparseCgthrz(hipsparseHandle_t    handle,
                                  int                  nnz,
                                  hipComplex*          y,
                                  hipComplex*          xVal,
                                  const int*           xInd,
                                  hipsparseIndexBase_t idxBase);
HIPSPARSE_EXPORT
hipsparseStatus_t hipsparseZgthrz(hipsparseHandle_t    handle,
                                  int                  nnz,
                                  hipDoubleComplex*    y,
                                  hipDoubleComplex*    xVal,
                                  const int*           xInd,
                                  hipsparseIndexBase_t idxBase);

/* Description: Applies the Givens rotation matrix to a sparse vector
   x and a dense vector y. */
HIPSPARSE_EXPORT
hipsparseStatus_t hipsparseSroti(hipsparseHandle_t    handle,
                                 int                  nnz,
                                 float*               xVal,
                                 const int*           xInd,
                                 float*               y,
                                 const float*         c,
                                 const float*         s,
                                 hipsparseIndexBase_t idxBase);
HIPSPARSE_EXPORT
hipsparseStatus_t hipsparseDroti(hipsparseHandle_t    handle,
                                 int                  nnz,
                                 double*              xVal,
                                 const int*           xInd,
                                 double*              y,
                                 const double*        c,
                                 const double*        s,
                                 hipsparseIndexBase_t idxBase);

/* Description: Scatters elements listed in xInd from a sparse vector x
   into a dense vector y. */
HIPSPARSE_EXPORT
hipsparseStatus_t hipsparseSsctr(hipsparseHandle_t    handle,
                                 int                  nnz,
                                 const float*         xVal,
                                 const int*           xInd,
                                 float*               y,
                                 hipsparseIndexBase_t idxBase);
HIPSPARSE_EXPORT
hipsparseStatus_t hipsparseDsctr(hipsparseHandle_t    handle,
                                 int                  nnz,
                                 const double*        xVal,
                                 const int*           xInd,
                                 double*              y,
                                 hipsparseIndexBase_t idxBase);
HIPSPARSE_EXPORT
hipsparseStatus_t hipsparseCsctr(hipsparseHandle_t    handle,
                                 int                  nnz,
                                 const hipComplex*    xVal,
                                 const int*           xInd,
                                 hipComplex*          y,
                                 hipsparseIndexBase_t idxBase);
HIPSPARSE_EXPORT
hipsparseStatus_t hipsparseZsctr(hipsparseHandle_t       handle,
                                 int                     nnz,
                                 const hipDoubleComplex* xVal,
                                 const int*              xInd,
                                 hipDoubleComplex*       y,
                                 hipsparseIndexBase_t    idxBase);

/* --- Sparse Level 2 routines --- */

/* Description: Matrix-vector multiplication  y = alpha * op(A) * x  + beta * y,
   where A is a sparse matrix in CSR storage format, x and y are dense vectors. */
HIPSPARSE_EXPORT
hipsparseStatus_t hipsparseScsrmv(hipsparseHandle_t         handle,
                                  hipsparseOperation_t      transA,
                                  int                       m,
                                  int                       n,
                                  int                       nnz,
                                  const float*              alpha,
                                  const hipsparseMatDescr_t descrA,
                                  const float*              csrSortedValA,
                                  const int*                csrSortedRowPtrA,
                                  const int*                csrSortedColIndA,
                                  const float*              x,
                                  const float*              beta,
                                  float*                    y);
HIPSPARSE_EXPORT
hipsparseStatus_t hipsparseDcsrmv(hipsparseHandle_t         handle,
                                  hipsparseOperation_t      transA,
                                  int                       m,
                                  int                       n,
                                  int                       nnz,
                                  const double*             alpha,
                                  const hipsparseMatDescr_t descrA,
                                  const double*             csrSortedValA,
                                  const int*                csrSortedRowPtrA,
                                  const int*                csrSortedColIndA,
                                  const double*             x,
                                  const double*             beta,
                                  double*                   y);
HIPSPARSE_EXPORT
hipsparseStatus_t hipsparseCcsrmv(hipsparseHandle_t         handle,
                                  hipsparseOperation_t      transA,
                                  int                       m,
                                  int                       n,
                                  int                       nnz,
                                  const hipComplex*         alpha,
                                  const hipsparseMatDescr_t descrA,
                                  const hipComplex*         csrSortedValA,
                                  const int*                csrSortedRowPtrA,
                                  const int*                csrSortedColIndA,
                                  const hipComplex*         x,
                                  const hipComplex*         beta,
                                  hipComplex*               y);
HIPSPARSE_EXPORT
hipsparseStatus_t hipsparseZcsrmv(hipsparseHandle_t         handle,
                                  hipsparseOperation_t      transA,
                                  int                       m,
                                  int                       n,
                                  int                       nnz,
                                  const hipDoubleComplex*   alpha,
                                  const hipsparseMatDescr_t descrA,
                                  const hipDoubleComplex*   csrSortedValA,
                                  const int*                csrSortedRowPtrA,
                                  const int*                csrSortedColIndA,
                                  const hipDoubleComplex*   x,
                                  const hipDoubleComplex*   beta,
                                  hipDoubleComplex*         y);

/* Description: Solution of triangular linear system op(A) * x = alpha * f,
   where A is a sparse matrix in CSR storage format, x and f are dense vectors. */
HIPSPARSE_EXPORT
hipsparseStatus_t
    hipsparseXcsrsv2_zeroPivot(hipsparseHandle_t handle, csrsv2Info_t info, int* position);

HIPSPARSE_EXPORT
hipsparseStatus_t hipsparseScsrsv2_bufferSize(hipsparseHandle_t         handle,
                                              hipsparseOperation_t      transA,
                                              int                       m,
                                              int                       nnz,
                                              const hipsparseMatDescr_t descrA,
                                              float*                    csrSortedValA,
                                              const int*                csrSortedRowPtrA,
                                              const int*                csrSortedColIndA,
                                              csrsv2Info_t              info,
                                              int*                      pBufferSizeInBytes);
HIPSPARSE_EXPORT
hipsparseStatus_t hipsparseDcsrsv2_bufferSize(hipsparseHandle_t         handle,
                                              hipsparseOperation_t      transA,
                                              int                       m,
                                              int                       nnz,
                                              const hipsparseMatDescr_t descrA,
                                              double*                   csrSortedValA,
                                              const int*                csrSortedRowPtrA,
                                              const int*                csrSortedColIndA,
                                              csrsv2Info_t              info,
                                              int*                      pBufferSizeInBytes);
HIPSPARSE_EXPORT
hipsparseStatus_t hipsparseCcsrsv2_bufferSize(hipsparseHandle_t         handle,
                                              hipsparseOperation_t      transA,
                                              int                       m,
                                              int                       nnz,
                                              const hipsparseMatDescr_t descrA,
                                              hipComplex*               csrSortedValA,
                                              const int*                csrSortedRowPtrA,
                                              const int*                csrSortedColIndA,
                                              csrsv2Info_t              info,
                                              int*                      pBufferSizeInBytes);
HIPSPARSE_EXPORT
hipsparseStatus_t hipsparseZcsrsv2_bufferSize(hipsparseHandle_t         handle,
                                              hipsparseOperation_t      transA,
                                              int                       m,
                                              int                       nnz,
                                              const hipsparseMatDescr_t descrA,
                                              hipDoubleComplex*         csrSortedValA,
                                              const int*                csrSortedRowPtrA,
                                              const int*                csrSortedColIndA,
                                              csrsv2Info_t              info,
                                              int*                      pBufferSizeInBytes);

HIPSPARSE_EXPORT
hipsparseStatus_t hipsparseScsrsv2_bufferSizeExt(hipsparseHandle_t         handle,
                                                 hipsparseOperation_t      transA,
                                                 int                       m,
                                                 int                       nnz,
                                                 const hipsparseMatDescr_t descrA,
                                                 float*                    csrSortedValA,
                                                 const int*                csrSortedRowPtrA,
                                                 const int*                csrSortedColIndA,
                                                 csrsv2Info_t              info,
                                                 size_t*                   pBufferSize);
HIPSPARSE_EXPORT
hipsparseStatus_t hipsparseDcsrsv2_bufferSizeExt(hipsparseHandle_t         handle,
                                                 hipsparseOperation_t      transA,
                                                 int                       m,
                                                 int                       nnz,
                                                 const hipsparseMatDescr_t descrA,
                                                 double*                   csrSortedValA,
                                                 const int*                csrSortedRowPtrA,
                                                 const int*                csrSortedColIndA,
                                                 csrsv2Info_t              info,
                                                 size_t*                   pBufferSize);
HIPSPARSE_EXPORT
hipsparseStatus_t hipsparseCcsrsv2_bufferSizeExt(hipsparseHandle_t         handle,
                                                 hipsparseOperation_t      transA,
                                                 int                       m,
                                                 int                       nnz,
                                                 const hipsparseMatDescr_t descrA,
                                                 hipComplex*               csrSortedValA,
                                                 const int*                csrSortedRowPtrA,
                                                 const int*                csrSortedColIndA,
                                                 csrsv2Info_t              info,
                                                 size_t*                   pBufferSize);
HIPSPARSE_EXPORT
hipsparseStatus_t hipsparseZcsrsv2_bufferSizeExt(hipsparseHandle_t         handle,
                                                 hipsparseOperation_t      transA,
                                                 int                       m,
                                                 int                       nnz,
                                                 const hipsparseMatDescr_t descrA,
                                                 hipDoubleComplex*         csrSortedValA,
                                                 const int*                csrSortedRowPtrA,
                                                 const int*                csrSortedColIndA,
                                                 csrsv2Info_t              info,
                                                 size_t*                   pBufferSize);

HIPSPARSE_EXPORT
hipsparseStatus_t hipsparseScsrsv2_analysis(hipsparseHandle_t         handle,
                                            hipsparseOperation_t      transA,
                                            int                       m,
                                            int                       nnz,
                                            const hipsparseMatDescr_t descrA,
                                            const float*              csrSortedValA,
                                            const int*                csrSortedRowPtrA,
                                            const int*                csrSortedColIndA,
                                            csrsv2Info_t              info,
                                            hipsparseSolvePolicy_t    policy,
                                            void*                     pBuffer);
HIPSPARSE_EXPORT
hipsparseStatus_t hipsparseDcsrsv2_analysis(hipsparseHandle_t         handle,
                                            hipsparseOperation_t      transA,
                                            int                       m,
                                            int                       nnz,
                                            const hipsparseMatDescr_t descrA,
                                            const double*             csrSortedValA,
                                            const int*                csrSortedRowPtrA,
                                            const int*                csrSortedColIndA,
                                            csrsv2Info_t              info,
                                            hipsparseSolvePolicy_t    policy,
                                            void*                     pBuffer);
HIPSPARSE_EXPORT
hipsparseStatus_t hipsparseCcsrsv2_analysis(hipsparseHandle_t         handle,
                                            hipsparseOperation_t      transA,
                                            int                       m,
                                            int                       nnz,
                                            const hipsparseMatDescr_t descrA,
                                            const hipComplex*         csrSortedValA,
                                            const int*                csrSortedRowPtrA,
                                            const int*                csrSortedColIndA,
                                            csrsv2Info_t              info,
                                            hipsparseSolvePolicy_t    policy,
                                            void*                     pBuffer);
HIPSPARSE_EXPORT
hipsparseStatus_t hipsparseZcsrsv2_analysis(hipsparseHandle_t         handle,
                                            hipsparseOperation_t      transA,
                                            int                       m,
                                            int                       nnz,
                                            const hipsparseMatDescr_t descrA,
                                            const hipDoubleComplex*   csrSortedValA,
                                            const int*                csrSortedRowPtrA,
                                            const int*                csrSortedColIndA,
                                            csrsv2Info_t              info,
                                            hipsparseSolvePolicy_t    policy,
                                            void*                     pBuffer);

HIPSPARSE_EXPORT
hipsparseStatus_t hipsparseScsrsv2_solve(hipsparseHandle_t         handle,
                                         hipsparseOperation_t      transA,
                                         int                       m,
                                         int                       nnz,
                                         const float*              alpha,
                                         const hipsparseMatDescr_t descrA,
                                         const float*              csrSortedValA,
                                         const int*                csrSortedRowPtrA,
                                         const int*                csrSortedColIndA,
                                         csrsv2Info_t              info,
                                         const float*              f,
                                         float*                    x,
                                         hipsparseSolvePolicy_t    policy,
                                         void*                     pBuffer);
HIPSPARSE_EXPORT
hipsparseStatus_t hipsparseDcsrsv2_solve(hipsparseHandle_t         handle,
                                         hipsparseOperation_t      transA,
                                         int                       m,
                                         int                       nnz,
                                         const double*             alpha,
                                         const hipsparseMatDescr_t descrA,
                                         const double*             csrSortedValA,
                                         const int*                csrSortedRowPtrA,
                                         const int*                csrSortedColIndA,
                                         csrsv2Info_t              info,
                                         const double*             f,
                                         double*                   x,
                                         hipsparseSolvePolicy_t    policy,
                                         void*                     pBuffer);
HIPSPARSE_EXPORT
hipsparseStatus_t hipsparseCcsrsv2_solve(hipsparseHandle_t         handle,
                                         hipsparseOperation_t      transA,
                                         int                       m,
                                         int                       nnz,
                                         const hipComplex*         alpha,
                                         const hipsparseMatDescr_t descrA,
                                         const hipComplex*         csrSortedValA,
                                         const int*                csrSortedRowPtrA,
                                         const int*                csrSortedColIndA,
                                         csrsv2Info_t              info,
                                         const hipComplex*         f,
                                         hipComplex*               x,
                                         hipsparseSolvePolicy_t    policy,
                                         void*                     pBuffer);
HIPSPARSE_EXPORT
hipsparseStatus_t hipsparseZcsrsv2_solve(hipsparseHandle_t         handle,
                                         hipsparseOperation_t      transA,
                                         int                       m,
                                         int                       nnz,
                                         const hipDoubleComplex*   alpha,
                                         const hipsparseMatDescr_t descrA,
                                         const hipDoubleComplex*   csrSortedValA,
                                         const int*                csrSortedRowPtrA,
                                         const int*                csrSortedColIndA,
                                         csrsv2Info_t              info,
                                         const hipDoubleComplex*   f,
                                         hipDoubleComplex*         x,
                                         hipsparseSolvePolicy_t    policy,
                                         void*                     pBuffer);

/* Description: Matrix-vector multiplication  y = alpha * op(A) * x  + beta * y,
   where A is a sparse matrix in HYB storage format, x and y are dense vectors. */
HIPSPARSE_EXPORT
hipsparseStatus_t hipsparseShybmv(hipsparseHandle_t         handle,
                                  hipsparseOperation_t      transA,
                                  const float*              alpha,
                                  const hipsparseMatDescr_t descrA,
                                  const hipsparseHybMat_t   hybA,
                                  const float*              x,
                                  const float*              beta,
                                  float*                    y);
HIPSPARSE_EXPORT
hipsparseStatus_t hipsparseDhybmv(hipsparseHandle_t         handle,
                                  hipsparseOperation_t      transA,
                                  const double*             alpha,
                                  const hipsparseMatDescr_t descrA,
                                  const hipsparseHybMat_t   hybA,
                                  const double*             x,
                                  const double*             beta,
                                  double*                   y);
HIPSPARSE_EXPORT
hipsparseStatus_t hipsparseChybmv(hipsparseHandle_t         handle,
                                  hipsparseOperation_t      transA,
                                  const hipComplex*         alpha,
                                  const hipsparseMatDescr_t descrA,
                                  const hipsparseHybMat_t   hybA,
                                  const hipComplex*         x,
                                  const hipComplex*         beta,
                                  hipComplex*               y);
HIPSPARSE_EXPORT
hipsparseStatus_t hipsparseZhybmv(hipsparseHandle_t         handle,
                                  hipsparseOperation_t      transA,
                                  const hipDoubleComplex*   alpha,
                                  const hipsparseMatDescr_t descrA,
                                  const hipsparseHybMat_t   hybA,
                                  const hipDoubleComplex*   x,
                                  const hipDoubleComplex*   beta,
                                  hipDoubleComplex*         y);

/* --- Sparse Level 3 routines --- */

/* Description: Matrix-matrix multiplication C = alpha * op(A) * B + beta * C,
   where A is a sparse matrix in CSR storage format, B and C are dense matrices. */
HIPSPARSE_EXPORT
hipsparseStatus_t hipsparseScsrmm(hipsparseHandle_t         handle,
                                  hipsparseOperation_t      transA,
                                  int                       m,
                                  int                       n,
                                  int                       k,
                                  int                       nnz,
                                  const float*              alpha,
                                  const hipsparseMatDescr_t descrA,
                                  const float*              csrSortedValA,
                                  const int*                csrSortedRowPtrA,
                                  const int*                csrSortedColIndA,
                                  const float*              B,
                                  int                       ldb,
                                  const float*              beta,
                                  float*                    C,
                                  int                       ldc);
HIPSPARSE_EXPORT
hipsparseStatus_t hipsparseDcsrmm(hipsparseHandle_t         handle,
                                  hipsparseOperation_t      transA,
                                  int                       m,
                                  int                       n,
                                  int                       k,
                                  int                       nnz,
                                  const double*             alpha,
                                  const hipsparseMatDescr_t descrA,
                                  const double*             csrSortedValA,
                                  const int*                csrSortedRowPtrA,
                                  const int*                csrSortedColIndA,
                                  const double*             B,
                                  int                       ldb,
                                  const double*             beta,
                                  double*                   C,
                                  int                       ldc);
HIPSPARSE_EXPORT
hipsparseStatus_t hipsparseCcsrmm(hipsparseHandle_t         handle,
                                  hipsparseOperation_t      transA,
                                  int                       m,
                                  int                       n,
                                  int                       k,
                                  int                       nnz,
                                  const hipComplex*         alpha,
                                  const hipsparseMatDescr_t descrA,
                                  const hipComplex*         csrSortedValA,
                                  const int*                csrSortedRowPtrA,
                                  const int*                csrSortedColIndA,
                                  const hipComplex*         B,
                                  int                       ldb,
                                  const hipComplex*         beta,
                                  hipComplex*               C,
                                  int                       ldc);
HIPSPARSE_EXPORT
hipsparseStatus_t hipsparseZcsrmm(hipsparseHandle_t         handle,
                                  hipsparseOperation_t      transA,
                                  int                       m,
                                  int                       n,
                                  int                       k,
                                  int                       nnz,
                                  const hipDoubleComplex*   alpha,
                                  const hipsparseMatDescr_t descrA,
                                  const hipDoubleComplex*   csrSortedValA,
                                  const int*                csrSortedRowPtrA,
                                  const int*                csrSortedColIndA,
                                  const hipDoubleComplex*   B,
                                  int                       ldb,
                                  const hipDoubleComplex*   beta,
                                  hipDoubleComplex*         C,
                                  int                       ldc);

/* Description: Matrix-matrix multiplication C = alpha * op(A) * op(B) + beta * C,
   where A is a sparse matrix in CSR storage format, B and C are dense matrices. */
HIPSPARSE_EXPORT
hipsparseStatus_t hipsparseScsrmm2(hipsparseHandle_t         handle,
                                   hipsparseOperation_t      transA,
                                   hipsparseOperation_t      transB,
                                   int                       m,
                                   int                       n,
                                   int                       k,
                                   int                       nnz,
                                   const float*              alpha,
                                   const hipsparseMatDescr_t descrA,
                                   const float*              csrSortedValA,
                                   const int*                csrSortedRowPtrA,
                                   const int*                csrSortedColIndA,
                                   const float*              B,
                                   int                       ldb,
                                   const float*              beta,
                                   float*                    C,
                                   int                       ldc);
HIPSPARSE_EXPORT
hipsparseStatus_t hipsparseDcsrmm2(hipsparseHandle_t         handle,
                                   hipsparseOperation_t      transA,
                                   hipsparseOperation_t      transB,
                                   int                       m,
                                   int                       n,
                                   int                       k,
                                   int                       nnz,
                                   const double*             alpha,
                                   const hipsparseMatDescr_t descrA,
                                   const double*             csrSortedValA,
                                   const int*                csrSortedRowPtrA,
                                   const int*                csrSortedColIndA,
                                   const double*             B,
                                   int                       ldb,
                                   const double*             beta,
                                   double*                   C,
                                   int                       ldc);
HIPSPARSE_EXPORT
hipsparseStatus_t hipsparseCcsrmm2(hipsparseHandle_t         handle,
                                   hipsparseOperation_t      transA,
                                   hipsparseOperation_t      transB,
                                   int                       m,
                                   int                       n,
                                   int                       k,
                                   int                       nnz,
                                   const hipComplex*         alpha,
                                   const hipsparseMatDescr_t descrA,
                                   const hipComplex*         csrSortedValA,
                                   const int*                csrSortedRowPtrA,
                                   const int*                csrSortedColIndA,
                                   const hipComplex*         B,
                                   int                       ldb,
                                   const hipComplex*         beta,
                                   hipComplex*               C,
                                   int                       ldc);
HIPSPARSE_EXPORT
hipsparseStatus_t hipsparseZcsrmm2(hipsparseHandle_t         handle,
                                   hipsparseOperation_t      transA,
                                   hipsparseOperation_t      transB,
                                   int                       m,
                                   int                       n,
                                   int                       k,
                                   int                       nnz,
                                   const hipDoubleComplex*   alpha,
                                   const hipsparseMatDescr_t descrA,
                                   const hipDoubleComplex*   csrSortedValA,
                                   const int*                csrSortedRowPtrA,
                                   const int*                csrSortedColIndA,
                                   const hipDoubleComplex*   B,
                                   int                       ldb,
                                   const hipDoubleComplex*   beta,
                                   hipDoubleComplex*         C,
                                   int                       ldc);

/* Description: Solution of triangular linear system op(A) * op(X) = alpha * op(B),
   where A is a sparse matrix in CSR storage format, X and B are dense matrices. */
HIPSPARSE_EXPORT
hipsparseStatus_t
    hipsparseXcsrsm2_zeroPivot(hipsparseHandle_t handle, csrsm2Info_t info, int* position);

HIPSPARSE_EXPORT
hipsparseStatus_t hipsparseScsrsm2_bufferSizeExt(hipsparseHandle_t         handle,
                                                 int                       algo,
                                                 hipsparseOperation_t      transA,
                                                 hipsparseOperation_t      transB,
                                                 int                       m,
                                                 int                       nrhs,
                                                 int                       nnz,
                                                 const float*              alpha,
                                                 const hipsparseMatDescr_t descrA,
                                                 const float*              csrSortedValA,
                                                 const int*                csrSortedRowPtrA,
                                                 const int*                csrSortedColIndA,
                                                 const float*              B,
                                                 int                       ldb,
                                                 csrsm2Info_t              info,
                                                 hipsparseSolvePolicy_t    policy,
                                                 size_t*                   pBufferSize);

HIPSPARSE_EXPORT
hipsparseStatus_t hipsparseDcsrsm2_bufferSizeExt(hipsparseHandle_t         handle,
                                                 int                       algo,
                                                 hipsparseOperation_t      transA,
                                                 hipsparseOperation_t      transB,
                                                 int                       m,
                                                 int                       nrhs,
                                                 int                       nnz,
                                                 const double*             alpha,
                                                 const hipsparseMatDescr_t descrA,
                                                 const double*             csrSortedValA,
                                                 const int*                csrSortedRowPtrA,
                                                 const int*                csrSortedColIndA,
                                                 const double*             B,
                                                 int                       ldb,
                                                 csrsm2Info_t              info,
                                                 hipsparseSolvePolicy_t    policy,
                                                 size_t*                   pBufferSize);

HIPSPARSE_EXPORT
hipsparseStatus_t hipsparseCcsrsm2_bufferSizeExt(hipsparseHandle_t         handle,
                                                 int                       algo,
                                                 hipsparseOperation_t      transA,
                                                 hipsparseOperation_t      transB,
                                                 int                       m,
                                                 int                       nrhs,
                                                 int                       nnz,
                                                 const hipComplex*         alpha,
                                                 const hipsparseMatDescr_t descrA,
                                                 const hipComplex*         csrSortedValA,
                                                 const int*                csrSortedRowPtrA,
                                                 const int*                csrSortedColIndA,
                                                 const hipComplex*         B,
                                                 int                       ldb,
                                                 csrsm2Info_t              info,
                                                 hipsparseSolvePolicy_t    policy,
                                                 size_t*                   pBufferSize);

HIPSPARSE_EXPORT
hipsparseStatus_t hipsparseZcsrsm2_bufferSizeExt(hipsparseHandle_t         handle,
                                                 int                       algo,
                                                 hipsparseOperation_t      transA,
                                                 hipsparseOperation_t      transB,
                                                 int                       m,
                                                 int                       nrhs,
                                                 int                       nnz,
                                                 const hipDoubleComplex*   alpha,
                                                 const hipsparseMatDescr_t descrA,
                                                 const hipDoubleComplex*   csrSortedValA,
                                                 const int*                csrSortedRowPtrA,
                                                 const int*                csrSortedColIndA,
                                                 const hipDoubleComplex*   B,
                                                 int                       ldb,
                                                 csrsm2Info_t              info,
                                                 hipsparseSolvePolicy_t    policy,
                                                 size_t*                   pBufferSize);

HIPSPARSE_EXPORT
hipsparseStatus_t hipsparseScsrsm2_analysis(hipsparseHandle_t         handle,
                                            int                       algo,
                                            hipsparseOperation_t      transA,
                                            hipsparseOperation_t      transB,
                                            int                       m,
                                            int                       nrhs,
                                            int                       nnz,
                                            const float*              alpha,
                                            const hipsparseMatDescr_t descrA,
                                            const float*              csrSortedValA,
                                            const int*                csrSortedRowPtrA,
                                            const int*                csrSortedColIndA,
                                            const float*              B,
                                            int                       ldb,
                                            csrsm2Info_t              info,
                                            hipsparseSolvePolicy_t    policy,
                                            void*                     pBuffer);

HIPSPARSE_EXPORT
hipsparseStatus_t hipsparseDcsrsm2_analysis(hipsparseHandle_t         handle,
                                            int                       algo,
                                            hipsparseOperation_t      transA,
                                            hipsparseOperation_t      transB,
                                            int                       m,
                                            int                       nrhs,
                                            int                       nnz,
                                            const double*             alpha,
                                            const hipsparseMatDescr_t descrA,
                                            const double*             csrSortedValA,
                                            const int*                csrSortedRowPtrA,
                                            const int*                csrSortedColIndA,
                                            const double*             B,
                                            int                       ldb,
                                            csrsm2Info_t              info,
                                            hipsparseSolvePolicy_t    policy,
                                            void*                     pBuffer);

HIPSPARSE_EXPORT
hipsparseStatus_t hipsparseCcsrsm2_analysis(hipsparseHandle_t         handle,
                                            int                       algo,
                                            hipsparseOperation_t      transA,
                                            hipsparseOperation_t      transB,
                                            int                       m,
                                            int                       nrhs,
                                            int                       nnz,
                                            const hipComplex*         alpha,
                                            const hipsparseMatDescr_t descrA,
                                            const hipComplex*         csrSortedValA,
                                            const int*                csrSortedRowPtrA,
                                            const int*                csrSortedColIndA,
                                            const hipComplex*         B,
                                            int                       ldb,
                                            csrsm2Info_t              info,
                                            hipsparseSolvePolicy_t    policy,
                                            void*                     pBuffer);

HIPSPARSE_EXPORT
hipsparseStatus_t hipsparseZcsrsm2_analysis(hipsparseHandle_t         handle,
                                            int                       algo,
                                            hipsparseOperation_t      transA,
                                            hipsparseOperation_t      transB,
                                            int                       m,
                                            int                       nrhs,
                                            int                       nnz,
                                            const hipDoubleComplex*   alpha,
                                            const hipsparseMatDescr_t descrA,
                                            const hipDoubleComplex*   csrSortedValA,
                                            const int*                csrSortedRowPtrA,
                                            const int*                csrSortedColIndA,
                                            const hipDoubleComplex*   B,
                                            int                       ldb,
                                            csrsm2Info_t              info,
                                            hipsparseSolvePolicy_t    policy,
                                            void*                     pBuffer);

HIPSPARSE_EXPORT
hipsparseStatus_t hipsparseScsrsm2_solve(hipsparseHandle_t         handle,
                                         int                       algo,
                                         hipsparseOperation_t      transA,
                                         hipsparseOperation_t      transB,
                                         int                       m,
                                         int                       nrhs,
                                         int                       nnz,
                                         const float*              alpha,
                                         const hipsparseMatDescr_t descrA,
                                         const float*              csrSortedValA,
                                         const int*                csrSortedRowPtrA,
                                         const int*                csrSortedColIndA,
                                         float*                    B,
                                         int                       ldb,
                                         csrsm2Info_t              info,
                                         hipsparseSolvePolicy_t    policy,
                                         void*                     pBuffer);

HIPSPARSE_EXPORT
hipsparseStatus_t hipsparseDcsrsm2_solve(hipsparseHandle_t         handle,
                                         int                       algo,
                                         hipsparseOperation_t      transA,
                                         hipsparseOperation_t      transB,
                                         int                       m,
                                         int                       nrhs,
                                         int                       nnz,
                                         const double*             alpha,
                                         const hipsparseMatDescr_t descrA,
                                         const double*             csrSortedValA,
                                         const int*                csrSortedRowPtrA,
                                         const int*                csrSortedColIndA,
                                         double*                   B,
                                         int                       ldb,
                                         csrsm2Info_t              info,
                                         hipsparseSolvePolicy_t    policy,
                                         void*                     pBuffer);

HIPSPARSE_EXPORT
hipsparseStatus_t hipsparseCcsrsm2_solve(hipsparseHandle_t         handle,
                                         int                       algo,
                                         hipsparseOperation_t      transA,
                                         hipsparseOperation_t      transB,
                                         int                       m,
                                         int                       nrhs,
                                         int                       nnz,
                                         const hipComplex*         alpha,
                                         const hipsparseMatDescr_t descrA,
                                         const hipComplex*         csrSortedValA,
                                         const int*                csrSortedRowPtrA,
                                         const int*                csrSortedColIndA,
                                         hipComplex*               B,
                                         int                       ldb,
                                         csrsm2Info_t              info,
                                         hipsparseSolvePolicy_t    policy,
                                         void*                     pBuffer);

HIPSPARSE_EXPORT
hipsparseStatus_t hipsparseZcsrsm2_solve(hipsparseHandle_t         handle,
                                         int                       algo,
                                         hipsparseOperation_t      transA,
                                         hipsparseOperation_t      transB,
                                         int                       m,
                                         int                       nrhs,
                                         int                       nnz,
                                         const hipDoubleComplex*   alpha,
                                         const hipsparseMatDescr_t descrA,
                                         const hipDoubleComplex*   csrSortedValA,
                                         const int*                csrSortedRowPtrA,
                                         const int*                csrSortedColIndA,
                                         hipDoubleComplex*         B,
                                         int                       ldb,
                                         csrsm2Info_t              info,
                                         hipsparseSolvePolicy_t    policy,
                                         void*                     pBuffer);

/* --- Sparse Extra routines --- */

/* Description: Sparse matrix sparse matrix multiplication C = op(A) * op(B), where A, B
   and C are sparse matrices in CSR storage format. */
HIPSPARSE_EXPORT
hipsparseStatus_t hipsparseXcsrgemmNnz(hipsparseHandle_t         handle,
                                       hipsparseOperation_t      transA,
                                       hipsparseOperation_t      transB,
                                       int                       m,
                                       int                       n,
                                       int                       k,
                                       const hipsparseMatDescr_t descrA,
                                       int                       nnzA,
                                       const int*                csrRowPtrA,
                                       const int*                csrColIndA,
                                       const hipsparseMatDescr_t descrB,
                                       int                       nnzB,
                                       const int*                csrRowPtrB,
                                       const int*                csrColIndB,
                                       const hipsparseMatDescr_t descrC,
                                       int*                      csrRowPtrC,
                                       int*                      nnzTotalDevHostPtr);

HIPSPARSE_EXPORT
hipsparseStatus_t hipsparseScsrgemm(hipsparseHandle_t         handle,
                                    hipsparseOperation_t      transA,
                                    hipsparseOperation_t      transB,
                                    int                       m,
                                    int                       n,
                                    int                       k,
                                    const hipsparseMatDescr_t descrA,
                                    int                       nnzA,
                                    const float*              csrValA,
                                    const int*                csrRowPtrA,
                                    const int*                csrColIndA,
                                    const hipsparseMatDescr_t descrB,
                                    int                       nnzB,
                                    const float*              csrValB,
                                    const int*                csrRowPtrB,
                                    const int*                csrColIndB,
                                    const hipsparseMatDescr_t descrC,
                                    float*                    csrValC,
                                    const int*                csrRowPtrC,
                                    int*                      csrColIndC);
HIPSPARSE_EXPORT
hipsparseStatus_t hipsparseDcsrgemm(hipsparseHandle_t         handle,
                                    hipsparseOperation_t      transA,
                                    hipsparseOperation_t      transB,
                                    int                       m,
                                    int                       n,
                                    int                       k,
                                    const hipsparseMatDescr_t descrA,
                                    int                       nnzA,
                                    const double*             csrValA,
                                    const int*                csrRowPtrA,
                                    const int*                csrColIndA,
                                    const hipsparseMatDescr_t descrB,
                                    int                       nnzB,
                                    const double*             csrValB,
                                    const int*                csrRowPtrB,
                                    const int*                csrColIndB,
                                    const hipsparseMatDescr_t descrC,
                                    double*                   csrValC,
                                    const int*                csrRowPtrC,
                                    int*                      csrColIndC);
HIPSPARSE_EXPORT
hipsparseStatus_t hipsparseCcsrgemm(hipsparseHandle_t         handle,
                                    hipsparseOperation_t      transA,
                                    hipsparseOperation_t      transB,
                                    int                       m,
                                    int                       n,
                                    int                       k,
                                    const hipsparseMatDescr_t descrA,
                                    int                       nnzA,
                                    const hipComplex*         csrValA,
                                    const int*                csrRowPtrA,
                                    const int*                csrColIndA,
                                    const hipsparseMatDescr_t descrB,
                                    int                       nnzB,
                                    const hipComplex*         csrValB,
                                    const int*                csrRowPtrB,
                                    const int*                csrColIndB,
                                    const hipsparseMatDescr_t descrC,
                                    hipComplex*               csrValC,
                                    const int*                csrRowPtrC,
                                    int*                      csrColIndC);
HIPSPARSE_EXPORT
hipsparseStatus_t hipsparseZcsrgemm(hipsparseHandle_t         handle,
                                    hipsparseOperation_t      transA,
                                    hipsparseOperation_t      transB,
                                    int                       m,
                                    int                       n,
                                    int                       k,
                                    const hipsparseMatDescr_t descrA,
                                    int                       nnzA,
                                    const hipDoubleComplex*   csrValA,
                                    const int*                csrRowPtrA,
                                    const int*                csrColIndA,
                                    const hipsparseMatDescr_t descrB,
                                    int                       nnzB,
                                    const hipDoubleComplex*   csrValB,
                                    const int*                csrRowPtrB,
                                    const int*                csrColIndB,
                                    const hipsparseMatDescr_t descrC,
                                    hipDoubleComplex*         csrValC,
                                    const int*                csrRowPtrC,
                                    int*                      csrColIndC);

/* Description: Sparse matrix sparse matrix multiplication C = alpha * A * B + beta * D,
   where A, B and D are sparse matrices in CSR storage format. */
HIPSPARSE_EXPORT
hipsparseStatus_t hipsparseScsrgemm2_bufferSizeExt(hipsparseHandle_t         handle,
                                                   int                       m,
                                                   int                       n,
                                                   int                       k,
                                                   const float*              alpha,
                                                   const hipsparseMatDescr_t descrA,
                                                   int                       nnzA,
                                                   const int*                csrRowPtrA,
                                                   const int*                csrColIndA,
                                                   const hipsparseMatDescr_t descrB,
                                                   int                       nnzB,
                                                   const int*                csrRowPtrB,
                                                   const int*                csrColIndB,
                                                   const float*              beta,
                                                   const hipsparseMatDescr_t descrD,
                                                   int                       nnzD,
                                                   const int*                csrRowPtrD,
                                                   const int*                csrColIndD,
                                                   csrgemm2Info_t            info,
                                                   size_t*                   pBufferSizeInBytes);
HIPSPARSE_EXPORT
hipsparseStatus_t hipsparseDcsrgemm2_bufferSizeExt(hipsparseHandle_t         handle,
                                                   int                       m,
                                                   int                       n,
                                                   int                       k,
                                                   const double*             alpha,
                                                   const hipsparseMatDescr_t descrA,
                                                   int                       nnzA,
                                                   const int*                csrRowPtrA,
                                                   const int*                csrColIndA,
                                                   const hipsparseMatDescr_t descrB,
                                                   int                       nnzB,
                                                   const int*                csrRowPtrB,
                                                   const int*                csrColIndB,
                                                   const double*             beta,
                                                   const hipsparseMatDescr_t descrD,
                                                   int                       nnzD,
                                                   const int*                csrRowPtrD,
                                                   const int*                csrColIndD,
                                                   csrgemm2Info_t            info,
                                                   size_t*                   pBufferSizeInBytes);
HIPSPARSE_EXPORT
hipsparseStatus_t hipsparseCcsrgemm2_bufferSizeExt(hipsparseHandle_t         handle,
                                                   int                       m,
                                                   int                       n,
                                                   int                       k,
                                                   const hipComplex*         alpha,
                                                   const hipsparseMatDescr_t descrA,
                                                   int                       nnzA,
                                                   const int*                csrRowPtrA,
                                                   const int*                csrColIndA,
                                                   const hipsparseMatDescr_t descrB,
                                                   int                       nnzB,
                                                   const int*                csrRowPtrB,
                                                   const int*                csrColIndB,
                                                   const hipComplex*         beta,
                                                   const hipsparseMatDescr_t descrD,
                                                   int                       nnzD,
                                                   const int*                csrRowPtrD,
                                                   const int*                csrColIndD,
                                                   csrgemm2Info_t            info,
                                                   size_t*                   pBufferSizeInBytes);
HIPSPARSE_EXPORT
hipsparseStatus_t hipsparseZcsrgemm2_bufferSizeExt(hipsparseHandle_t         handle,
                                                   int                       m,
                                                   int                       n,
                                                   int                       k,
                                                   const hipDoubleComplex*   alpha,
                                                   const hipsparseMatDescr_t descrA,
                                                   int                       nnzA,
                                                   const int*                csrRowPtrA,
                                                   const int*                csrColIndA,
                                                   const hipsparseMatDescr_t descrB,
                                                   int                       nnzB,
                                                   const int*                csrRowPtrB,
                                                   const int*                csrColIndB,
                                                   const hipDoubleComplex*   beta,
                                                   const hipsparseMatDescr_t descrD,
                                                   int                       nnzD,
                                                   const int*                csrRowPtrD,
                                                   const int*                csrColIndD,
                                                   csrgemm2Info_t            info,
                                                   size_t*                   pBufferSizeInBytes);

HIPSPARSE_EXPORT
hipsparseStatus_t hipsparseXcsrgemm2Nnz(hipsparseHandle_t         handle,
                                        int                       m,
                                        int                       n,
                                        int                       k,
                                        const hipsparseMatDescr_t descrA,
                                        int                       nnzA,
                                        const int*                csrRowPtrA,
                                        const int*                csrColIndA,
                                        const hipsparseMatDescr_t descrB,
                                        int                       nnzB,
                                        const int*                csrRowPtrB,
                                        const int*                csrColIndB,
                                        const hipsparseMatDescr_t descrD,
                                        int                       nnzD,
                                        const int*                csrRowPtrD,
                                        const int*                csrColIndD,
                                        const hipsparseMatDescr_t descrC,
                                        int*                      csrRowPtrC,
                                        int*                      nnzTotalDevHostPtr,
                                        const csrgemm2Info_t      info,
                                        void*                     pBuffer);

HIPSPARSE_EXPORT
hipsparseStatus_t hipsparseScsrgemm2(hipsparseHandle_t         handle,
                                     int                       m,
                                     int                       n,
                                     int                       k,
                                     const float*              alpha,
                                     const hipsparseMatDescr_t descrA,
                                     int                       nnzA,
                                     const float*              csrValA,
                                     const int*                csrRowPtrA,
                                     const int*                csrColIndA,
                                     const hipsparseMatDescr_t descrB,
                                     int                       nnzB,
                                     const float*              csrValB,
                                     const int*                csrRowPtrB,
                                     const int*                csrColIndB,
                                     const float*              beta,
                                     const hipsparseMatDescr_t descrD,
                                     int                       nnzD,
                                     const float*              csrValD,
                                     const int*                csrRowPtrD,
                                     const int*                csrColIndD,
                                     const hipsparseMatDescr_t descrC,
                                     float*                    csrValC,
                                     const int*                csrRowPtrC,
                                     int*                      csrColIndC,
                                     const csrgemm2Info_t      info,
                                     void*                     pBuffer);
HIPSPARSE_EXPORT
hipsparseStatus_t hipsparseDcsrgemm2(hipsparseHandle_t         handle,
                                     int                       m,
                                     int                       n,
                                     int                       k,
                                     const double*             alpha,
                                     const hipsparseMatDescr_t descrA,
                                     int                       nnzA,
                                     const double*             csrValA,
                                     const int*                csrRowPtrA,
                                     const int*                csrColIndA,
                                     const hipsparseMatDescr_t descrB,
                                     int                       nnzB,
                                     const double*             csrValB,
                                     const int*                csrRowPtrB,
                                     const int*                csrColIndB,
                                     const double*             beta,
                                     const hipsparseMatDescr_t descrD,
                                     int                       nnzD,
                                     const double*             csrValD,
                                     const int*                csrRowPtrD,
                                     const int*                csrColIndD,
                                     const hipsparseMatDescr_t descrC,
                                     double*                   csrValC,
                                     const int*                csrRowPtrC,
                                     int*                      csrColIndC,
                                     const csrgemm2Info_t      info,
                                     void*                     pBuffer);
HIPSPARSE_EXPORT
hipsparseStatus_t hipsparseCcsrgemm2(hipsparseHandle_t         handle,
                                     int                       m,
                                     int                       n,
                                     int                       k,
                                     const hipComplex*         alpha,
                                     const hipsparseMatDescr_t descrA,
                                     int                       nnzA,
                                     const hipComplex*         csrValA,
                                     const int*                csrRowPtrA,
                                     const int*                csrColIndA,
                                     const hipsparseMatDescr_t descrB,
                                     int                       nnzB,
                                     const hipComplex*         csrValB,
                                     const int*                csrRowPtrB,
                                     const int*                csrColIndB,
                                     const hipComplex*         beta,
                                     const hipsparseMatDescr_t descrD,
                                     int                       nnzD,
                                     const hipComplex*         csrValD,
                                     const int*                csrRowPtrD,
                                     const int*                csrColIndD,
                                     const hipsparseMatDescr_t descrC,
                                     hipComplex*               csrValC,
                                     const int*                csrRowPtrC,
                                     int*                      csrColIndC,
                                     const csrgemm2Info_t      info,
                                     void*                     pBuffer);
HIPSPARSE_EXPORT
hipsparseStatus_t hipsparseZcsrgemm2(hipsparseHandle_t         handle,
                                     int                       m,
                                     int                       n,
                                     int                       k,
                                     const hipDoubleComplex*   alpha,
                                     const hipsparseMatDescr_t descrA,
                                     int                       nnzA,
                                     const hipDoubleComplex*   csrValA,
                                     const int*                csrRowPtrA,
                                     const int*                csrColIndA,
                                     const hipsparseMatDescr_t descrB,
                                     int                       nnzB,
                                     const hipDoubleComplex*   csrValB,
                                     const int*                csrRowPtrB,
                                     const int*                csrColIndB,
                                     const hipDoubleComplex*   beta,
                                     const hipsparseMatDescr_t descrD,
                                     int                       nnzD,
                                     const hipDoubleComplex*   csrValD,
                                     const int*                csrRowPtrD,
                                     const int*                csrColIndD,
                                     const hipsparseMatDescr_t descrC,
                                     hipDoubleComplex*         csrValC,
                                     const int*                csrRowPtrC,
                                     int*                      csrColIndC,
                                     const csrgemm2Info_t      info,
                                     void*                     pBuffer);

/* --- Preconditioners --- */

/* Description: Compute the incomplete-LU factorization with 0 fill-in (ILU0)
   of the matrix A stored in CSR format. */
HIPSPARSE_EXPORT
hipsparseStatus_t
    hipsparseXcsrilu02_zeroPivot(hipsparseHandle_t handle, csrilu02Info_t info, int* position);

HIPSPARSE_EXPORT
hipsparseStatus_t hipsparseScsrilu02_bufferSize(hipsparseHandle_t         handle,
                                                int                       m,
                                                int                       nnz,
                                                const hipsparseMatDescr_t descrA,
                                                float*                    csrSortedValA,
                                                const int*                csrSortedRowPtrA,
                                                const int*                csrSortedColIndA,
                                                csrilu02Info_t            info,
                                                int*                      pBufferSizeInBytes);
HIPSPARSE_EXPORT
hipsparseStatus_t hipsparseDcsrilu02_bufferSize(hipsparseHandle_t         handle,
                                                int                       m,
                                                int                       nnz,
                                                const hipsparseMatDescr_t descrA,
                                                double*                   csrSortedValA,
                                                const int*                csrSortedRowPtrA,
                                                const int*                csrSortedColIndA,
                                                csrilu02Info_t            info,
                                                int*                      pBufferSizeInBytes);
HIPSPARSE_EXPORT
hipsparseStatus_t hipsparseCcsrilu02_bufferSize(hipsparseHandle_t         handle,
                                                int                       m,
                                                int                       nnz,
                                                const hipsparseMatDescr_t descrA,
                                                hipComplex*               csrSortedValA,
                                                const int*                csrSortedRowPtrA,
                                                const int*                csrSortedColIndA,
                                                csrilu02Info_t            info,
                                                int*                      pBufferSizeInBytes);
HIPSPARSE_EXPORT
hipsparseStatus_t hipsparseZcsrilu02_bufferSize(hipsparseHandle_t         handle,
                                                int                       m,
                                                int                       nnz,
                                                const hipsparseMatDescr_t descrA,
                                                hipDoubleComplex*         csrSortedValA,
                                                const int*                csrSortedRowPtrA,
                                                const int*                csrSortedColIndA,
                                                csrilu02Info_t            info,
                                                int*                      pBufferSizeInBytes);

HIPSPARSE_EXPORT
hipsparseStatus_t hipsparseScsrilu02_bufferSizeExt(hipsparseHandle_t         handle,
                                                   int                       m,
                                                   int                       nnz,
                                                   const hipsparseMatDescr_t descrA,
                                                   float*                    csrSortedValA,
                                                   const int*                csrSortedRowPtrA,
                                                   const int*                csrSortedColIndA,
                                                   csrilu02Info_t            info,
                                                   size_t*                   pBufferSize);
HIPSPARSE_EXPORT
hipsparseStatus_t hipsparseDcsrilu02_bufferSizeExt(hipsparseHandle_t         handle,
                                                   int                       m,
                                                   int                       nnz,
                                                   const hipsparseMatDescr_t descrA,
                                                   double*                   csrSortedValA,
                                                   const int*                csrSortedRowPtrA,
                                                   const int*                csrSortedColIndA,
                                                   csrilu02Info_t            info,
                                                   size_t*                   pBufferSize);
HIPSPARSE_EXPORT
hipsparseStatus_t hipsparseCcsrilu02_bufferSizeExt(hipsparseHandle_t         handle,
                                                   int                       m,
                                                   int                       nnz,
                                                   const hipsparseMatDescr_t descrA,
                                                   hipComplex*               csrSortedValA,
                                                   const int*                csrSortedRowPtrA,
                                                   const int*                csrSortedColIndA,
                                                   csrilu02Info_t            info,
                                                   size_t*                   pBufferSize);
HIPSPARSE_EXPORT
hipsparseStatus_t hipsparseZcsrilu02_bufferSizeExt(hipsparseHandle_t         handle,
                                                   int                       m,
                                                   int                       nnz,
                                                   const hipsparseMatDescr_t descrA,
                                                   hipDoubleComplex*         csrSortedValA,
                                                   const int*                csrSortedRowPtrA,
                                                   const int*                csrSortedColIndA,
                                                   csrilu02Info_t            info,
                                                   size_t*                   pBufferSize);

HIPSPARSE_EXPORT
hipsparseStatus_t hipsparseScsrilu02_analysis(hipsparseHandle_t         handle,
                                              int                       m,
                                              int                       nnz,
                                              const hipsparseMatDescr_t descrA,
                                              const float*              csrSortedValA,
                                              const int*                csrSortedRowPtrA,
                                              const int*                csrSortedColIndA,
                                              csrilu02Info_t            info,
                                              hipsparseSolvePolicy_t    policy,
                                              void*                     pBuffer);
HIPSPARSE_EXPORT
hipsparseStatus_t hipsparseDcsrilu02_analysis(hipsparseHandle_t         handle,
                                              int                       m,
                                              int                       nnz,
                                              const hipsparseMatDescr_t descrA,
                                              const double*             csrSortedValA,
                                              const int*                csrSortedRowPtrA,
                                              const int*                csrSortedColIndA,
                                              csrilu02Info_t            info,
                                              hipsparseSolvePolicy_t    policy,
                                              void*                     pBuffer);
HIPSPARSE_EXPORT
hipsparseStatus_t hipsparseCcsrilu02_analysis(hipsparseHandle_t         handle,
                                              int                       m,
                                              int                       nnz,
                                              const hipsparseMatDescr_t descrA,
                                              const hipComplex*         csrSortedValA,
                                              const int*                csrSortedRowPtrA,
                                              const int*                csrSortedColIndA,
                                              csrilu02Info_t            info,
                                              hipsparseSolvePolicy_t    policy,
                                              void*                     pBuffer);
HIPSPARSE_EXPORT
hipsparseStatus_t hipsparseZcsrilu02_analysis(hipsparseHandle_t         handle,
                                              int                       m,
                                              int                       nnz,
                                              const hipsparseMatDescr_t descrA,
                                              const hipDoubleComplex*   csrSortedValA,
                                              const int*                csrSortedRowPtrA,
                                              const int*                csrSortedColIndA,
                                              csrilu02Info_t            info,
                                              hipsparseSolvePolicy_t    policy,
                                              void*                     pBuffer);

HIPSPARSE_EXPORT
hipsparseStatus_t hipsparseScsrilu02(hipsparseHandle_t         handle,
                                     int                       m,
                                     int                       nnz,
                                     const hipsparseMatDescr_t descrA,
                                     float*                    csrSortedValA_valM,
                                     /* matrix A values are updated inplace
                                        to be the preconditioner M values */
                                     const int*             csrSortedRowPtrA,
                                     const int*             csrSortedColIndA,
                                     csrilu02Info_t         info,
                                     hipsparseSolvePolicy_t policy,
                                     void*                  pBuffer);
HIPSPARSE_EXPORT
hipsparseStatus_t hipsparseDcsrilu02(hipsparseHandle_t         handle,
                                     int                       m,
                                     int                       nnz,
                                     const hipsparseMatDescr_t descrA,
                                     double*                   csrSortedValA_valM,
                                     /* matrix A values are updated inplace
                                        to be the preconditioner M values */
                                     const int*             csrSortedRowPtrA,
                                     const int*             csrSortedColIndA,
                                     csrilu02Info_t         info,
                                     hipsparseSolvePolicy_t policy,
                                     void*                  pBuffer);
HIPSPARSE_EXPORT
hipsparseStatus_t hipsparseCcsrilu02(hipsparseHandle_t         handle,
                                     int                       m,
                                     int                       nnz,
                                     const hipsparseMatDescr_t descrA,
                                     hipComplex*               csrSortedValA_valM,
                                     /* matrix A values are updated inplace
                                        to be the preconditioner M values */
                                     const int*             csrSortedRowPtrA,
                                     const int*             csrSortedColIndA,
                                     csrilu02Info_t         info,
                                     hipsparseSolvePolicy_t policy,
                                     void*                  pBuffer);
HIPSPARSE_EXPORT
hipsparseStatus_t hipsparseZcsrilu02(hipsparseHandle_t         handle,
                                     int                       m,
                                     int                       nnz,
                                     const hipsparseMatDescr_t descrA,
                                     hipDoubleComplex*         csrSortedValA_valM,
                                     /* matrix A values are updated inplace
                                        to be the preconditioner M values */
                                     const int*             csrSortedRowPtrA,
                                     const int*             csrSortedColIndA,
                                     csrilu02Info_t         info,
                                     hipsparseSolvePolicy_t policy,
                                     void*                  pBuffer);

/* Description: Compute the incomplete Cholesky factorization with 0 fill-in (IC0)
   of the matrix A stored in CSR format. */
HIPSPARSE_EXPORT
hipsparseStatus_t
    hipsparseXcsric02_zeroPivot(hipsparseHandle_t handle, csric02Info_t info, int* position);

HIPSPARSE_EXPORT
hipsparseStatus_t hipsparseScsric02_bufferSize(hipsparseHandle_t         handle,
                                               int                       m,
                                               int                       nnz,
                                               const hipsparseMatDescr_t descrA,
                                               float*                    csrSortedValA,
                                               const int*                csrSortedRowPtrA,
                                               const int*                csrSortedColIndA,
                                               csric02Info_t             info,
                                               int*                      pBufferSizeInBytes);
HIPSPARSE_EXPORT
hipsparseStatus_t hipsparseDcsric02_bufferSize(hipsparseHandle_t         handle,
                                               int                       m,
                                               int                       nnz,
                                               const hipsparseMatDescr_t descrA,
                                               double*                   csrSortedValA,
                                               const int*                csrSortedRowPtrA,
                                               const int*                csrSortedColIndA,
                                               csric02Info_t             info,
                                               int*                      pBufferSizeInBytes);
HIPSPARSE_EXPORT
hipsparseStatus_t hipsparseCcsric02_bufferSize(hipsparseHandle_t         handle,
                                               int                       m,
                                               int                       nnz,
                                               const hipsparseMatDescr_t descrA,
                                               hipComplex*               csrSortedValA,
                                               const int*                csrSortedRowPtrA,
                                               const int*                csrSortedColIndA,
                                               csric02Info_t             info,
                                               int*                      pBufferSizeInBytes);
HIPSPARSE_EXPORT
hipsparseStatus_t hipsparseZcsric02_bufferSize(hipsparseHandle_t         handle,
                                               int                       m,
                                               int                       nnz,
                                               const hipsparseMatDescr_t descrA,
                                               hipDoubleComplex*         csrSortedValA,
                                               const int*                csrSortedRowPtrA,
                                               const int*                csrSortedColIndA,
                                               csric02Info_t             info,
                                               int*                      pBufferSizeInBytes);

HIPSPARSE_EXPORT
hipsparseStatus_t hipsparseScsric02_bufferSizeExt(hipsparseHandle_t         handle,
                                                  int                       m,
                                                  int                       nnz,
                                                  const hipsparseMatDescr_t descrA,
                                                  float*                    csrSortedValA,
                                                  const int*                csrSortedRowPtrA,
                                                  const int*                csrSortedColIndA,
                                                  csric02Info_t             info,
                                                  size_t*                   pBufferSize);
HIPSPARSE_EXPORT
hipsparseStatus_t hipsparseDcsric02_bufferSizeExt(hipsparseHandle_t         handle,
                                                  int                       m,
                                                  int                       nnz,
                                                  const hipsparseMatDescr_t descrA,
                                                  double*                   csrSortedValA,
                                                  const int*                csrSortedRowPtrA,
                                                  const int*                csrSortedColIndA,
                                                  csric02Info_t             info,
                                                  size_t*                   pBufferSize);
HIPSPARSE_EXPORT
hipsparseStatus_t hipsparseCcsric02_bufferSizeExt(hipsparseHandle_t         handle,
                                                  int                       m,
                                                  int                       nnz,
                                                  const hipsparseMatDescr_t descrA,
                                                  hipComplex*               csrSortedValA,
                                                  const int*                csrSortedRowPtrA,
                                                  const int*                csrSortedColIndA,
                                                  csric02Info_t             info,
                                                  size_t*                   pBufferSize);
HIPSPARSE_EXPORT
hipsparseStatus_t hipsparseZcsric02_bufferSizeExt(hipsparseHandle_t         handle,
                                                  int                       m,
                                                  int                       nnz,
                                                  const hipsparseMatDescr_t descrA,
                                                  hipDoubleComplex*         csrSortedValA,
                                                  const int*                csrSortedRowPtrA,
                                                  const int*                csrSortedColIndA,
                                                  csric02Info_t             info,
                                                  size_t*                   pBufferSize);

HIPSPARSE_EXPORT
hipsparseStatus_t hipsparseScsric02_analysis(hipsparseHandle_t         handle,
                                             int                       m,
                                             int                       nnz,
                                             const hipsparseMatDescr_t descrA,
                                             const float*              csrSortedValA,
                                             const int*                csrSortedRowPtrA,
                                             const int*                csrSortedColIndA,
                                             csric02Info_t             info,
                                             hipsparseSolvePolicy_t    policy,
                                             void*                     pBuffer);
HIPSPARSE_EXPORT
hipsparseStatus_t hipsparseDcsric02_analysis(hipsparseHandle_t         handle,
                                             int                       m,
                                             int                       nnz,
                                             const hipsparseMatDescr_t descrA,
                                             const double*             csrSortedValA,
                                             const int*                csrSortedRowPtrA,
                                             const int*                csrSortedColIndA,
                                             csric02Info_t             info,
                                             hipsparseSolvePolicy_t    policy,
                                             void*                     pBuffer);
HIPSPARSE_EXPORT
hipsparseStatus_t hipsparseCcsric02_analysis(hipsparseHandle_t         handle,
                                             int                       m,
                                             int                       nnz,
                                             const hipsparseMatDescr_t descrA,
                                             const hipComplex*         csrSortedValA,
                                             const int*                csrSortedRowPtrA,
                                             const int*                csrSortedColIndA,
                                             csric02Info_t             info,
                                             hipsparseSolvePolicy_t    policy,
                                             void*                     pBuffer);
HIPSPARSE_EXPORT
hipsparseStatus_t hipsparseZcsric02_analysis(hipsparseHandle_t         handle,
                                             int                       m,
                                             int                       nnz,
                                             const hipsparseMatDescr_t descrA,
                                             const hipDoubleComplex*   csrSortedValA,
                                             const int*                csrSortedRowPtrA,
                                             const int*                csrSortedColIndA,
                                             csric02Info_t             info,
                                             hipsparseSolvePolicy_t    policy,
                                             void*                     pBuffer);

HIPSPARSE_EXPORT
hipsparseStatus_t hipsparseScsric02(hipsparseHandle_t         handle,
                                    int                       m,
                                    int                       nnz,
                                    const hipsparseMatDescr_t descrA,
                                    float*                    csrSortedValA_valM,
                                    /* matrix A values are updated inplace
                                        to be the preconditioner M values */
                                    const int*             csrSortedRowPtrA,
                                    const int*             csrSortedColIndA,
                                    csric02Info_t          info,
                                    hipsparseSolvePolicy_t policy,
                                    void*                  pBuffer);
HIPSPARSE_EXPORT
hipsparseStatus_t hipsparseDcsric02(hipsparseHandle_t         handle,
                                    int                       m,
                                    int                       nnz,
                                    const hipsparseMatDescr_t descrA,
                                    double*                   csrSortedValA_valM,
                                    /* matrix A values are updated inplace
                                        to be the preconditioner M values */
                                    const int*             csrSortedRowPtrA,
                                    const int*             csrSortedColIndA,
                                    csric02Info_t          info,
                                    hipsparseSolvePolicy_t policy,
                                    void*                  pBuffer);
HIPSPARSE_EXPORT
hipsparseStatus_t hipsparseCcsric02(hipsparseHandle_t         handle,
                                    int                       m,
                                    int                       nnz,
                                    const hipsparseMatDescr_t descrA,
                                    hipComplex*               csrSortedValA_valM,
                                    /* matrix A values are updated inplace
                                        to be the preconditioner M values */
                                    const int*             csrSortedRowPtrA,
                                    const int*             csrSortedColIndA,
                                    csric02Info_t          info,
                                    hipsparseSolvePolicy_t policy,
                                    void*                  pBuffer);
HIPSPARSE_EXPORT
hipsparseStatus_t hipsparseZcsric02(hipsparseHandle_t         handle,
                                    int                       m,
                                    int                       nnz,
                                    const hipsparseMatDescr_t descrA,
                                    hipDoubleComplex*         csrSortedValA_valM,
                                    /* matrix A values are updated inplace
                                        to be the preconditioner M values */
                                    const int*             csrSortedRowPtrA,
                                    const int*             csrSortedColIndA,
                                    csric02Info_t          info,
                                    hipsparseSolvePolicy_t policy,
                                    void*                  pBuffer);

/* --- Sparse Format Conversion --- */

/* Description: 
   This function computes the number of nonzero elements per row or column and the total number of nonzero elements in a dense matrix. */
HIPSPARSE_EXPORT
hipsparseStatus_t hipsparseSnnz(hipsparseHandle_t         handle,
                                hipsparseDirection_t      dirA,
                                int                       m,
                                int                       n,
                                const hipsparseMatDescr_t descrA,
                                const float*              A,
                                int                       lda,
                                int*                      nnzPerRowColumn,
                                int*                      nnzTotalDevHostPtr);

HIPSPARSE_EXPORT
hipsparseStatus_t hipsparseDnnz(hipsparseHandle_t         handle,
                                hipsparseDirection_t      dirA,
                                int                       m,
                                int                       n,
                                const hipsparseMatDescr_t descrA,
                                const double*             A,
                                int                       lda,
                                int*                      nnzPerRowColumn,
                                int*                      nnzTotalDevHostPtr);

HIPSPARSE_EXPORT
hipsparseStatus_t hipsparseCnnz(hipsparseHandle_t         handle,
                                hipsparseDirection_t      dirA,
                                int                       m,
                                int                       n,
                                const hipsparseMatDescr_t descrA,
                                const hipComplex*         A,
                                int                       lda,
                                int*                      nnzPerRowColumn,
                                int*                      nnzTotalDevHostPtr);

HIPSPARSE_EXPORT
hipsparseStatus_t hipsparseZnnz(hipsparseHandle_t         handle,
                                hipsparseDirection_t      dirA,
                                int                       m,
                                int                       n,
                                const hipsparseMatDescr_t descrA,
                                const hipDoubleComplex*   A,
                                int                       lda,
                                int*                      nnzPerRowColumn,
                                int*                      nnzTotalDevHostPtr);

/* Description: 
<<<<<<< HEAD
   This function computes the number of nonzero elements per row and the total number of nonzero elements in the compressed version of the 
   input CSR matrix where the matrix is compressed by removing elements less than the tolerance. */
HIPSPARSE_EXPORT
hipsparseStatus_t hipsparseSnnz_compress(hipsparseHandle_t          handle,
                                         int                        m,
                                         const hipsparseMatDescr_t  descrA,
                                         const float*               csrValA,
                                         const int*                 csrRowPtrA,
                                         int*                       nnzPerRow,
                                         int*                       nnzC,
                                         float                      tol);

HIPSPARSE_EXPORT
hipsparseStatus_t hipsparseDnnz_compress(hipsparseHandle_t          handle,
                                         int                        m,
                                         const hipsparseMatDescr_t  descrA,
                                         const double*              csrValA,
                                         const int*                 csrRowPtrA,
                                         int*                       nnzPerRow,
                                         int*                       nnzC,
                                         double                     tol);

HIPSPARSE_EXPORT
hipsparseStatus_t hipsparseCnnz_compress(hipsparseHandle_t          handle,
                                         int                        m,
                                         const hipsparseMatDescr_t  descrA,
                                         const hipComplex*          csrValA,
                                         const int*                 csrRowPtrA,
                                         int*                       nnzPerRow,
                                         int*                       nnzC,
                                         hipComplex                 tol);

HIPSPARSE_EXPORT
hipsparseStatus_t hipsparseZnnz_compress(hipsparseHandle_t          handle,
                                         int                        m,
                                         const hipsparseMatDescr_t  descrA,
                                         const hipDoubleComplex*    csrValA,
                                         const int*                 csrRowPtrA,
                                         int*                       nnzPerRow,
                                         int*                       nnzC,
                                         hipDoubleComplex           tol);
=======
   This function computes the number of nonzero block columns per block row and the total number of blocks in the BSR 
   matrix where the BSR matrix is formed by converting the input CSR matrix. */
HIPSPARSE_EXPORT
hipsparseStatus_t hipsparseXcsr2bsrNnz(hipsparseHandle_t          handle,
                                       hipsparseDirection_t       dirA,
                                       int                        m,
                                       int                        n,
                                       const hipsparseMatDescr_t  descrA,
                                       const int*                 csrRowPtrA,
                                       const int*                 csrColIndA,
                                       int                        blockDim,
                                       const hipsparseMatDescr_t  descrC,
                                       int*                       bsrRowPtrC,
                                       int*                       bsrNnzb);
>>>>>>> 028e88f6

/* Description: This routine converts a sparse matrix in CSR storage format
   to a sparse matrix in COO storage format. */
HIPSPARSE_EXPORT
hipsparseStatus_t hipsparseXcsr2coo(hipsparseHandle_t    handle,
                                    const int*           csrRowPtr,
                                    int                  nnz,
                                    int                  m,
                                    int*                 cooRowInd,
                                    hipsparseIndexBase_t idxBase);

/* Description: This routine converts a sparse matrix in CSR storage format
   to a sparse matrix in CSC storage format. */
HIPSPARSE_EXPORT
hipsparseStatus_t hipsparseScsr2csc(hipsparseHandle_t    handle,
                                    int                  m,
                                    int                  n,
                                    int                  nnz,
                                    const float*         csrSortedVal,
                                    const int*           csrSortedRowPtr,
                                    const int*           csrSortedColInd,
                                    float*               cscSortedVal,
                                    int*                 cscSortedRowInd,
                                    int*                 cscSortedColPtr,
                                    hipsparseAction_t    copyValues,
                                    hipsparseIndexBase_t idxBase);
HIPSPARSE_EXPORT
hipsparseStatus_t hipsparseDcsr2csc(hipsparseHandle_t    handle,
                                    int                  m,
                                    int                  n,
                                    int                  nnz,
                                    const double*        csrSortedVal,
                                    const int*           csrSortedRowPtr,
                                    const int*           csrSortedColInd,
                                    double*              cscSortedVal,
                                    int*                 cscSortedRowInd,
                                    int*                 cscSortedColPtr,
                                    hipsparseAction_t    copyValues,
                                    hipsparseIndexBase_t idxBase);
HIPSPARSE_EXPORT
hipsparseStatus_t hipsparseCcsr2csc(hipsparseHandle_t    handle,
                                    int                  m,
                                    int                  n,
                                    int                  nnz,
                                    const hipComplex*    csrSortedVal,
                                    const int*           csrSortedRowPtr,
                                    const int*           csrSortedColInd,
                                    hipComplex*          cscSortedVal,
                                    int*                 cscSortedRowInd,
                                    int*                 cscSortedColPtr,
                                    hipsparseAction_t    copyValues,
                                    hipsparseIndexBase_t idxBase);
HIPSPARSE_EXPORT
hipsparseStatus_t hipsparseZcsr2csc(hipsparseHandle_t       handle,
                                    int                     m,
                                    int                     n,
                                    int                     nnz,
                                    const hipDoubleComplex* csrSortedVal,
                                    const int*              csrSortedRowPtr,
                                    const int*              csrSortedColInd,
                                    hipDoubleComplex*       cscSortedVal,
                                    int*                    cscSortedRowInd,
                                    int*                    cscSortedColPtr,
                                    hipsparseAction_t       copyValues,
                                    hipsparseIndexBase_t    idxBase);

/* Description: This routine converts a sparse matrix in CSR storage format
   to a sparse matrix in HYB storage format. */
HIPSPARSE_EXPORT
hipsparseStatus_t hipsparseScsr2hyb(hipsparseHandle_t         handle,
                                    int                       m,
                                    int                       n,
                                    const hipsparseMatDescr_t descrA,
                                    const float*              csrSortedValA,
                                    const int*                csrSortedRowPtrA,
                                    const int*                csrSortedColIndA,
                                    hipsparseHybMat_t         hybA,
                                    int                       userEllWidth,
                                    hipsparseHybPartition_t   partitionType);
HIPSPARSE_EXPORT
hipsparseStatus_t hipsparseDcsr2hyb(hipsparseHandle_t         handle,
                                    int                       m,
                                    int                       n,
                                    const hipsparseMatDescr_t descrA,
                                    const double*             csrSortedValA,
                                    const int*                csrSortedRowPtrA,
                                    const int*                csrSortedColIndA,
                                    hipsparseHybMat_t         hybA,
                                    int                       userEllWidth,
                                    hipsparseHybPartition_t   partitionType);
HIPSPARSE_EXPORT
hipsparseStatus_t hipsparseCcsr2hyb(hipsparseHandle_t         handle,
                                    int                       m,
                                    int                       n,
                                    const hipsparseMatDescr_t descrA,
                                    const hipComplex*         csrSortedValA,
                                    const int*                csrSortedRowPtrA,
                                    const int*                csrSortedColIndA,
                                    hipsparseHybMat_t         hybA,
                                    int                       userEllWidth,
                                    hipsparseHybPartition_t   partitionType);
HIPSPARSE_EXPORT
hipsparseStatus_t hipsparseZcsr2hyb(hipsparseHandle_t         handle,
                                    int                       m,
                                    int                       n,
                                    const hipsparseMatDescr_t descrA,
                                    const hipDoubleComplex*   csrSortedValA,
                                    const int*                csrSortedRowPtrA,
                                    const int*                csrSortedColIndA,
                                    hipsparseHybMat_t         hybA,
                                    int                       userEllWidth,
                                    hipsparseHybPartition_t   partitionType);

<<<<<<< HEAD
/* Description: This routine compresses the input CSR matrix by removing elements that are less than the non-negative tolerance */
HIPSPARSE_EXPORT
hipsparseStatus_t hipsparseScsr2csr_compress(hipsparseHandle_t         handle,
                                             int                       m,
                                             int                       n,
                                             const hipsparseMatDescr_t descrA,
                                             const float*              csrValA,
                                             const int*                csrColIndA,
                                             const int*                csrRowPtrA,
                                             int                       nnzA,
                                             const int*                nnzPerRow,
                                             float*                    csrValC,
                                             int*                      csrColIndC,
                                             int*                      csrRowPtrC,
                                             float                     tol);
HIPSPARSE_EXPORT
hipsparseStatus_t hipsparseDcsr2csr_compress(hipsparseHandle_t         handle,
                                             int                       m,
                                             int                       n,
                                             const hipsparseMatDescr_t descrA,
                                             const double*             csrValA,
                                             const int*                csrColIndA,
                                             const int*                csrRowPtrA,
                                             int                       nnzA,
                                             const int*                nnzPerRow,
                                             double*                   csrValC,
                                             int*                      csrColIndC,
                                             int*                      csrRowPtrC,
                                             double                    tol);
HIPSPARSE_EXPORT
hipsparseStatus_t hipsparseCcsr2csr_compress(hipsparseHandle_t         handle,
                                             int                       m,
                                             int                       n,
                                             const hipsparseMatDescr_t descrA,
                                             const hipComplex*         csrValA,
                                             const int*                csrColIndA,
                                             const int*                csrRowPtrA,
                                             int                       nnzA,
                                             const int*                nnzPerRow,
                                             hipComplex*               csrValC,
                                             int*                      csrColIndC,
                                             int*                      csrRowPtrC,
                                             hipComplex                tol);
HIPSPARSE_EXPORT
hipsparseStatus_t hipsparseZcsr2csr_compress(hipsparseHandle_t         handle,
                                             int                       m,
                                             int                       n,
                                             const hipsparseMatDescr_t descrA,
                                             const hipDoubleComplex*   csrValA,
                                             const int*                csrColIndA,
                                             const int*                csrRowPtrA,
                                             int                       nnzA,
                                             const int*                nnzPerRow,
                                             hipDoubleComplex*         csrValC,
                                             int*                      csrColIndC,
                                             int*                      csrRowPtrC,
                                             hipDoubleComplex          tol);
=======
/* Description: This routine converts a sparse matrix in CSR storage format
   to a sparse matrix in BSR storage format. */
HIPSPARSE_EXPORT
hipsparseStatus_t hipsparseScsr2bsr(hipsparseHandle_t          handle,
                                    hipsparseDirection_t       dirA,
                                    int                        m,
                                    int                        n,
                                    const hipsparseMatDescr_t  descrA,
                                    const float*               csrValA,
                                    const int*                 csrRowPtrA,
                                    const int*                 csrColIndA,
                                    int                        blockDim,
                                    const hipsparseMatDescr_t  descrC,
                                    float*                     bsrValC,
                                    int*                       bsrRowPtrC,
                                    int *                      bsrColIndC);
HIPSPARSE_EXPORT
hipsparseStatus_t hipsparseDcsr2bsr(hipsparseHandle_t          handle,
                                    hipsparseDirection_t       dirA,
                                    int                        m,
                                    int                        n,
                                    const hipsparseMatDescr_t  descrA,
                                    const double*              csrValA,
                                    const int*                 csrRowPtrA,
                                    const int*                 csrColIndA,
                                    int                        blockDim,
                                    const hipsparseMatDescr_t  descrC,
                                    double*                    bsrValC,
                                    int*                       bsrRowPtrC,
                                    int *                      bsrColIndC);
HIPSPARSE_EXPORT
hipsparseStatus_t hipsparseCcsr2bsr(hipsparseHandle_t          handle,
                                    hipsparseDirection_t       dirA,
                                    int                        m,
                                    int                        n,
                                    const hipsparseMatDescr_t  descrA,
                                    const hipComplex*          csrValA,
                                    const int*                 csrRowPtrA,
                                    const int*                 csrColIndA,
                                    int                        blockDim,
                                    const hipsparseMatDescr_t  descrC,
                                    hipComplex*                bsrValC,
                                    int*                       bsrRowPtrC,
                                    int *                      bsrColIndC);
HIPSPARSE_EXPORT
hipsparseStatus_t hipsparseZcsr2bsr(hipsparseHandle_t          handle,
                                    hipsparseDirection_t       dirA,
                                    int                        m,
                                    int                        n,
                                    const hipsparseMatDescr_t  descrA,
                                    const hipDoubleComplex*    csrValA,
                                    const int*                 csrRowPtrA,
                                    const int*                 csrColIndA,
                                    int                        blockDim,
                                    const hipsparseMatDescr_t  descrC,
                                    hipDoubleComplex*          bsrValC,
                                    int*                       bsrRowPtrC,
                                    int *                      bsrColIndC);

/* Description: This routine converts a sparse matrix in BSR storage format
   to a sparse matrix in CSR storage format. */
HIPSPARSE_EXPORT
hipsparseStatus_t hipsparseSbsr2csr(hipsparseHandle_t          handle,
                                    hipsparseDirection_t       dirA,
                                    int                        mb,
                                    int                        nb,
                                    const hipsparseMatDescr_t  descrA,
                                    const float*               bsrValA,
                                    const int*                 bsrRowPtrA,
                                    const int*                 bsrColIndA,
                                    int                        blockDim,
                                    const hipsparseMatDescr_t  descrC,
                                    float*                     csrValC,
                                    int*                       csrRowPtrC,
                                    int *                      csrColIndC);
HIPSPARSE_EXPORT
hipsparseStatus_t hipsparseDbsr2csr(hipsparseHandle_t          handle,
                                    hipsparseDirection_t       dirA,
                                    int                        mb,
                                    int                        nb,
                                    const hipsparseMatDescr_t  descrA,
                                    const double*              bsrValA,
                                    const int*                 bsrRowPtrA,
                                    const int*                 bsrColIndA,
                                    int                        blockDim,
                                    const hipsparseMatDescr_t  descrC,
                                    double*                    csrValC,
                                    int*                       csrRowPtrC,
                                    int *                      csrColIndC);
HIPSPARSE_EXPORT
hipsparseStatus_t hipsparseCbsr2csr(hipsparseHandle_t          handle,
                                    hipsparseDirection_t       dirA,
                                    int                        mb,
                                    int                        nb,
                                    const hipsparseMatDescr_t  descrA,
                                    const hipComplex*          bsrValA,
                                    const int*                 bsrRowPtrA,
                                    const int*                 bsrColIndA,
                                    int                        blockDim,
                                    const hipsparseMatDescr_t  descrC,
                                    hipComplex*                csrValC,
                                    int*                       csrRowPtrC,
                                    int *                      csrColIndC);
HIPSPARSE_EXPORT
hipsparseStatus_t hipsparseZbsr2csr(hipsparseHandle_t          handle,
                                    hipsparseDirection_t       dirA,
                                    int                        mb,
                                    int                        nb,
                                    const hipsparseMatDescr_t  descrA,
                                    const hipDoubleComplex*    bsrValA,
                                    const int*                 bsrRowPtrA,
                                    const int*                 bsrColIndA,
                                    int                        blockDim,
                                    const hipsparseMatDescr_t  descrC,
                                    hipDoubleComplex*          csrValC,
                                    int*                       csrRowPtrC,
                                    int *                      csrColIndC);
>>>>>>> 028e88f6

/* Description: This routine converts a sparse matrix in HYB storage format
   to a sparse matrix in CSR storage format. */
HIPSPARSE_EXPORT
hipsparseStatus_t hipsparseShyb2csr(hipsparseHandle_t         handle,
                                    const hipsparseMatDescr_t descrA,
                                    const hipsparseHybMat_t   hybA,
                                    float*                    csrSortedValA,
                                    int*                      csrSortedRowPtrA,
                                    int*                      csrSortedColIndA);

HIPSPARSE_EXPORT
hipsparseStatus_t hipsparseDhyb2csr(hipsparseHandle_t         handle,
                                    const hipsparseMatDescr_t descrA,
                                    const hipsparseHybMat_t   hybA,
                                    double*                   csrSortedValA,
                                    int*                      csrSortedRowPtrA,
                                    int*                      csrSortedColIndA);

HIPSPARSE_EXPORT
hipsparseStatus_t hipsparseChyb2csr(hipsparseHandle_t         handle,
                                    const hipsparseMatDescr_t descrA,
                                    const hipsparseHybMat_t   hybA,
                                    hipComplex*               csrSortedValA,
                                    int*                      csrSortedRowPtrA,
                                    int*                      csrSortedColIndA);

HIPSPARSE_EXPORT
hipsparseStatus_t hipsparseZhyb2csr(hipsparseHandle_t         handle,
                                    const hipsparseMatDescr_t descrA,
                                    const hipsparseHybMat_t   hybA,
                                    hipDoubleComplex*         csrSortedValA,
                                    int*                      csrSortedRowPtrA,
                                    int*                      csrSortedColIndA);

/* Description: This routine converts a sparse matrix in COO storage format
   to a sparse matrix in CSR storage format. */
HIPSPARSE_EXPORT
hipsparseStatus_t hipsparseXcoo2csr(hipsparseHandle_t    handle,
                                    const int*           cooRowInd,
                                    int                  nnz,
                                    int                  m,
                                    int*                 csrRowPtr,
                                    hipsparseIndexBase_t idxBase);

/* Description: This routine creates an identity map. */
HIPSPARSE_EXPORT
hipsparseStatus_t hipsparseCreateIdentityPermutation(hipsparseHandle_t handle, int n, int* p);

/* Description: This routine computes the required buffer size for csrsort. */
HIPSPARSE_EXPORT
hipsparseStatus_t hipsparseXcsrsort_bufferSizeExt(hipsparseHandle_t handle,
                                                  int               m,
                                                  int               n,
                                                  int               nnz,
                                                  const int*        csrRowPtr,
                                                  const int*        csrColInd,
                                                  size_t*           pBufferSizeInBytes);

/* Description: This routine sorts CSR format. */
HIPSPARSE_EXPORT
hipsparseStatus_t hipsparseXcsrsort(hipsparseHandle_t         handle,
                                    int                       m,
                                    int                       n,
                                    int                       nnz,
                                    const hipsparseMatDescr_t descrA,
                                    const int*                csrRowPtr,
                                    int*                      csrColInd,
                                    int*                      P,
                                    void*                     pBuffer);

/* Description: This routine computes the required buffer size for cscsort. */
HIPSPARSE_EXPORT
hipsparseStatus_t hipsparseXcscsort_bufferSizeExt(hipsparseHandle_t handle,
                                                  int               m,
                                                  int               n,
                                                  int               nnz,
                                                  const int*        cscColPtr,
                                                  const int*        cscRowInd,
                                                  size_t*           pBufferSizeInBytes);

/* Description: This routine sorts CSR format. */
HIPSPARSE_EXPORT
hipsparseStatus_t hipsparseXcscsort(hipsparseHandle_t         handle,
                                    int                       m,
                                    int                       n,
                                    int                       nnz,
                                    const hipsparseMatDescr_t descrA,
                                    const int*                cscColPtr,
                                    int*                      cscRowInd,
                                    int*                      P,
                                    void*                     pBuffer);

/* Description: This routine computes the required buffer size for coosort. */
HIPSPARSE_EXPORT
hipsparseStatus_t hipsparseXcoosort_bufferSizeExt(hipsparseHandle_t handle,
                                                  int               m,
                                                  int               n,
                                                  int               nnz,
                                                  const int*        cooRows,
                                                  const int*        cooCols,
                                                  size_t*           pBufferSizeInBytes);

/* Description: This routine sorts COO format by rows. */
HIPSPARSE_EXPORT
hipsparseStatus_t hipsparseXcoosortByRow(hipsparseHandle_t handle,
                                         int               m,
                                         int               n,
                                         int               nnz,
                                         int*              cooRows,
                                         int*              cooCols,
                                         int*              P,
                                         void*             pBuffer);

/* Description: This routine sorts COO format by columns. */
HIPSPARSE_EXPORT
hipsparseStatus_t hipsparseXcoosortByColumn(hipsparseHandle_t handle,
                                            int               m,
                                            int               n,
                                            int               nnz,
                                            int*              cooRows,
                                            int*              cooCols,
                                            int*              P,
                                            void*             pBuffer);

#ifdef __cplusplus
}
#endif

#endif // _HIPSPARSE_H_<|MERGE_RESOLUTION|>--- conflicted
+++ resolved
@@ -1873,49 +1873,6 @@
                                 int*                      nnzTotalDevHostPtr);
 
 /* Description: 
-<<<<<<< HEAD
-   This function computes the number of nonzero elements per row and the total number of nonzero elements in the compressed version of the 
-   input CSR matrix where the matrix is compressed by removing elements less than the tolerance. */
-HIPSPARSE_EXPORT
-hipsparseStatus_t hipsparseSnnz_compress(hipsparseHandle_t          handle,
-                                         int                        m,
-                                         const hipsparseMatDescr_t  descrA,
-                                         const float*               csrValA,
-                                         const int*                 csrRowPtrA,
-                                         int*                       nnzPerRow,
-                                         int*                       nnzC,
-                                         float                      tol);
-
-HIPSPARSE_EXPORT
-hipsparseStatus_t hipsparseDnnz_compress(hipsparseHandle_t          handle,
-                                         int                        m,
-                                         const hipsparseMatDescr_t  descrA,
-                                         const double*              csrValA,
-                                         const int*                 csrRowPtrA,
-                                         int*                       nnzPerRow,
-                                         int*                       nnzC,
-                                         double                     tol);
-
-HIPSPARSE_EXPORT
-hipsparseStatus_t hipsparseCnnz_compress(hipsparseHandle_t          handle,
-                                         int                        m,
-                                         const hipsparseMatDescr_t  descrA,
-                                         const hipComplex*          csrValA,
-                                         const int*                 csrRowPtrA,
-                                         int*                       nnzPerRow,
-                                         int*                       nnzC,
-                                         hipComplex                 tol);
-
-HIPSPARSE_EXPORT
-hipsparseStatus_t hipsparseZnnz_compress(hipsparseHandle_t          handle,
-                                         int                        m,
-                                         const hipsparseMatDescr_t  descrA,
-                                         const hipDoubleComplex*    csrValA,
-                                         const int*                 csrRowPtrA,
-                                         int*                       nnzPerRow,
-                                         int*                       nnzC,
-                                         hipDoubleComplex           tol);
-=======
    This function computes the number of nonzero block columns per block row and the total number of blocks in the BSR 
    matrix where the BSR matrix is formed by converting the input CSR matrix. */
 HIPSPARSE_EXPORT
@@ -1930,7 +1887,48 @@
                                        const hipsparseMatDescr_t  descrC,
                                        int*                       bsrRowPtrC,
                                        int*                       bsrNnzb);
->>>>>>> 028e88f6
+
+   This function computes the number of nonzero elements per row and the total number of nonzero elements in the compressed version of the 
+   input CSR matrix where the matrix is compressed by removing elements less than the tolerance. */
+HIPSPARSE_EXPORT
+hipsparseStatus_t hipsparseSnnz_compress(hipsparseHandle_t          handle,
+                                         int                        m,
+                                         const hipsparseMatDescr_t  descrA,
+                                         const float*               csrValA,
+                                         const int*                 csrRowPtrA,
+                                         int*                       nnzPerRow,
+                                         int*                       nnzC,
+                                         float                      tol);
+
+HIPSPARSE_EXPORT
+hipsparseStatus_t hipsparseDnnz_compress(hipsparseHandle_t          handle,
+                                         int                        m,
+                                         const hipsparseMatDescr_t  descrA,
+                                         const double*              csrValA,
+                                         const int*                 csrRowPtrA,
+                                         int*                       nnzPerRow,
+                                         int*                       nnzC,
+                                         double                     tol);
+
+HIPSPARSE_EXPORT
+hipsparseStatus_t hipsparseCnnz_compress(hipsparseHandle_t          handle,
+                                         int                        m,
+                                         const hipsparseMatDescr_t  descrA,
+                                         const hipComplex*          csrValA,
+                                         const int*                 csrRowPtrA,
+                                         int*                       nnzPerRow,
+                                         int*                       nnzC,
+                                         hipComplex                 tol);
+
+HIPSPARSE_EXPORT
+hipsparseStatus_t hipsparseZnnz_compress(hipsparseHandle_t          handle,
+                                         int                        m,
+                                         const hipsparseMatDescr_t  descrA,
+                                         const hipDoubleComplex*    csrValA,
+                                         const int*                 csrRowPtrA,
+                                         int*                       nnzPerRow,
+                                         int*                       nnzC,
+                                         hipDoubleComplex           tol);
 
 /* Description: This routine converts a sparse matrix in CSR storage format
    to a sparse matrix in COO storage format. */
@@ -2044,7 +2042,124 @@
                                     int                       userEllWidth,
                                     hipsparseHybPartition_t   partitionType);
 
-<<<<<<< HEAD
+/* Description: This routine converts a sparse matrix in CSR storage format
+   to a sparse matrix in BSR storage format. */
+HIPSPARSE_EXPORT
+hipsparseStatus_t hipsparseScsr2bsr(hipsparseHandle_t          handle,
+                                    hipsparseDirection_t       dirA,
+                                    int                        m,
+                                    int                        n,
+                                    const hipsparseMatDescr_t  descrA,
+                                    const float*               csrValA,
+                                    const int*                 csrRowPtrA,
+                                    const int*                 csrColIndA,
+                                    int                        blockDim,
+                                    const hipsparseMatDescr_t  descrC,
+                                    float*                     bsrValC,
+                                    int*                       bsrRowPtrC,
+                                    int *                      bsrColIndC);
+HIPSPARSE_EXPORT
+hipsparseStatus_t hipsparseDcsr2bsr(hipsparseHandle_t          handle,
+                                    hipsparseDirection_t       dirA,
+                                    int                        m,
+                                    int                        n,
+                                    const hipsparseMatDescr_t  descrA,
+                                    const double*              csrValA,
+                                    const int*                 csrRowPtrA,
+                                    const int*                 csrColIndA,
+                                    int                        blockDim,
+                                    const hipsparseMatDescr_t  descrC,
+                                    double*                    bsrValC,
+                                    int*                       bsrRowPtrC,
+                                    int *                      bsrColIndC);
+HIPSPARSE_EXPORT
+hipsparseStatus_t hipsparseCcsr2bsr(hipsparseHandle_t          handle,
+                                    hipsparseDirection_t       dirA,
+                                    int                        m,
+                                    int                        n,
+                                    const hipsparseMatDescr_t  descrA,
+                                    const hipComplex*          csrValA,
+                                    const int*                 csrRowPtrA,
+                                    const int*                 csrColIndA,
+                                    int                        blockDim,
+                                    const hipsparseMatDescr_t  descrC,
+                                    hipComplex*                bsrValC,
+                                    int*                       bsrRowPtrC,
+                                    int *                      bsrColIndC);
+HIPSPARSE_EXPORT
+hipsparseStatus_t hipsparseZcsr2bsr(hipsparseHandle_t          handle,
+                                    hipsparseDirection_t       dirA,
+                                    int                        m,
+                                    int                        n,
+                                    const hipsparseMatDescr_t  descrA,
+                                    const hipDoubleComplex*    csrValA,
+                                    const int*                 csrRowPtrA,
+                                    const int*                 csrColIndA,
+                                    int                        blockDim,
+                                    const hipsparseMatDescr_t  descrC,
+                                    hipDoubleComplex*          bsrValC,
+                                    int*                       bsrRowPtrC,
+                                    int *                      bsrColIndC);
+
+/* Description: This routine converts a sparse matrix in BSR storage format
+   to a sparse matrix in CSR storage format. */
+HIPSPARSE_EXPORT
+hipsparseStatus_t hipsparseSbsr2csr(hipsparseHandle_t          handle,
+                                    hipsparseDirection_t       dirA,
+                                    int                        mb,
+                                    int                        nb,
+                                    const hipsparseMatDescr_t  descrA,
+                                    const float*               bsrValA,
+                                    const int*                 bsrRowPtrA,
+                                    const int*                 bsrColIndA,
+                                    int                        blockDim,
+                                    const hipsparseMatDescr_t  descrC,
+                                    float*                     csrValC,
+                                    int*                       csrRowPtrC,
+                                    int *                      csrColIndC);
+HIPSPARSE_EXPORT
+hipsparseStatus_t hipsparseDbsr2csr(hipsparseHandle_t          handle,
+                                    hipsparseDirection_t       dirA,
+                                    int                        mb,
+                                    int                        nb,
+                                    const hipsparseMatDescr_t  descrA,
+                                    const double*              bsrValA,
+                                    const int*                 bsrRowPtrA,
+                                    const int*                 bsrColIndA,
+                                    int                        blockDim,
+                                    const hipsparseMatDescr_t  descrC,
+                                    double*                    csrValC,
+                                    int*                       csrRowPtrC,
+                                    int *                      csrColIndC);
+HIPSPARSE_EXPORT
+hipsparseStatus_t hipsparseCbsr2csr(hipsparseHandle_t          handle,
+                                    hipsparseDirection_t       dirA,
+                                    int                        mb,
+                                    int                        nb,
+                                    const hipsparseMatDescr_t  descrA,
+                                    const hipComplex*          bsrValA,
+                                    const int*                 bsrRowPtrA,
+                                    const int*                 bsrColIndA,
+                                    int                        blockDim,
+                                    const hipsparseMatDescr_t  descrC,
+                                    hipComplex*                csrValC,
+                                    int*                       csrRowPtrC,
+                                    int *                      csrColIndC);
+HIPSPARSE_EXPORT
+hipsparseStatus_t hipsparseZbsr2csr(hipsparseHandle_t          handle,
+                                    hipsparseDirection_t       dirA,
+                                    int                        mb,
+                                    int                        nb,
+                                    const hipsparseMatDescr_t  descrA,
+                                    const hipDoubleComplex*    bsrValA,
+                                    const int*                 bsrRowPtrA,
+                                    const int*                 bsrColIndA,
+                                    int                        blockDim,
+                                    const hipsparseMatDescr_t  descrC,
+                                    hipDoubleComplex*          csrValC,
+                                    int*                       csrRowPtrC,
+                                    int *                      csrColIndC);
+
 /* Description: This routine compresses the input CSR matrix by removing elements that are less than the non-negative tolerance */
 HIPSPARSE_EXPORT
 hipsparseStatus_t hipsparseScsr2csr_compress(hipsparseHandle_t         handle,
@@ -2102,125 +2217,6 @@
                                              int*                      csrColIndC,
                                              int*                      csrRowPtrC,
                                              hipDoubleComplex          tol);
-=======
-/* Description: This routine converts a sparse matrix in CSR storage format
-   to a sparse matrix in BSR storage format. */
-HIPSPARSE_EXPORT
-hipsparseStatus_t hipsparseScsr2bsr(hipsparseHandle_t          handle,
-                                    hipsparseDirection_t       dirA,
-                                    int                        m,
-                                    int                        n,
-                                    const hipsparseMatDescr_t  descrA,
-                                    const float*               csrValA,
-                                    const int*                 csrRowPtrA,
-                                    const int*                 csrColIndA,
-                                    int                        blockDim,
-                                    const hipsparseMatDescr_t  descrC,
-                                    float*                     bsrValC,
-                                    int*                       bsrRowPtrC,
-                                    int *                      bsrColIndC);
-HIPSPARSE_EXPORT
-hipsparseStatus_t hipsparseDcsr2bsr(hipsparseHandle_t          handle,
-                                    hipsparseDirection_t       dirA,
-                                    int                        m,
-                                    int                        n,
-                                    const hipsparseMatDescr_t  descrA,
-                                    const double*              csrValA,
-                                    const int*                 csrRowPtrA,
-                                    const int*                 csrColIndA,
-                                    int                        blockDim,
-                                    const hipsparseMatDescr_t  descrC,
-                                    double*                    bsrValC,
-                                    int*                       bsrRowPtrC,
-                                    int *                      bsrColIndC);
-HIPSPARSE_EXPORT
-hipsparseStatus_t hipsparseCcsr2bsr(hipsparseHandle_t          handle,
-                                    hipsparseDirection_t       dirA,
-                                    int                        m,
-                                    int                        n,
-                                    const hipsparseMatDescr_t  descrA,
-                                    const hipComplex*          csrValA,
-                                    const int*                 csrRowPtrA,
-                                    const int*                 csrColIndA,
-                                    int                        blockDim,
-                                    const hipsparseMatDescr_t  descrC,
-                                    hipComplex*                bsrValC,
-                                    int*                       bsrRowPtrC,
-                                    int *                      bsrColIndC);
-HIPSPARSE_EXPORT
-hipsparseStatus_t hipsparseZcsr2bsr(hipsparseHandle_t          handle,
-                                    hipsparseDirection_t       dirA,
-                                    int                        m,
-                                    int                        n,
-                                    const hipsparseMatDescr_t  descrA,
-                                    const hipDoubleComplex*    csrValA,
-                                    const int*                 csrRowPtrA,
-                                    const int*                 csrColIndA,
-                                    int                        blockDim,
-                                    const hipsparseMatDescr_t  descrC,
-                                    hipDoubleComplex*          bsrValC,
-                                    int*                       bsrRowPtrC,
-                                    int *                      bsrColIndC);
-
-/* Description: This routine converts a sparse matrix in BSR storage format
-   to a sparse matrix in CSR storage format. */
-HIPSPARSE_EXPORT
-hipsparseStatus_t hipsparseSbsr2csr(hipsparseHandle_t          handle,
-                                    hipsparseDirection_t       dirA,
-                                    int                        mb,
-                                    int                        nb,
-                                    const hipsparseMatDescr_t  descrA,
-                                    const float*               bsrValA,
-                                    const int*                 bsrRowPtrA,
-                                    const int*                 bsrColIndA,
-                                    int                        blockDim,
-                                    const hipsparseMatDescr_t  descrC,
-                                    float*                     csrValC,
-                                    int*                       csrRowPtrC,
-                                    int *                      csrColIndC);
-HIPSPARSE_EXPORT
-hipsparseStatus_t hipsparseDbsr2csr(hipsparseHandle_t          handle,
-                                    hipsparseDirection_t       dirA,
-                                    int                        mb,
-                                    int                        nb,
-                                    const hipsparseMatDescr_t  descrA,
-                                    const double*              bsrValA,
-                                    const int*                 bsrRowPtrA,
-                                    const int*                 bsrColIndA,
-                                    int                        blockDim,
-                                    const hipsparseMatDescr_t  descrC,
-                                    double*                    csrValC,
-                                    int*                       csrRowPtrC,
-                                    int *                      csrColIndC);
-HIPSPARSE_EXPORT
-hipsparseStatus_t hipsparseCbsr2csr(hipsparseHandle_t          handle,
-                                    hipsparseDirection_t       dirA,
-                                    int                        mb,
-                                    int                        nb,
-                                    const hipsparseMatDescr_t  descrA,
-                                    const hipComplex*          bsrValA,
-                                    const int*                 bsrRowPtrA,
-                                    const int*                 bsrColIndA,
-                                    int                        blockDim,
-                                    const hipsparseMatDescr_t  descrC,
-                                    hipComplex*                csrValC,
-                                    int*                       csrRowPtrC,
-                                    int *                      csrColIndC);
-HIPSPARSE_EXPORT
-hipsparseStatus_t hipsparseZbsr2csr(hipsparseHandle_t          handle,
-                                    hipsparseDirection_t       dirA,
-                                    int                        mb,
-                                    int                        nb,
-                                    const hipsparseMatDescr_t  descrA,
-                                    const hipDoubleComplex*    bsrValA,
-                                    const int*                 bsrRowPtrA,
-                                    const int*                 bsrColIndA,
-                                    int                        blockDim,
-                                    const hipsparseMatDescr_t  descrC,
-                                    hipDoubleComplex*          csrValC,
-                                    int*                       csrRowPtrC,
-                                    int *                      csrColIndC);
->>>>>>> 028e88f6
 
 /* Description: This routine converts a sparse matrix in HYB storage format
    to a sparse matrix in CSR storage format. */
