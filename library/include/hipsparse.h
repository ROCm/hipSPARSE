--- conflicted
+++ resolved
@@ -47,20 +47,14 @@
 #if defined(__HIP_PLATFORM_HCC__)
 typedef void* csrsv2Info_t;
 typedef void* csrilu02Info_t;
-<<<<<<< HEAD
-=======
 typedef void* csrgemm2Info_t;
->>>>>>> 6ad0595f
 #elif defined(__HIP_PLATFORM_NVCC__)
 struct csrsv2Info;
 typedef struct csrsv2Info* csrsv2Info_t;
 struct csrilu02Info;
 typedef struct csrilu02Info* csrilu02Info_t;
-<<<<<<< HEAD
-=======
 struct csrgemm2Info;
 typedef struct csrgemm2Info* csrgemm2Info_t;
->>>>>>> 6ad0595f
 #endif
 
 // clang-format off
@@ -203,14 +197,11 @@
 HIPSPARSE_EXPORT
 hipsparseStatus_t hipsparseDestroyCsrilu02Info(csrilu02Info_t info);
 
-<<<<<<< HEAD
-=======
 HIPSPARSE_EXPORT
 hipsparseStatus_t hipsparseCreateCsrgemm2Info(csrgemm2Info_t* info);
 HIPSPARSE_EXPORT
 hipsparseStatus_t hipsparseDestroyCsrgemm2Info(csrgemm2Info_t info);
 
->>>>>>> 6ad0595f
 /* --- Sparse Level 1 routines --- */
 
 /* Description: Addition of a scalar multiple of a sparse vector x
@@ -573,8 +564,6 @@
                                    double*                   C,
                                    int                       ldc);
 
-<<<<<<< HEAD
-=======
 /* --- Sparse Extra routines --- */
 
 /* Description: Sparse matrix sparse matrix multiplication C = op(A) * op(B), where A, B
@@ -769,7 +758,6 @@
                                      const csrgemm2Info_t      info,
                                      void*                     pBuffer);
 
->>>>>>> 6ad0595f
 /* --- Preconditioners --- */
 
 /* Description: Compute the incomplete-LU factorization with 0 fill-in (ILU0)
@@ -977,7 +965,6 @@
                                     int*                      P,
                                     void*                     pBuffer);
 
-<<<<<<< HEAD
 /* Description: This routine computes the required buffer size for cscsort. */
 HIPSPARSE_EXPORT
 hipsparseStatus_t hipsparseXcscsort_bufferSizeExt(hipsparseHandle_t handle,
@@ -1000,8 +987,6 @@
                                     int*                      P,
                                     void*                     pBuffer);
 
-=======
->>>>>>> 6ad0595f
 /* Description: This routine computes the required buffer size for coosort. */
 HIPSPARSE_EXPORT
 hipsparseStatus_t hipsparseXcoosort_bufferSizeExt(hipsparseHandle_t handle,
