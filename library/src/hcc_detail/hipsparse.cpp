--- conflicted
+++ resolved
@@ -506,7 +506,6 @@
     return rocSPARSEStatusToHIPStatus(rocsparse_destroy_mat_info((rocsparse_mat_info)info));
 }
 
-<<<<<<< HEAD
 hipsparseStatus_t hipsparseCreateCsrgemm2Info(csrgemm2Info_t* info)
 {
     return rocSPARSEStatusToHIPStatus(rocsparse_create_mat_info((rocsparse_mat_info*)info));
@@ -517,20 +516,12 @@
     return rocSPARSEStatusToHIPStatus(rocsparse_destroy_mat_info((rocsparse_mat_info)info));
 }
 
-hipsparseStatus_t hipsparseSaxpyi(hipsparseHandle_t handle,
-                                  int nnz,
-                                  const float* alpha,
-                                  const float* xVal,
-                                  const int* xInd,
-                                  float* y,
-=======
 hipsparseStatus_t hipsparseSaxpyi(hipsparseHandle_t    handle,
                                   int                  nnz,
                                   const float*         alpha,
                                   const float*         xVal,
                                   const int*           xInd,
                                   float*               y,
->>>>>>> 1180e46d
                                   hipsparseIndexBase_t idxBase)
 {
     return rocSPARSEStatusToHIPStatus(rocsparse_saxpyi(
@@ -1198,23 +1189,23 @@
                                                        ldc));
 }
 
-hipsparseStatus_t hipsparseXcsrgemmNnz(hipsparseHandle_t handle,
-                                       hipsparseOperation_t transA,
-                                       hipsparseOperation_t transB,
-                                       int m,
-                                       int n,
-                                       int k,
+hipsparseStatus_t hipsparseXcsrgemmNnz(hipsparseHandle_t         handle,
+                                       hipsparseOperation_t      transA,
+                                       hipsparseOperation_t      transB,
+                                       int                       m,
+                                       int                       n,
+                                       int                       k,
                                        const hipsparseMatDescr_t descrA,
-                                       int nnzA,
-                                       const int* csrRowPtrA,
-                                       const int* csrColIndA,
+                                       int                       nnzA,
+                                       const int*                csrRowPtrA,
+                                       const int*                csrColIndA,
                                        const hipsparseMatDescr_t descrB,
-                                       int nnzB,
-                                       const int* csrRowPtrB,
-                                       const int* csrColIndB,
+                                       int                       nnzB,
+                                       const int*                csrRowPtrB,
+                                       const int*                csrColIndB,
                                        const hipsparseMatDescr_t descrC,
-                                       int* csrRowPtrC,
-                                       int* nnzTotalDevHostPtr)
+                                       int*                      csrRowPtrC,
+                                       int*                      nnzTotalDevHostPtr)
 {
     // Create matrix info
     rocsparse_mat_info info;
@@ -1222,10 +1213,10 @@
 
     // Buffer
     size_t buffer_size;
-    void* temp_buffer;
+    void*  temp_buffer;
 
     // Initialize alpha = 1.0
-    double one = 1.0;
+    double  one = 1.0;
     double* alpha;
 
     // Get pointer mode
@@ -1234,7 +1225,7 @@
 
     if(pointer_mode == rocsparse_pointer_mode_host)
     {
-        alpha = (double*)malloc(sizeof(double));
+        alpha  = (double*)malloc(sizeof(double));
         *alpha = one;
     }
     else
@@ -1310,26 +1301,26 @@
     return HIPSPARSE_STATUS_SUCCESS;
 }
 
-hipsparseStatus_t hipsparseScsrgemm(hipsparseHandle_t handle,
-                                    hipsparseOperation_t transA,
-                                    hipsparseOperation_t transB,
-                                    int m,
-                                    int n,
-                                    int k,
+hipsparseStatus_t hipsparseScsrgemm(hipsparseHandle_t         handle,
+                                    hipsparseOperation_t      transA,
+                                    hipsparseOperation_t      transB,
+                                    int                       m,
+                                    int                       n,
+                                    int                       k,
                                     const hipsparseMatDescr_t descrA,
-                                    int nnzA,
-                                    const float* csrValA,
-                                    const int* csrRowPtrA,
-                                    const int* csrColIndA,
+                                    int                       nnzA,
+                                    const float*              csrValA,
+                                    const int*                csrRowPtrA,
+                                    const int*                csrColIndA,
                                     const hipsparseMatDescr_t descrB,
-                                    int nnzB,
-                                    const float* csrValB,
-                                    const int* csrRowPtrB,
-                                    const int* csrColIndB,
+                                    int                       nnzB,
+                                    const float*              csrValB,
+                                    const int*                csrRowPtrB,
+                                    const int*                csrColIndB,
                                     const hipsparseMatDescr_t descrC,
-                                    float* csrValC,
-                                    const int* csrRowPtrC,
-                                    int* csrColIndC)
+                                    float*                    csrValC,
+                                    const int*                csrRowPtrC,
+                                    int*                      csrColIndC)
 {
     // Create matrix info
     rocsparse_mat_info info;
@@ -1337,10 +1328,10 @@
 
     // Buffer
     size_t buffer_size;
-    void* temp_buffer;
+    void*  temp_buffer;
 
     // Initialize alpha = 1.0
-    float one = 1.0f;
+    float  one = 1.0f;
     float* alpha;
 
     // Get pointer mode
@@ -1349,7 +1340,7 @@
 
     if(pointer_mode == rocsparse_pointer_mode_host)
     {
-        alpha = (float*)malloc(sizeof(float));
+        alpha  = (float*)malloc(sizeof(float));
         *alpha = one;
     }
     else
@@ -1431,26 +1422,26 @@
     return HIPSPARSE_STATUS_SUCCESS;
 }
 
-hipsparseStatus_t hipsparseDcsrgemm(hipsparseHandle_t handle,
-                                    hipsparseOperation_t transA,
-                                    hipsparseOperation_t transB,
-                                    int m,
-                                    int n,
-                                    int k,
+hipsparseStatus_t hipsparseDcsrgemm(hipsparseHandle_t         handle,
+                                    hipsparseOperation_t      transA,
+                                    hipsparseOperation_t      transB,
+                                    int                       m,
+                                    int                       n,
+                                    int                       k,
                                     const hipsparseMatDescr_t descrA,
-                                    int nnzA,
-                                    const double* csrValA,
-                                    const int* csrRowPtrA,
-                                    const int* csrColIndA,
+                                    int                       nnzA,
+                                    const double*             csrValA,
+                                    const int*                csrRowPtrA,
+                                    const int*                csrColIndA,
                                     const hipsparseMatDescr_t descrB,
-                                    int nnzB,
-                                    const double* csrValB,
-                                    const int* csrRowPtrB,
-                                    const int* csrColIndB,
+                                    int                       nnzB,
+                                    const double*             csrValB,
+                                    const int*                csrRowPtrB,
+                                    const int*                csrColIndB,
                                     const hipsparseMatDescr_t descrC,
-                                    double* csrValC,
-                                    const int* csrRowPtrC,
-                                    int* csrColIndC)
+                                    double*                   csrValC,
+                                    const int*                csrRowPtrC,
+                                    int*                      csrColIndC)
 {
     // Create matrix info
     rocsparse_mat_info info;
@@ -1458,10 +1449,10 @@
 
     // Buffer
     size_t buffer_size;
-    void* temp_buffer;
+    void*  temp_buffer;
 
     // Initialize alpha = 1.0
-    double one = 1.0;
+    double  one = 1.0;
     double* alpha;
 
     // Get pointer mode
@@ -1470,7 +1461,7 @@
 
     if(pointer_mode == rocsparse_pointer_mode_host)
     {
-        alpha = (double*)malloc(sizeof(double));
+        alpha  = (double*)malloc(sizeof(double));
         *alpha = one;
     }
     else
@@ -1552,26 +1543,26 @@
     return HIPSPARSE_STATUS_SUCCESS;
 }
 
-hipsparseStatus_t hipsparseScsrgemm2_bufferSizeExt(hipsparseHandle_t handle,
-                                                   int m,
-                                                   int n,
-                                                   int k,
-                                                   const float* alpha,
+hipsparseStatus_t hipsparseScsrgemm2_bufferSizeExt(hipsparseHandle_t         handle,
+                                                   int                       m,
+                                                   int                       n,
+                                                   int                       k,
+                                                   const float*              alpha,
                                                    const hipsparseMatDescr_t descrA,
-                                                   int nnzA,
-                                                   const int* csrRowPtrA,
-                                                   const int* csrColIndA,
+                                                   int                       nnzA,
+                                                   const int*                csrRowPtrA,
+                                                   const int*                csrColIndA,
                                                    const hipsparseMatDescr_t descrB,
-                                                   int nnzB,
-                                                   const int* csrRowPtrB,
-                                                   const int* csrColIndB,
-                                                   const float* beta,
+                                                   int                       nnzB,
+                                                   const int*                csrRowPtrB,
+                                                   const int*                csrColIndB,
+                                                   const float*              beta,
                                                    const hipsparseMatDescr_t descrD,
-                                                   int nnzD,
-                                                   const int* csrRowPtrD,
-                                                   const int* csrColIndD,
-                                                   csrgemm2Info_t info,
-                                                   size_t* pBufferSizeInBytes)
+                                                   int                       nnzD,
+                                                   const int*                csrRowPtrD,
+                                                   const int*                csrColIndD,
+                                                   csrgemm2Info_t            info,
+                                                   size_t*                   pBufferSizeInBytes)
 {
     return rocSPARSEStatusToHIPStatus(rocsparse_scsrgemm_buffer_size((rocsparse_handle)handle,
                                                                      rocsparse_operation_none,
@@ -1597,26 +1588,26 @@
                                                                      pBufferSizeInBytes));
 }
 
-hipsparseStatus_t hipsparseDcsrgemm2_bufferSizeExt(hipsparseHandle_t handle,
-                                                   int m,
-                                                   int n,
-                                                   int k,
-                                                   const double* alpha,
+hipsparseStatus_t hipsparseDcsrgemm2_bufferSizeExt(hipsparseHandle_t         handle,
+                                                   int                       m,
+                                                   int                       n,
+                                                   int                       k,
+                                                   const double*             alpha,
                                                    const hipsparseMatDescr_t descrA,
-                                                   int nnzA,
-                                                   const int* csrRowPtrA,
-                                                   const int* csrColIndA,
+                                                   int                       nnzA,
+                                                   const int*                csrRowPtrA,
+                                                   const int*                csrColIndA,
                                                    const hipsparseMatDescr_t descrB,
-                                                   int nnzB,
-                                                   const int* csrRowPtrB,
-                                                   const int* csrColIndB,
-                                                   const double* beta,
+                                                   int                       nnzB,
+                                                   const int*                csrRowPtrB,
+                                                   const int*                csrColIndB,
+                                                   const double*             beta,
                                                    const hipsparseMatDescr_t descrD,
-                                                   int nnzD,
-                                                   const int* csrRowPtrD,
-                                                   const int* csrColIndD,
-                                                   csrgemm2Info_t info,
-                                                   size_t* pBufferSizeInBytes)
+                                                   int                       nnzD,
+                                                   const int*                csrRowPtrD,
+                                                   const int*                csrColIndD,
+                                                   csrgemm2Info_t            info,
+                                                   size_t*                   pBufferSizeInBytes)
 {
     return rocSPARSEStatusToHIPStatus(rocsparse_dcsrgemm_buffer_size((rocsparse_handle)handle,
                                                                      rocsparse_operation_none,
@@ -1642,27 +1633,27 @@
                                                                      pBufferSizeInBytes));
 }
 
-hipsparseStatus_t hipsparseXcsrgemm2Nnz(hipsparseHandle_t handle,
-                                        int m,
-                                        int n,
-                                        int k,
+hipsparseStatus_t hipsparseXcsrgemm2Nnz(hipsparseHandle_t         handle,
+                                        int                       m,
+                                        int                       n,
+                                        int                       k,
                                         const hipsparseMatDescr_t descrA,
-                                        int nnzA,
-                                        const int* csrRowPtrA,
-                                        const int* csrColIndA,
+                                        int                       nnzA,
+                                        const int*                csrRowPtrA,
+                                        const int*                csrColIndA,
                                         const hipsparseMatDescr_t descrB,
-                                        int nnzB,
-                                        const int* csrRowPtrB,
-                                        const int* csrColIndB,
+                                        int                       nnzB,
+                                        const int*                csrRowPtrB,
+                                        const int*                csrColIndB,
                                         const hipsparseMatDescr_t descrD,
-                                        int nnzD,
-                                        const int* csrRowPtrD,
-                                        const int* csrColIndD,
+                                        int                       nnzD,
+                                        const int*                csrRowPtrD,
+                                        const int*                csrColIndD,
                                         const hipsparseMatDescr_t descrC,
-                                        int* csrRowPtrC,
-                                        int* nnzTotalDevHostPtr,
-                                        const csrgemm2Info_t info,
-                                        void* pBuffer)
+                                        int*                      csrRowPtrC,
+                                        int*                      nnzTotalDevHostPtr,
+                                        const csrgemm2Info_t      info,
+                                        void*                     pBuffer)
 {
     return rocSPARSEStatusToHIPStatus(rocsparse_csrgemm_nnz((rocsparse_handle)handle,
                                                             rocsparse_operation_none,
@@ -1689,33 +1680,33 @@
                                                             pBuffer));
 }
 
-hipsparseStatus_t hipsparseScsrgemm2(hipsparseHandle_t handle,
-                                     int m,
-                                     int n,
-                                     int k,
-                                     const float* alpha,
+hipsparseStatus_t hipsparseScsrgemm2(hipsparseHandle_t         handle,
+                                     int                       m,
+                                     int                       n,
+                                     int                       k,
+                                     const float*              alpha,
                                      const hipsparseMatDescr_t descrA,
-                                     int nnzA,
-                                     const float* csrValA,
-                                     const int* csrRowPtrA,
-                                     const int* csrColIndA,
+                                     int                       nnzA,
+                                     const float*              csrValA,
+                                     const int*                csrRowPtrA,
+                                     const int*                csrColIndA,
                                      const hipsparseMatDescr_t descrB,
-                                     int nnzB,
-                                     const float* csrValB,
-                                     const int* csrRowPtrB,
-                                     const int* csrColIndB,
-                                     const float* beta,
+                                     int                       nnzB,
+                                     const float*              csrValB,
+                                     const int*                csrRowPtrB,
+                                     const int*                csrColIndB,
+                                     const float*              beta,
                                      const hipsparseMatDescr_t descrD,
-                                     int nnzD,
-                                     const float* csrValD,
-                                     const int* csrRowPtrD,
-                                     const int* csrColIndD,
+                                     int                       nnzD,
+                                     const float*              csrValD,
+                                     const int*                csrRowPtrD,
+                                     const int*                csrColIndD,
                                      const hipsparseMatDescr_t descrC,
-                                     float* csrValC,
-                                     const int* csrRowPtrC,
-                                     int* csrColIndC,
-                                     const csrgemm2Info_t info,
-                                     void* pBuffer)
+                                     float*                    csrValC,
+                                     const int*                csrRowPtrC,
+                                     int*                      csrColIndC,
+                                     const csrgemm2Info_t      info,
+                                     void*                     pBuffer)
 {
     return rocSPARSEStatusToHIPStatus(rocsparse_scsrgemm((rocsparse_handle)handle,
                                                          rocsparse_operation_none,
@@ -1748,33 +1739,33 @@
                                                          pBuffer));
 }
 
-hipsparseStatus_t hipsparseDcsrgemm2(hipsparseHandle_t handle,
-                                     int m,
-                                     int n,
-                                     int k,
-                                     const double* alpha,
+hipsparseStatus_t hipsparseDcsrgemm2(hipsparseHandle_t         handle,
+                                     int                       m,
+                                     int                       n,
+                                     int                       k,
+                                     const double*             alpha,
                                      const hipsparseMatDescr_t descrA,
-                                     int nnzA,
-                                     const double* csrValA,
-                                     const int* csrRowPtrA,
-                                     const int* csrColIndA,
+                                     int                       nnzA,
+                                     const double*             csrValA,
+                                     const int*                csrRowPtrA,
+                                     const int*                csrColIndA,
                                      const hipsparseMatDescr_t descrB,
-                                     int nnzB,
-                                     const double* csrValB,
-                                     const int* csrRowPtrB,
-                                     const int* csrColIndB,
-                                     const double* beta,
+                                     int                       nnzB,
+                                     const double*             csrValB,
+                                     const int*                csrRowPtrB,
+                                     const int*                csrColIndB,
+                                     const double*             beta,
                                      const hipsparseMatDescr_t descrD,
-                                     int nnzD,
-                                     const double* csrValD,
-                                     const int* csrRowPtrD,
-                                     const int* csrColIndD,
+                                     int                       nnzD,
+                                     const double*             csrValD,
+                                     const int*                csrRowPtrD,
+                                     const int*                csrColIndD,
                                      const hipsparseMatDescr_t descrC,
-                                     double* csrValC,
-                                     const int* csrRowPtrC,
-                                     int* csrColIndC,
-                                     const csrgemm2Info_t info,
-                                     void* pBuffer)
+                                     double*                   csrValC,
+                                     const int*                csrRowPtrC,
+                                     int*                      csrColIndC,
+                                     const csrgemm2Info_t      info,
+                                     void*                     pBuffer)
 {
     return rocSPARSEStatusToHIPStatus(rocsparse_dcsrgemm((rocsparse_handle)handle,
                                                          rocsparse_operation_none,
