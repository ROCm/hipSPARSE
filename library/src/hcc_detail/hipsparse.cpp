/* ************************************************************************
 * Copyright (c) 2018 Advanced Micro Devices, Inc.
 *
 * Permission is hereby granted, free of charge, to any person obtaining a copy
 * of this software and associated documentation files (the "Software"), to deal
 * in the Software without restriction, including without limitation the rights
 * to use, copy, modify, merge, publish, distribute, sublicense, and/or sell
 * copies of the Software, and to permit persons to whom the Software is
 * furnished to do so, subject to the following conditions:
 *
 * The above copyright notice and this permission notice shall be included in
 * all copies or substantial portions of the Software.
 *
 * THE SOFTWARE IS PROVIDED "AS IS", WITHOUT WARRANTY OF ANY KIND, EXPRESS OR
 * IMPLIED, INCLUDING BUT NOT LIMITED TO THE WARRANTIES OF MERCHANTABILITY,
 * FITNESS FOR A PARTICULAR PURPOSE AND NONINFRINGEMENT. IN NO EVENT SHALL THE
 * AUTHORS OR COPYRIGHT HOLDERS BE LIABLE FOR ANY CLAIM, DAMAGES OR OTHER
 * LIABILITY, WHETHER IN AN ACTION OF CONTRACT, TORT OR OTHERWISE, ARISING FROM,
 * OUT OF OR IN CONNECTION WITH THE SOFTWARE OR THE USE OR OTHER DEALINGS IN
 * THE SOFTWARE.
 *
 * ************************************************************************ */

#include "hipsparse.h"

#include <hip/hip_complex.h>
#include <hip/hip_runtime_api.h>
#include <rocsparse.h>
#include <stdio.h>
#include <stdlib.h>

#define TO_STR2(x) #x
#define TO_STR(x) TO_STR2(x)

#ifdef __cplusplus
extern "C" {
#endif

#define RETURN_IF_HIP_ERROR(INPUT_STATUS_FOR_CHECK)                 \
    {                                                               \
        hipError_t TMP_STATUS_FOR_CHECK = INPUT_STATUS_FOR_CHECK;   \
        if(TMP_STATUS_FOR_CHECK != hipSuccess)                      \
        {                                                           \
            return hipErrorToHIPSPARSEStatus(TMP_STATUS_FOR_CHECK); \
        }                                                           \
    }

#define RETURN_IF_HIPSPARSE_ERROR(INPUT_STATUS_FOR_CHECK)                \
    {                                                                    \
        hipsparseStatus_t TMP_STATUS_FOR_CHECK = INPUT_STATUS_FOR_CHECK; \
        if(TMP_STATUS_FOR_CHECK != HIPSPARSE_STATUS_SUCCESS)             \
        {                                                                \
            return TMP_STATUS_FOR_CHECK;                                 \
        }                                                                \
    }

#define RETURN_IF_ROCSPARSE_ERROR(INPUT_STATUS_FOR_CHECK)               \
    {                                                                   \
        rocsparse_status TMP_STATUS_FOR_CHECK = INPUT_STATUS_FOR_CHECK; \
        if(TMP_STATUS_FOR_CHECK != rocsparse_status_success)            \
        {                                                               \
            return rocSPARSEStatusToHIPStatus(TMP_STATUS_FOR_CHECK);    \
        }                                                               \
    }

hipsparseStatus_t hipErrorToHIPSPARSEStatus(hipError_t status)
{
    switch(status)
    {
    case hipSuccess:
        return HIPSPARSE_STATUS_SUCCESS;
    case hipErrorMemoryAllocation:
    case hipErrorLaunchOutOfResources:
        return HIPSPARSE_STATUS_ALLOC_FAILED;
    case hipErrorInvalidDevicePointer:
        return HIPSPARSE_STATUS_INVALID_VALUE;
    case hipErrorInvalidDevice:
    case hipErrorInvalidResourceHandle:
        return HIPSPARSE_STATUS_NOT_INITIALIZED;
    case hipErrorInvalidValue:
        return HIPSPARSE_STATUS_INVALID_VALUE;
    case hipErrorNoDevice:
    case hipErrorUnknown:
        return HIPSPARSE_STATUS_INTERNAL_ERROR;
    default:
        return HIPSPARSE_STATUS_INTERNAL_ERROR;
    }
}

hipsparseStatus_t rocSPARSEStatusToHIPStatus(rocsparse_status_ status)
{
    switch(status)
    {
    case rocsparse_status_success:
        return HIPSPARSE_STATUS_SUCCESS;
    case rocsparse_status_invalid_handle:
        return HIPSPARSE_STATUS_NOT_INITIALIZED;
    case rocsparse_status_not_implemented:
        return HIPSPARSE_STATUS_INTERNAL_ERROR;
    case rocsparse_status_invalid_pointer:
        return HIPSPARSE_STATUS_INVALID_VALUE;
    case rocsparse_status_invalid_size:
        return HIPSPARSE_STATUS_INVALID_VALUE;
    case rocsparse_status_memory_error:
        return HIPSPARSE_STATUS_ALLOC_FAILED;
    case rocsparse_status_internal_error:
        return HIPSPARSE_STATUS_INTERNAL_ERROR;
    case rocsparse_status_invalid_value:
        return HIPSPARSE_STATUS_INVALID_VALUE;
    case rocsparse_status_arch_mismatch:
        return HIPSPARSE_STATUS_ARCH_MISMATCH;
    case rocsparse_status_zero_pivot:
        return HIPSPARSE_STATUS_ZERO_PIVOT;
    default:
        throw "Non existent rocsparse_status";
    }
}

rocsparse_pointer_mode_ hipPtrModeToHCCPtrMode(hipsparsePointerMode_t mode)
{
    switch(mode)
    {
    case HIPSPARSE_POINTER_MODE_HOST:
        return rocsparse_pointer_mode_host;
    case HIPSPARSE_POINTER_MODE_DEVICE:
        return rocsparse_pointer_mode_device;
    default:
        throw "Non existent hipsparsePointerMode_t";
    }
}

hipsparsePointerMode_t HCCPtrModeToHIPPtrMode(rocsparse_pointer_mode_ mode)
{
    switch(mode)
    {
    case rocsparse_pointer_mode_host:
        return HIPSPARSE_POINTER_MODE_HOST;
    case rocsparse_pointer_mode_device:
        return HIPSPARSE_POINTER_MODE_DEVICE;
    default:
        throw "Non existent rocsparse_pointer_mode";
    }
}

rocsparse_action_ hipActionToHCCAction(hipsparseAction_t action)
{
    switch(action)
    {
    case HIPSPARSE_ACTION_SYMBOLIC:
        return rocsparse_action_symbolic;
    case HIPSPARSE_ACTION_NUMERIC:
        return rocsparse_action_numeric;
    default:
        throw "Non existent hipsparseAction_t";
    }
}

rocsparse_matrix_type_ hipMatTypeToHCCMatType(hipsparseMatrixType_t type)
{
    switch(type)
    {
    case HIPSPARSE_MATRIX_TYPE_GENERAL:
        return rocsparse_matrix_type_general;
    case HIPSPARSE_MATRIX_TYPE_SYMMETRIC:
        return rocsparse_matrix_type_symmetric;
    case HIPSPARSE_MATRIX_TYPE_HERMITIAN:
        return rocsparse_matrix_type_hermitian;
    case HIPSPARSE_MATRIX_TYPE_TRIANGULAR:
        return rocsparse_matrix_type_triangular;
    default:
        throw "Non existent hipsparseMatrixType_t";
    }
}

hipsparseMatrixType_t HCCMatTypeToHIPMatType(rocsparse_matrix_type_ type)
{
    switch(type)
    {
    case rocsparse_matrix_type_general:
        return HIPSPARSE_MATRIX_TYPE_GENERAL;
    case rocsparse_matrix_type_symmetric:
        return HIPSPARSE_MATRIX_TYPE_SYMMETRIC;
    case rocsparse_matrix_type_hermitian:
        return HIPSPARSE_MATRIX_TYPE_HERMITIAN;
    case rocsparse_matrix_type_triangular:
        return HIPSPARSE_MATRIX_TYPE_TRIANGULAR;
    default:
        throw "Non existent rocsparse_matrix_type";
    }
}

rocsparse_fill_mode_ hipFillModeToHCCFillMode(hipsparseFillMode_t fillMode)
{
    switch(fillMode)
    {
    case HIPSPARSE_FILL_MODE_LOWER:
        return rocsparse_fill_mode_lower;
    case HIPSPARSE_FILL_MODE_UPPER:
        return rocsparse_fill_mode_upper;
    default:
        throw "Non existent hipsparseFillMode_t";
    }
}

hipsparseFillMode_t HCCFillModeToHIPFillMode(rocsparse_fill_mode_ fillMode)
{
    switch(fillMode)
    {
    case rocsparse_fill_mode_lower:
        return HIPSPARSE_FILL_MODE_LOWER;
    case rocsparse_fill_mode_upper:
        return HIPSPARSE_FILL_MODE_UPPER;
    default:
        throw "Non existent rocsparse_fill_mode";
    }
}

rocsparse_diag_type_ hipDiagTypeToHCCDiagType(hipsparseDiagType_t diagType)
{
    switch(diagType)
    {
    case HIPSPARSE_DIAG_TYPE_UNIT:
        return rocsparse_diag_type_unit;
    case HIPSPARSE_DIAG_TYPE_NON_UNIT:
        return rocsparse_diag_type_non_unit;
    default:
        throw "Non existent hipsparseDiagType_t";
    }
}

hipsparseDiagType_t HCCDiagTypeToHIPDiagType(rocsparse_diag_type_ diagType)
{
    switch(diagType)
    {
    case rocsparse_diag_type_unit:
        return HIPSPARSE_DIAG_TYPE_UNIT;
    case rocsparse_diag_type_non_unit:
        return HIPSPARSE_DIAG_TYPE_NON_UNIT;
    default:
        throw "Non existent rocsparse_diag_type";
    }
}

rocsparse_index_base_ hipBaseToHCCBase(hipsparseIndexBase_t base)
{
    switch(base)
    {
    case HIPSPARSE_INDEX_BASE_ZERO:
        return rocsparse_index_base_zero;
    case HIPSPARSE_INDEX_BASE_ONE:
        return rocsparse_index_base_one;
    default:
        throw "Non existent hipsparseIndexBase_t";
    }
}

hipsparseIndexBase_t HCCBaseToHIPBase(rocsparse_index_base_ base)
{
    switch(base)
    {
    case rocsparse_index_base_zero:
        return HIPSPARSE_INDEX_BASE_ZERO;
    case rocsparse_index_base_one:
        return HIPSPARSE_INDEX_BASE_ONE;
    default:
        throw "Non existent rocsparse_index_base_";
    }
}

rocsparse_operation_ hipOperationToHCCOperation(hipsparseOperation_t op)
{
    switch(op)
    {
    case HIPSPARSE_OPERATION_NON_TRANSPOSE:
        return rocsparse_operation_none;
    case HIPSPARSE_OPERATION_TRANSPOSE:
        return rocsparse_operation_transpose;
    case HIPSPARSE_OPERATION_CONJUGATE_TRANSPOSE:
        return rocsparse_operation_conjugate_transpose;
    default:
        throw "Non existent hipsparseOperation_t";
    }
}

hipsparseOperation_t HCCOperationToHIPOperation(rocsparse_operation_ op)
{
    switch(op)
    {
    case rocsparse_operation_none:
        return HIPSPARSE_OPERATION_NON_TRANSPOSE;
    case rocsparse_operation_transpose:
        return HIPSPARSE_OPERATION_TRANSPOSE;
    case rocsparse_operation_conjugate_transpose:
        return HIPSPARSE_OPERATION_CONJUGATE_TRANSPOSE;
    default:
        throw "Non existent rocsparse_operation_";
    }
}

rocsparse_hyb_partition_ hipHybPartToHCCHybPart(hipsparseHybPartition_t partition)
{
    switch(partition)
    {
    case HIPSPARSE_HYB_PARTITION_AUTO:
        return rocsparse_hyb_partition_auto;
    case HIPSPARSE_HYB_PARTITION_USER:
        return rocsparse_hyb_partition_user;
    case HIPSPARSE_HYB_PARTITION_MAX:
        return rocsparse_hyb_partition_max;
    default:
        throw "Non existent hipsparseHybPartition_t";
    }
}

hipsparseHybPartition_t HCCHybPartToHIPHybPart(rocsparse_hyb_partition_ partition)
{
    switch(partition)
    {
    case rocsparse_hyb_partition_auto:
        return HIPSPARSE_HYB_PARTITION_AUTO;
    case rocsparse_hyb_partition_user:
        return HIPSPARSE_HYB_PARTITION_USER;
    case rocsparse_hyb_partition_max:
        return HIPSPARSE_HYB_PARTITION_MAX;
    default:
        throw "Non existent rocsparse_hyb_partition_";
    }
}

rocsparse_direction_ hipDirectionToHCCDirection(hipsparseDirection_t op)
{
    switch(op)
    {
    case HIPSPARSE_DIRECTION_ROW:
        return rocsparse_direction_row;
    case HIPSPARSE_DIRECTION_COLUMN:
        return rocsparse_direction_column;
    default:
        throw "Non existent hipsparseDirection_t";
    }
}

hipsparseDirection_t HCCDirectionToHIPDirection(rocsparse_direction_ op)
{
    switch(op)
    {
    case rocsparse_direction_row:
        return HIPSPARSE_DIRECTION_ROW;
    case rocsparse_direction_column:
        return HIPSPARSE_DIRECTION_COLUMN;
    default:
        throw "Non existent rocsparse_direction_";
    }
}

// TODO side

hipsparseStatus_t hipsparseCreate(hipsparseHandle_t* handle)
{
    // Check if handle is valid
    if(handle == nullptr)
    {
        return HIPSPARSE_STATUS_INVALID_VALUE;
    }

    int               deviceId;
    hipError_t        err;
    hipsparseStatus_t retval = HIPSPARSE_STATUS_SUCCESS;

    err = hipGetDevice(&deviceId);
    if(err == hipSuccess)
    {
        retval = rocSPARSEStatusToHIPStatus(rocsparse_create_handle((rocsparse_handle*)handle));
    }
    return retval;
}

hipsparseStatus_t hipsparseDestroy(hipsparseHandle_t handle)
{
    return rocSPARSEStatusToHIPStatus(rocsparse_destroy_handle((rocsparse_handle)handle));
}

hipsparseStatus_t hipsparseGetVersion(hipsparseHandle_t handle, int* version)
{
    if(handle == nullptr)
    {
        return HIPSPARSE_STATUS_NOT_INITIALIZED;
    }

    *version = hipsparseVersionMajor * 100000 + hipsparseVersionMinor * 100 + hipsparseVersionPatch;

    return HIPSPARSE_STATUS_SUCCESS;
}

hipsparseStatus_t hipsparseGetGitRevision(hipsparseHandle_t handle, char* rev)
{
    // Get hipSPARSE revision
    if(handle == nullptr)
    {
        return HIPSPARSE_STATUS_NOT_INITIALIZED;
    }

    if(rev == nullptr)
    {
        return HIPSPARSE_STATUS_INVALID_VALUE;
    }

    static constexpr char v[] = TO_STR(hipsparseVersionTweak);

    char hipsparse_rev[64];
    memcpy(hipsparse_rev, v, sizeof(v));

    // Get rocSPARSE revision
    char rocsparse_rev[64];
    RETURN_IF_ROCSPARSE_ERROR(rocsparse_get_git_rev((rocsparse_handle)handle, rocsparse_rev));

    // Get rocSPARSE version
    int rocsparse_ver;
    RETURN_IF_ROCSPARSE_ERROR(rocsparse_get_version((rocsparse_handle)handle, &rocsparse_ver));

    // Combine
    sprintf(rev,
            "%s (rocSPARSE %d.%d.%d-%s)",
            hipsparse_rev,
            rocsparse_ver / 100000,
            rocsparse_ver / 100 % 1000,
            rocsparse_ver % 100,
            rocsparse_rev);

    return HIPSPARSE_STATUS_SUCCESS;
}

hipsparseStatus_t hipsparseSetStream(hipsparseHandle_t handle, hipStream_t streamId)
{
    return rocSPARSEStatusToHIPStatus(rocsparse_set_stream((rocsparse_handle)handle, streamId));
}

hipsparseStatus_t hipsparseGetStream(hipsparseHandle_t handle, hipStream_t* streamId)
{
    return rocSPARSEStatusToHIPStatus(rocsparse_get_stream((rocsparse_handle)handle, streamId));
}

hipsparseStatus_t hipsparseSetPointerMode(hipsparseHandle_t handle, hipsparsePointerMode_t mode)
{
    return rocSPARSEStatusToHIPStatus(
        rocsparse_set_pointer_mode((rocsparse_handle)handle, hipPtrModeToHCCPtrMode(mode)));
}

hipsparseStatus_t hipsparseGetPointerMode(hipsparseHandle_t handle, hipsparsePointerMode_t* mode)
{
    rocsparse_pointer_mode_ rocsparse_mode;
    rocsparse_status status = rocsparse_get_pointer_mode((rocsparse_handle)handle, &rocsparse_mode);
    *mode                   = HCCPtrModeToHIPPtrMode(rocsparse_mode);
    return rocSPARSEStatusToHIPStatus(status);
}

hipsparseStatus_t hipsparseCreateMatDescr(hipsparseMatDescr_t* descrA)
{
    return rocSPARSEStatusToHIPStatus(rocsparse_create_mat_descr((rocsparse_mat_descr*)descrA));
}

hipsparseStatus_t hipsparseDestroyMatDescr(hipsparseMatDescr_t descrA)
{
    return rocSPARSEStatusToHIPStatus(rocsparse_destroy_mat_descr((rocsparse_mat_descr)descrA));
}

hipsparseStatus_t hipsparseCopyMatDescr(hipsparseMatDescr_t dest, const hipsparseMatDescr_t src)
{
    return rocSPARSEStatusToHIPStatus(
        rocsparse_copy_mat_descr((rocsparse_mat_descr)dest, (const rocsparse_mat_descr)src));
}

hipsparseStatus_t hipsparseSetMatType(hipsparseMatDescr_t descrA, hipsparseMatrixType_t type)
{
    return rocSPARSEStatusToHIPStatus(
        rocsparse_set_mat_type((rocsparse_mat_descr)descrA, hipMatTypeToHCCMatType(type)));
}

hipsparseMatrixType_t hipsparseGetMatType(const hipsparseMatDescr_t descrA)
{
    return HCCMatTypeToHIPMatType(rocsparse_get_mat_type((rocsparse_mat_descr)descrA));
}

hipsparseStatus_t hipsparseSetMatFillMode(hipsparseMatDescr_t descrA, hipsparseFillMode_t fillMode)
{
    return rocSPARSEStatusToHIPStatus(rocsparse_set_mat_fill_mode(
        (rocsparse_mat_descr)descrA, hipFillModeToHCCFillMode(fillMode)));
}

hipsparseFillMode_t hipsparseGetMatFillMode(const hipsparseMatDescr_t descrA)
{
    return HCCFillModeToHIPFillMode(rocsparse_get_mat_fill_mode((rocsparse_mat_descr)descrA));
}

hipsparseStatus_t hipsparseSetMatDiagType(hipsparseMatDescr_t descrA, hipsparseDiagType_t diagType)
{
    return rocSPARSEStatusToHIPStatus(rocsparse_set_mat_diag_type(
        (rocsparse_mat_descr)descrA, hipDiagTypeToHCCDiagType(diagType)));
}

hipsparseDiagType_t hipsparseGetMatDiagType(const hipsparseMatDescr_t descrA)
{
    return HCCDiagTypeToHIPDiagType(rocsparse_get_mat_diag_type((rocsparse_mat_descr)descrA));
}

hipsparseStatus_t hipsparseSetMatIndexBase(hipsparseMatDescr_t descrA, hipsparseIndexBase_t base)
{
    return rocSPARSEStatusToHIPStatus(
        rocsparse_set_mat_index_base((rocsparse_mat_descr)descrA, hipBaseToHCCBase(base)));
}

hipsparseIndexBase_t hipsparseGetMatIndexBase(const hipsparseMatDescr_t descrA)
{
    return HCCBaseToHIPBase(rocsparse_get_mat_index_base((rocsparse_mat_descr)descrA));
}

hipsparseStatus_t hipsparseCreateHybMat(hipsparseHybMat_t* hybA)
{
    return rocSPARSEStatusToHIPStatus(rocsparse_create_hyb_mat((rocsparse_hyb_mat*)hybA));
}

hipsparseStatus_t hipsparseDestroyHybMat(hipsparseHybMat_t hybA)
{
    return rocSPARSEStatusToHIPStatus(rocsparse_destroy_hyb_mat((rocsparse_hyb_mat)hybA));
}

hipsparseStatus_t hipsparseCreateCsrsv2Info(csrsv2Info_t* info)
{
    return rocSPARSEStatusToHIPStatus(rocsparse_create_mat_info((rocsparse_mat_info*)info));
}

hipsparseStatus_t hipsparseDestroyCsrsv2Info(csrsv2Info_t info)
{
    return rocSPARSEStatusToHIPStatus(rocsparse_destroy_mat_info((rocsparse_mat_info)info));
}

hipsparseStatus_t hipsparseCreateCsrsm2Info(csrsm2Info_t* info)
{
    return rocSPARSEStatusToHIPStatus(rocsparse_create_mat_info((rocsparse_mat_info*)info));
}

hipsparseStatus_t hipsparseDestroyCsrsm2Info(csrsm2Info_t info)
{
    return rocSPARSEStatusToHIPStatus(rocsparse_destroy_mat_info((rocsparse_mat_info)info));
}

hipsparseStatus_t hipsparseCreateCsrilu02Info(csrilu02Info_t* info)
{
    return rocSPARSEStatusToHIPStatus(rocsparse_create_mat_info((rocsparse_mat_info*)info));
}

hipsparseStatus_t hipsparseDestroyCsrilu02Info(csrilu02Info_t info)
{
    return rocSPARSEStatusToHIPStatus(rocsparse_destroy_mat_info((rocsparse_mat_info)info));
}

hipsparseStatus_t hipsparseCreateCsric02Info(csric02Info_t* info)
{
    return rocSPARSEStatusToHIPStatus(rocsparse_create_mat_info((rocsparse_mat_info*)info));
}

hipsparseStatus_t hipsparseDestroyCsric02Info(csric02Info_t info)
{
    return rocSPARSEStatusToHIPStatus(rocsparse_destroy_mat_info((rocsparse_mat_info)info));
}

hipsparseStatus_t hipsparseCreateCsrgemm2Info(csrgemm2Info_t* info)
{
    return rocSPARSEStatusToHIPStatus(rocsparse_create_mat_info((rocsparse_mat_info*)info));
}

hipsparseStatus_t hipsparseDestroyCsrgemm2Info(csrgemm2Info_t info)
{
    return rocSPARSEStatusToHIPStatus(rocsparse_destroy_mat_info((rocsparse_mat_info)info));
}

hipsparseStatus_t hipsparseSaxpyi(hipsparseHandle_t    handle,
                                  int                  nnz,
                                  const float*         alpha,
                                  const float*         xVal,
                                  const int*           xInd,
                                  float*               y,
                                  hipsparseIndexBase_t idxBase)
{
    return rocSPARSEStatusToHIPStatus(rocsparse_saxpyi(
        (rocsparse_handle)handle, nnz, alpha, xVal, xInd, y, hipBaseToHCCBase(idxBase)));
}

hipsparseStatus_t hipsparseDaxpyi(hipsparseHandle_t    handle,
                                  int                  nnz,
                                  const double*        alpha,
                                  const double*        xVal,
                                  const int*           xInd,
                                  double*              y,
                                  hipsparseIndexBase_t idxBase)
{
    return rocSPARSEStatusToHIPStatus(rocsparse_daxpyi(
        (rocsparse_handle)handle, nnz, alpha, xVal, xInd, y, hipBaseToHCCBase(idxBase)));
}

hipsparseStatus_t hipsparseCaxpyi(hipsparseHandle_t    handle,
                                  int                  nnz,
                                  const hipComplex*    alpha,
                                  const hipComplex*    xVal,
                                  const int*           xInd,
                                  hipComplex*          y,
                                  hipsparseIndexBase_t idxBase)
{
    return rocSPARSEStatusToHIPStatus(rocsparse_caxpyi((rocsparse_handle)handle,
                                                       nnz,
                                                       (const rocsparse_float_complex*)alpha,
                                                       (const rocsparse_float_complex*)xVal,
                                                       xInd,
                                                       (rocsparse_float_complex*)y,
                                                       hipBaseToHCCBase(idxBase)));
}

hipsparseStatus_t hipsparseZaxpyi(hipsparseHandle_t       handle,
                                  int                     nnz,
                                  const hipDoubleComplex* alpha,
                                  const hipDoubleComplex* xVal,
                                  const int*              xInd,
                                  hipDoubleComplex*       y,
                                  hipsparseIndexBase_t    idxBase)
{
    return rocSPARSEStatusToHIPStatus(rocsparse_zaxpyi((rocsparse_handle)handle,
                                                       nnz,
                                                       (const rocsparse_double_complex*)alpha,
                                                       (const rocsparse_double_complex*)xVal,
                                                       xInd,
                                                       (rocsparse_double_complex*)y,
                                                       hipBaseToHCCBase(idxBase)));
}

hipsparseStatus_t hipsparseSdoti(hipsparseHandle_t    handle,
                                 int                  nnz,
                                 const float*         xVal,
                                 const int*           xInd,
                                 const float*         y,
                                 float*               result,
                                 hipsparseIndexBase_t idxBase)
{
    // Obtain stream, to explicitly sync (cusparse doti is blocking)
    hipStream_t stream;
    RETURN_IF_HIPSPARSE_ERROR(hipsparseGetStream(handle, &stream));

    // Doti
    RETURN_IF_ROCSPARSE_ERROR(rocsparse_sdoti(
        (rocsparse_handle)handle, nnz, xVal, xInd, y, result, hipBaseToHCCBase(idxBase)));

    // Synchronize stream
    RETURN_IF_HIP_ERROR(hipStreamSynchronize(stream));

    return HIPSPARSE_STATUS_SUCCESS;
}

hipsparseStatus_t hipsparseDdoti(hipsparseHandle_t    handle,
                                 int                  nnz,
                                 const double*        xVal,
                                 const int*           xInd,
                                 const double*        y,
                                 double*              result,
                                 hipsparseIndexBase_t idxBase)
{
    // Obtain stream, to explicitly sync (cusparse doti is blocking)
    hipStream_t stream;
    RETURN_IF_HIPSPARSE_ERROR(hipsparseGetStream(handle, &stream));

    // Doti
    RETURN_IF_ROCSPARSE_ERROR(rocsparse_ddoti(
        (rocsparse_handle)handle, nnz, xVal, xInd, y, result, hipBaseToHCCBase(idxBase)));

    // Synchronize stream
    RETURN_IF_HIP_ERROR(hipStreamSynchronize(stream));

    return HIPSPARSE_STATUS_SUCCESS;
}

hipsparseStatus_t hipsparseCdoti(hipsparseHandle_t    handle,
                                 int                  nnz,
                                 const hipComplex*    xVal,
                                 const int*           xInd,
                                 const hipComplex*    y,
                                 hipComplex*          result,
                                 hipsparseIndexBase_t idxBase)
{
    // Obtain stream, to explicitly sync (cusparse doti is blocking)
    hipStream_t stream;
    RETURN_IF_HIPSPARSE_ERROR(hipsparseGetStream(handle, &stream));

    // Doti
    RETURN_IF_ROCSPARSE_ERROR(rocsparse_cdoti((rocsparse_handle)handle,
                                              nnz,
                                              (const rocsparse_float_complex*)xVal,
                                              xInd,
                                              (const rocsparse_float_complex*)y,
                                              (rocsparse_float_complex*)result,
                                              hipBaseToHCCBase(idxBase)));

    // Synchronize stream
    RETURN_IF_HIP_ERROR(hipStreamSynchronize(stream));

    return HIPSPARSE_STATUS_SUCCESS;
}

hipsparseStatus_t hipsparseZdoti(hipsparseHandle_t       handle,
                                 int                     nnz,
                                 const hipDoubleComplex* xVal,
                                 const int*              xInd,
                                 const hipDoubleComplex* y,
                                 hipDoubleComplex*       result,
                                 hipsparseIndexBase_t    idxBase)
{
    // Obtain stream, to explicitly sync (cusparse doti is blocking)
    hipStream_t stream;
    RETURN_IF_HIPSPARSE_ERROR(hipsparseGetStream(handle, &stream));

    // Doti
    RETURN_IF_ROCSPARSE_ERROR(rocsparse_zdoti((rocsparse_handle)handle,
                                              nnz,
                                              (const rocsparse_double_complex*)xVal,
                                              xInd,
                                              (const rocsparse_double_complex*)y,
                                              (rocsparse_double_complex*)result,
                                              hipBaseToHCCBase(idxBase)));

    // Synchronize stream
    RETURN_IF_HIP_ERROR(hipStreamSynchronize(stream));

    return HIPSPARSE_STATUS_SUCCESS;
}

hipsparseStatus_t hipsparseCdotci(hipsparseHandle_t    handle,
                                  int                  nnz,
                                  const hipComplex*    xVal,
                                  const int*           xInd,
                                  const hipComplex*    y,
                                  hipComplex*          result,
                                  hipsparseIndexBase_t idxBase)
{
    // Obtain stream, to explicitly sync (cusparse dotci is blocking)
    hipStream_t stream;
    RETURN_IF_HIPSPARSE_ERROR(hipsparseGetStream(handle, &stream));

    // Dotci
    RETURN_IF_ROCSPARSE_ERROR(rocsparse_cdotci((rocsparse_handle)handle,
                                               nnz,
                                               (const rocsparse_float_complex*)xVal,
                                               xInd,
                                               (const rocsparse_float_complex*)y,
                                               (rocsparse_float_complex*)result,
                                               hipBaseToHCCBase(idxBase)));

    // Synchronize stream
    RETURN_IF_HIP_ERROR(hipStreamSynchronize(stream));

    return HIPSPARSE_STATUS_SUCCESS;
}

hipsparseStatus_t hipsparseZdotci(hipsparseHandle_t       handle,
                                  int                     nnz,
                                  const hipDoubleComplex* xVal,
                                  const int*              xInd,
                                  const hipDoubleComplex* y,
                                  hipDoubleComplex*       result,
                                  hipsparseIndexBase_t    idxBase)
{
    // Obtain stream, to explicitly sync (cusparse dotci is blocking)
    hipStream_t stream;
    RETURN_IF_HIPSPARSE_ERROR(hipsparseGetStream(handle, &stream));

    // Dotci
    RETURN_IF_ROCSPARSE_ERROR(rocsparse_zdotci((rocsparse_handle)handle,
                                               nnz,
                                               (const rocsparse_double_complex*)xVal,
                                               xInd,
                                               (const rocsparse_double_complex*)y,
                                               (rocsparse_double_complex*)result,
                                               hipBaseToHCCBase(idxBase)));

    // Synchronize stream
    RETURN_IF_HIP_ERROR(hipStreamSynchronize(stream));

    return HIPSPARSE_STATUS_SUCCESS;
}

hipsparseStatus_t hipsparseSgthr(hipsparseHandle_t    handle,
                                 int                  nnz,
                                 const float*         y,
                                 float*               xVal,
                                 const int*           xInd,
                                 hipsparseIndexBase_t idxBase)
{
    return rocSPARSEStatusToHIPStatus(
        rocsparse_sgthr((rocsparse_handle)handle, nnz, y, xVal, xInd, hipBaseToHCCBase(idxBase)));
}

hipsparseStatus_t hipsparseDgthr(hipsparseHandle_t    handle,
                                 int                  nnz,
                                 const double*        y,
                                 double*              xVal,
                                 const int*           xInd,
                                 hipsparseIndexBase_t idxBase)
{
    return rocSPARSEStatusToHIPStatus(
        rocsparse_dgthr((rocsparse_handle)handle, nnz, y, xVal, xInd, hipBaseToHCCBase(idxBase)));
}

hipsparseStatus_t hipsparseCgthr(hipsparseHandle_t    handle,
                                 int                  nnz,
                                 const hipComplex*    y,
                                 hipComplex*          xVal,
                                 const int*           xInd,
                                 hipsparseIndexBase_t idxBase)
{
    return rocSPARSEStatusToHIPStatus(rocsparse_cgthr((rocsparse_handle)handle,
                                                      nnz,
                                                      (const rocsparse_float_complex*)y,
                                                      (rocsparse_float_complex*)xVal,
                                                      xInd,
                                                      hipBaseToHCCBase(idxBase)));
}

hipsparseStatus_t hipsparseZgthr(hipsparseHandle_t       handle,
                                 int                     nnz,
                                 const hipDoubleComplex* y,
                                 hipDoubleComplex*       xVal,
                                 const int*              xInd,
                                 hipsparseIndexBase_t    idxBase)
{
    return rocSPARSEStatusToHIPStatus(rocsparse_zgthr((rocsparse_handle)handle,
                                                      nnz,
                                                      (const rocsparse_double_complex*)y,
                                                      (rocsparse_double_complex*)xVal,
                                                      xInd,
                                                      hipBaseToHCCBase(idxBase)));
}

hipsparseStatus_t hipsparseSgthrz(hipsparseHandle_t    handle,
                                  int                  nnz,
                                  float*               y,
                                  float*               xVal,
                                  const int*           xInd,
                                  hipsparseIndexBase_t idxBase)
{
    return rocSPARSEStatusToHIPStatus(
        rocsparse_sgthrz((rocsparse_handle)handle, nnz, y, xVal, xInd, hipBaseToHCCBase(idxBase)));
}

hipsparseStatus_t hipsparseDgthrz(hipsparseHandle_t    handle,
                                  int                  nnz,
                                  double*              y,
                                  double*              xVal,
                                  const int*           xInd,
                                  hipsparseIndexBase_t idxBase)
{
    return rocSPARSEStatusToHIPStatus(
        rocsparse_dgthrz((rocsparse_handle)handle, nnz, y, xVal, xInd, hipBaseToHCCBase(idxBase)));
}

hipsparseStatus_t hipsparseCgthrz(hipsparseHandle_t    handle,
                                  int                  nnz,
                                  hipComplex*          y,
                                  hipComplex*          xVal,
                                  const int*           xInd,
                                  hipsparseIndexBase_t idxBase)
{
    return rocSPARSEStatusToHIPStatus(rocsparse_cgthrz((rocsparse_handle)handle,
                                                       nnz,
                                                       (rocsparse_float_complex*)y,
                                                       (rocsparse_float_complex*)xVal,
                                                       xInd,
                                                       hipBaseToHCCBase(idxBase)));
}

hipsparseStatus_t hipsparseZgthrz(hipsparseHandle_t    handle,
                                  int                  nnz,
                                  hipDoubleComplex*    y,
                                  hipDoubleComplex*    xVal,
                                  const int*           xInd,
                                  hipsparseIndexBase_t idxBase)
{
    return rocSPARSEStatusToHIPStatus(rocsparse_zgthrz((rocsparse_handle)handle,
                                                       nnz,
                                                       (rocsparse_double_complex*)y,
                                                       (rocsparse_double_complex*)xVal,
                                                       xInd,
                                                       hipBaseToHCCBase(idxBase)));
}

hipsparseStatus_t hipsparseSroti(hipsparseHandle_t    handle,
                                 int                  nnz,
                                 float*               xVal,
                                 const int*           xInd,
                                 float*               y,
                                 const float*         c,
                                 const float*         s,
                                 hipsparseIndexBase_t idxBase)
{
    return rocSPARSEStatusToHIPStatus(rocsparse_sroti(
        (rocsparse_handle)handle, nnz, xVal, xInd, y, c, s, hipBaseToHCCBase(idxBase)));
}

hipsparseStatus_t hipsparseDroti(hipsparseHandle_t    handle,
                                 int                  nnz,
                                 double*              xVal,
                                 const int*           xInd,
                                 double*              y,
                                 const double*        c,
                                 const double*        s,
                                 hipsparseIndexBase_t idxBase)
{
    return rocSPARSEStatusToHIPStatus(rocsparse_droti(
        (rocsparse_handle)handle, nnz, xVal, xInd, y, c, s, hipBaseToHCCBase(idxBase)));
}

hipsparseStatus_t hipsparseSsctr(hipsparseHandle_t    handle,
                                 int                  nnz,
                                 const float*         xVal,
                                 const int*           xInd,
                                 float*               y,
                                 hipsparseIndexBase_t idxBase)
{
    return rocSPARSEStatusToHIPStatus(
        rocsparse_ssctr((rocsparse_handle)handle, nnz, xVal, xInd, y, hipBaseToHCCBase(idxBase)));
}

hipsparseStatus_t hipsparseDsctr(hipsparseHandle_t    handle,
                                 int                  nnz,
                                 const double*        xVal,
                                 const int*           xInd,
                                 double*              y,
                                 hipsparseIndexBase_t idxBase)
{
    return rocSPARSEStatusToHIPStatus(
        rocsparse_dsctr((rocsparse_handle)handle, nnz, xVal, xInd, y, hipBaseToHCCBase(idxBase)));
}

hipsparseStatus_t hipsparseCsctr(hipsparseHandle_t    handle,
                                 int                  nnz,
                                 const hipComplex*    xVal,
                                 const int*           xInd,
                                 hipComplex*          y,
                                 hipsparseIndexBase_t idxBase)
{
    return rocSPARSEStatusToHIPStatus(rocsparse_csctr((rocsparse_handle)handle,
                                                      nnz,
                                                      (const rocsparse_float_complex*)xVal,
                                                      xInd,
                                                      (rocsparse_float_complex*)y,
                                                      hipBaseToHCCBase(idxBase)));
}

hipsparseStatus_t hipsparseZsctr(hipsparseHandle_t       handle,
                                 int                     nnz,
                                 const hipDoubleComplex* xVal,
                                 const int*              xInd,
                                 hipDoubleComplex*       y,
                                 hipsparseIndexBase_t    idxBase)
{
    return rocSPARSEStatusToHIPStatus(rocsparse_zsctr((rocsparse_handle)handle,
                                                      nnz,
                                                      (const rocsparse_double_complex*)xVal,
                                                      xInd,
                                                      (rocsparse_double_complex*)y,
                                                      hipBaseToHCCBase(idxBase)));
}

hipsparseStatus_t hipsparseScsrmv(hipsparseHandle_t         handle,
                                  hipsparseOperation_t      transA,
                                  int                       m,
                                  int                       n,
                                  int                       nnz,
                                  const float*              alpha,
                                  const hipsparseMatDescr_t descrA,
                                  const float*              csrSortedValA,
                                  const int*                csrSortedRowPtrA,
                                  const int*                csrSortedColIndA,
                                  const float*              x,
                                  const float*              beta,
                                  float*                    y)
{
    return rocSPARSEStatusToHIPStatus(rocsparse_scsrmv((rocsparse_handle)handle,
                                                       hipOperationToHCCOperation(transA),
                                                       m,
                                                       n,
                                                       nnz,
                                                       alpha,
                                                       (rocsparse_mat_descr)descrA,
                                                       csrSortedValA,
                                                       csrSortedRowPtrA,
                                                       csrSortedColIndA,
                                                       nullptr,
                                                       x,
                                                       beta,
                                                       y));
}

hipsparseStatus_t hipsparseDcsrmv(hipsparseHandle_t         handle,
                                  hipsparseOperation_t      transA,
                                  int                       m,
                                  int                       n,
                                  int                       nnz,
                                  const double*             alpha,
                                  const hipsparseMatDescr_t descrA,
                                  const double*             csrSortedValA,
                                  const int*                csrSortedRowPtrA,
                                  const int*                csrSortedColIndA,
                                  const double*             x,
                                  const double*             beta,
                                  double*                   y)
{
    return rocSPARSEStatusToHIPStatus(rocsparse_dcsrmv((rocsparse_handle)handle,
                                                       hipOperationToHCCOperation(transA),
                                                       m,
                                                       n,
                                                       nnz,
                                                       alpha,
                                                       (rocsparse_mat_descr)descrA,
                                                       csrSortedValA,
                                                       csrSortedRowPtrA,
                                                       csrSortedColIndA,
                                                       nullptr,
                                                       x,
                                                       beta,
                                                       y));
}

hipsparseStatus_t hipsparseCcsrmv(hipsparseHandle_t         handle,
                                  hipsparseOperation_t      transA,
                                  int                       m,
                                  int                       n,
                                  int                       nnz,
                                  const hipComplex*         alpha,
                                  const hipsparseMatDescr_t descrA,
                                  const hipComplex*         csrSortedValA,
                                  const int*                csrSortedRowPtrA,
                                  const int*                csrSortedColIndA,
                                  const hipComplex*         x,
                                  const hipComplex*         beta,
                                  hipComplex*               y)
{
    return rocSPARSEStatusToHIPStatus(
        rocsparse_ccsrmv((rocsparse_handle)handle,
                         hipOperationToHCCOperation(transA),
                         m,
                         n,
                         nnz,
                         (const rocsparse_float_complex*)alpha,
                         (rocsparse_mat_descr)descrA,
                         (const rocsparse_float_complex*)csrSortedValA,
                         csrSortedRowPtrA,
                         csrSortedColIndA,
                         nullptr,
                         (const rocsparse_float_complex*)x,
                         (const rocsparse_float_complex*)beta,
                         (rocsparse_float_complex*)y));
}

hipsparseStatus_t hipsparseZcsrmv(hipsparseHandle_t         handle,
                                  hipsparseOperation_t      transA,
                                  int                       m,
                                  int                       n,
                                  int                       nnz,
                                  const hipDoubleComplex*   alpha,
                                  const hipsparseMatDescr_t descrA,
                                  const hipDoubleComplex*   csrSortedValA,
                                  const int*                csrSortedRowPtrA,
                                  const int*                csrSortedColIndA,
                                  const hipDoubleComplex*   x,
                                  const hipDoubleComplex*   beta,
                                  hipDoubleComplex*         y)
{
    return rocSPARSEStatusToHIPStatus(
        rocsparse_zcsrmv((rocsparse_handle)handle,
                         hipOperationToHCCOperation(transA),
                         m,
                         n,
                         nnz,
                         (const rocsparse_double_complex*)alpha,
                         (rocsparse_mat_descr)descrA,
                         (const rocsparse_double_complex*)csrSortedValA,
                         csrSortedRowPtrA,
                         csrSortedColIndA,
                         nullptr,
                         (const rocsparse_double_complex*)x,
                         (const rocsparse_double_complex*)beta,
                         (rocsparse_double_complex*)y));
}

hipsparseStatus_t
    hipsparseXcsrsv2_zeroPivot(hipsparseHandle_t handle, csrsv2Info_t info, int* position)
{
    // Obtain stream, to explicitly sync (cusparse csrsv2_zeropivot is blocking)
    hipStream_t stream;
    RETURN_IF_HIPSPARSE_ERROR(hipsparseGetStream(handle, &stream));

    // csrsv zero pivot
    RETURN_IF_ROCSPARSE_ERROR(rocsparse_csrsv_zero_pivot(
        (rocsparse_handle)handle, nullptr, (rocsparse_mat_info)info, position));

    // Synchronize stream
    RETURN_IF_HIP_ERROR(hipStreamSynchronize(stream));

    return HIPSPARSE_STATUS_SUCCESS;
}

hipsparseStatus_t hipsparseScsrsv2_bufferSize(hipsparseHandle_t         handle,
                                              hipsparseOperation_t      transA,
                                              int                       m,
                                              int                       nnz,
                                              const hipsparseMatDescr_t descrA,
                                              float*                    csrSortedValA,
                                              const int*                csrSortedRowPtrA,
                                              const int*                csrSortedColIndA,
                                              csrsv2Info_t              info,
                                              int*                      pBufferSizeInBytes)
{
    if(pBufferSizeInBytes == nullptr)
    {
        return HIPSPARSE_STATUS_INVALID_VALUE;
    }

    size_t           buffer_size;
    rocsparse_status status;

    status = rocsparse_scsrsv_buffer_size((rocsparse_handle)handle,
                                          hipOperationToHCCOperation(transA),
                                          m,
                                          nnz,
                                          (rocsparse_mat_descr)descrA,
                                          csrSortedValA,
                                          csrSortedRowPtrA,
                                          csrSortedColIndA,
                                          (rocsparse_mat_info)info,
                                          &buffer_size);

    *pBufferSizeInBytes = (int)buffer_size;

    return rocSPARSEStatusToHIPStatus(status);
}

hipsparseStatus_t hipsparseDcsrsv2_bufferSize(hipsparseHandle_t         handle,
                                              hipsparseOperation_t      transA,
                                              int                       m,
                                              int                       nnz,
                                              const hipsparseMatDescr_t descrA,
                                              double*                   csrSortedValA,
                                              const int*                csrSortedRowPtrA,
                                              const int*                csrSortedColIndA,
                                              csrsv2Info_t              info,
                                              int*                      pBufferSizeInBytes)
{
    if(pBufferSizeInBytes == nullptr)
    {
        return HIPSPARSE_STATUS_INVALID_VALUE;
    }

    size_t           buffer_size;
    rocsparse_status status;

    status = rocsparse_dcsrsv_buffer_size((rocsparse_handle)handle,
                                          hipOperationToHCCOperation(transA),
                                          m,
                                          nnz,
                                          (rocsparse_mat_descr)descrA,
                                          csrSortedValA,
                                          csrSortedRowPtrA,
                                          csrSortedColIndA,
                                          (rocsparse_mat_info)info,
                                          &buffer_size);

    *pBufferSizeInBytes = (int)buffer_size;

    return rocSPARSEStatusToHIPStatus(status);
}

hipsparseStatus_t hipsparseCcsrsv2_bufferSize(hipsparseHandle_t         handle,
                                              hipsparseOperation_t      transA,
                                              int                       m,
                                              int                       nnz,
                                              const hipsparseMatDescr_t descrA,
                                              hipComplex*               csrSortedValA,
                                              const int*                csrSortedRowPtrA,
                                              const int*                csrSortedColIndA,
                                              csrsv2Info_t              info,
                                              int*                      pBufferSizeInBytes)
{
    if(pBufferSizeInBytes == nullptr)
    {
        return HIPSPARSE_STATUS_INVALID_VALUE;
    }

    size_t           buffer_size;
    rocsparse_status status;

    status = rocsparse_ccsrsv_buffer_size((rocsparse_handle)handle,
                                          hipOperationToHCCOperation(transA),
                                          m,
                                          nnz,
                                          (rocsparse_mat_descr)descrA,
                                          (rocsparse_float_complex*)csrSortedValA,
                                          csrSortedRowPtrA,
                                          csrSortedColIndA,
                                          (rocsparse_mat_info)info,
                                          &buffer_size);

    *pBufferSizeInBytes = (int)buffer_size;

    return rocSPARSEStatusToHIPStatus(status);
}

hipsparseStatus_t hipsparseZcsrsv2_bufferSize(hipsparseHandle_t         handle,
                                              hipsparseOperation_t      transA,
                                              int                       m,
                                              int                       nnz,
                                              const hipsparseMatDescr_t descrA,
                                              hipDoubleComplex*         csrSortedValA,
                                              const int*                csrSortedRowPtrA,
                                              const int*                csrSortedColIndA,
                                              csrsv2Info_t              info,
                                              int*                      pBufferSizeInBytes)
{
    if(pBufferSizeInBytes == nullptr)
    {
        return HIPSPARSE_STATUS_INVALID_VALUE;
    }

    size_t           buffer_size;
    rocsparse_status status;

    status = rocsparse_zcsrsv_buffer_size((rocsparse_handle)handle,
                                          hipOperationToHCCOperation(transA),
                                          m,
                                          nnz,
                                          (rocsparse_mat_descr)descrA,
                                          (rocsparse_double_complex*)csrSortedValA,
                                          csrSortedRowPtrA,
                                          csrSortedColIndA,
                                          (rocsparse_mat_info)info,
                                          &buffer_size);

    *pBufferSizeInBytes = (int)buffer_size;

    return rocSPARSEStatusToHIPStatus(status);
}

hipsparseStatus_t hipsparseScsrsv2_bufferSizeExt(hipsparseHandle_t         handle,
                                                 hipsparseOperation_t      transA,
                                                 int                       m,
                                                 int                       nnz,
                                                 const hipsparseMatDescr_t descrA,
                                                 float*                    csrSortedValA,
                                                 const int*                csrSortedRowPtrA,
                                                 const int*                csrSortedColIndA,
                                                 csrsv2Info_t              info,
                                                 size_t*                   pBufferSize)
{
    return rocSPARSEStatusToHIPStatus(
        rocsparse_scsrsv_buffer_size((rocsparse_handle)handle,
                                     hipOperationToHCCOperation(transA),
                                     m,
                                     nnz,
                                     (rocsparse_mat_descr)descrA,
                                     csrSortedValA,
                                     csrSortedRowPtrA,
                                     csrSortedColIndA,
                                     (rocsparse_mat_info)info,
                                     pBufferSize));
}

hipsparseStatus_t hipsparseDcsrsv2_bufferSizeExt(hipsparseHandle_t         handle,
                                                 hipsparseOperation_t      transA,
                                                 int                       m,
                                                 int                       nnz,
                                                 const hipsparseMatDescr_t descrA,
                                                 double*                   csrSortedValA,
                                                 const int*                csrSortedRowPtrA,
                                                 const int*                csrSortedColIndA,
                                                 csrsv2Info_t              info,
                                                 size_t*                   pBufferSize)
{
    return rocSPARSEStatusToHIPStatus(
        rocsparse_dcsrsv_buffer_size((rocsparse_handle)handle,
                                     hipOperationToHCCOperation(transA),
                                     m,
                                     nnz,
                                     (rocsparse_mat_descr)descrA,
                                     csrSortedValA,
                                     csrSortedRowPtrA,
                                     csrSortedColIndA,
                                     (rocsparse_mat_info)info,
                                     pBufferSize));
}

hipsparseStatus_t hipsparseCcsrsv2_bufferSizeExt(hipsparseHandle_t         handle,
                                                 hipsparseOperation_t      transA,
                                                 int                       m,
                                                 int                       nnz,
                                                 const hipsparseMatDescr_t descrA,
                                                 hipComplex*               csrSortedValA,
                                                 const int*                csrSortedRowPtrA,
                                                 const int*                csrSortedColIndA,
                                                 csrsv2Info_t              info,
                                                 size_t*                   pBufferSize)
{
    return rocSPARSEStatusToHIPStatus(
        rocsparse_ccsrsv_buffer_size((rocsparse_handle)handle,
                                     hipOperationToHCCOperation(transA),
                                     m,
                                     nnz,
                                     (rocsparse_mat_descr)descrA,
                                     (rocsparse_float_complex*)csrSortedValA,
                                     csrSortedRowPtrA,
                                     csrSortedColIndA,
                                     (rocsparse_mat_info)info,
                                     pBufferSize));
}

hipsparseStatus_t hipsparseZcsrsv2_bufferSizeExt(hipsparseHandle_t         handle,
                                                 hipsparseOperation_t      transA,
                                                 int                       m,
                                                 int                       nnz,
                                                 const hipsparseMatDescr_t descrA,
                                                 hipDoubleComplex*         csrSortedValA,
                                                 const int*                csrSortedRowPtrA,
                                                 const int*                csrSortedColIndA,
                                                 csrsv2Info_t              info,
                                                 size_t*                   pBufferSize)
{
    return rocSPARSEStatusToHIPStatus(
        rocsparse_zcsrsv_buffer_size((rocsparse_handle)handle,
                                     hipOperationToHCCOperation(transA),
                                     m,
                                     nnz,
                                     (rocsparse_mat_descr)descrA,
                                     (rocsparse_double_complex*)csrSortedValA,
                                     csrSortedRowPtrA,
                                     csrSortedColIndA,
                                     (rocsparse_mat_info)info,
                                     pBufferSize));
}

hipsparseStatus_t hipsparseScsrsv2_analysis(hipsparseHandle_t         handle,
                                            hipsparseOperation_t      transA,
                                            int                       m,
                                            int                       nnz,
                                            const hipsparseMatDescr_t descrA,
                                            const float*              csrSortedValA,
                                            const int*                csrSortedRowPtrA,
                                            const int*                csrSortedColIndA,
                                            csrsv2Info_t              info,
                                            hipsparseSolvePolicy_t    policy,
                                            void*                     pBuffer)
{
    // Obtain stream, to explicitly sync (cusparse csrsv2_analysis is blocking)
    hipStream_t stream;
    RETURN_IF_HIPSPARSE_ERROR(hipsparseGetStream(handle, &stream));

    // csrsv analysis
    RETURN_IF_ROCSPARSE_ERROR(rocsparse_scsrsv_analysis((rocsparse_handle)handle,
                                                        hipOperationToHCCOperation(transA),
                                                        m,
                                                        nnz,
                                                        (rocsparse_mat_descr)descrA,
                                                        csrSortedValA,
                                                        csrSortedRowPtrA,
                                                        csrSortedColIndA,
                                                        (rocsparse_mat_info)info,
                                                        rocsparse_analysis_policy_force,
                                                        rocsparse_solve_policy_auto,
                                                        pBuffer));

    // Synchronize stream
    RETURN_IF_HIP_ERROR(hipStreamSynchronize(stream));

    return HIPSPARSE_STATUS_SUCCESS;
}

hipsparseStatus_t hipsparseDcsrsv2_analysis(hipsparseHandle_t         handle,
                                            hipsparseOperation_t      transA,
                                            int                       m,
                                            int                       nnz,
                                            const hipsparseMatDescr_t descrA,
                                            const double*             csrSortedValA,
                                            const int*                csrSortedRowPtrA,
                                            const int*                csrSortedColIndA,
                                            csrsv2Info_t              info,
                                            hipsparseSolvePolicy_t    policy,
                                            void*                     pBuffer)
{
    // Obtain stream, to explicitly sync (cusparse csrsv2_analysis is blocking)
    hipStream_t stream;
    RETURN_IF_HIPSPARSE_ERROR(hipsparseGetStream(handle, &stream));

    // csrsv analysis
    RETURN_IF_ROCSPARSE_ERROR(rocsparse_dcsrsv_analysis((rocsparse_handle)handle,
                                                        hipOperationToHCCOperation(transA),
                                                        m,
                                                        nnz,
                                                        (rocsparse_mat_descr)descrA,
                                                        csrSortedValA,
                                                        csrSortedRowPtrA,
                                                        csrSortedColIndA,
                                                        (rocsparse_mat_info)info,
                                                        rocsparse_analysis_policy_force,
                                                        rocsparse_solve_policy_auto,
                                                        pBuffer));

    // Synchronize stream
    RETURN_IF_HIP_ERROR(hipStreamSynchronize(stream));

    return HIPSPARSE_STATUS_SUCCESS;
}

hipsparseStatus_t hipsparseCcsrsv2_analysis(hipsparseHandle_t         handle,
                                            hipsparseOperation_t      transA,
                                            int                       m,
                                            int                       nnz,
                                            const hipsparseMatDescr_t descrA,
                                            const hipComplex*         csrSortedValA,
                                            const int*                csrSortedRowPtrA,
                                            const int*                csrSortedColIndA,
                                            csrsv2Info_t              info,
                                            hipsparseSolvePolicy_t    policy,
                                            void*                     pBuffer)
{
    // Obtain stream, to explicitly sync (cusparse csrsv2_analysis is blocking)
    hipStream_t stream;
    RETURN_IF_HIPSPARSE_ERROR(hipsparseGetStream(handle, &stream));

    // csrsv analysis
    RETURN_IF_ROCSPARSE_ERROR(
        rocsparse_ccsrsv_analysis((rocsparse_handle)handle,
                                  hipOperationToHCCOperation(transA),
                                  m,
                                  nnz,
                                  (rocsparse_mat_descr)descrA,
                                  (const rocsparse_float_complex*)csrSortedValA,
                                  csrSortedRowPtrA,
                                  csrSortedColIndA,
                                  (rocsparse_mat_info)info,
                                  rocsparse_analysis_policy_force,
                                  rocsparse_solve_policy_auto,
                                  pBuffer));

    // Synchronize stream
    RETURN_IF_HIP_ERROR(hipStreamSynchronize(stream));

    return HIPSPARSE_STATUS_SUCCESS;
}

hipsparseStatus_t hipsparseZcsrsv2_analysis(hipsparseHandle_t         handle,
                                            hipsparseOperation_t      transA,
                                            int                       m,
                                            int                       nnz,
                                            const hipsparseMatDescr_t descrA,
                                            const hipDoubleComplex*   csrSortedValA,
                                            const int*                csrSortedRowPtrA,
                                            const int*                csrSortedColIndA,
                                            csrsv2Info_t              info,
                                            hipsparseSolvePolicy_t    policy,
                                            void*                     pBuffer)
{
    // Obtain stream, to explicitly sync (cusparse csrsv2_analysis is blocking)
    hipStream_t stream;
    RETURN_IF_HIPSPARSE_ERROR(hipsparseGetStream(handle, &stream));

    // csrsv analysis
    RETURN_IF_ROCSPARSE_ERROR(
        rocsparse_zcsrsv_analysis((rocsparse_handle)handle,
                                  hipOperationToHCCOperation(transA),
                                  m,
                                  nnz,
                                  (rocsparse_mat_descr)descrA,
                                  (const rocsparse_double_complex*)csrSortedValA,
                                  csrSortedRowPtrA,
                                  csrSortedColIndA,
                                  (rocsparse_mat_info)info,
                                  rocsparse_analysis_policy_force,
                                  rocsparse_solve_policy_auto,
                                  pBuffer));

    // Synchronize stream
    RETURN_IF_HIP_ERROR(hipStreamSynchronize(stream));

    return HIPSPARSE_STATUS_SUCCESS;
}

hipsparseStatus_t hipsparseScsrsv2_solve(hipsparseHandle_t         handle,
                                         hipsparseOperation_t      transA,
                                         int                       m,
                                         int                       nnz,
                                         const float*              alpha,
                                         const hipsparseMatDescr_t descrA,
                                         const float*              csrSortedValA,
                                         const int*                csrSortedRowPtrA,
                                         const int*                csrSortedColIndA,
                                         csrsv2Info_t              info,
                                         const float*              f,
                                         float*                    x,
                                         hipsparseSolvePolicy_t    policy,
                                         void*                     pBuffer)
{
    return rocSPARSEStatusToHIPStatus(rocsparse_scsrsv_solve((rocsparse_handle)handle,
                                                             hipOperationToHCCOperation(transA),
                                                             m,
                                                             nnz,
                                                             alpha,
                                                             (rocsparse_mat_descr)descrA,
                                                             csrSortedValA,
                                                             csrSortedRowPtrA,
                                                             csrSortedColIndA,
                                                             (rocsparse_mat_info)info,
                                                             f,
                                                             x,
                                                             rocsparse_solve_policy_auto,
                                                             pBuffer));
}

hipsparseStatus_t hipsparseDcsrsv2_solve(hipsparseHandle_t         handle,
                                         hipsparseOperation_t      transA,
                                         int                       m,
                                         int                       nnz,
                                         const double*             alpha,
                                         const hipsparseMatDescr_t descrA,
                                         const double*             csrSortedValA,
                                         const int*                csrSortedRowPtrA,
                                         const int*                csrSortedColIndA,
                                         csrsv2Info_t              info,
                                         const double*             f,
                                         double*                   x,
                                         hipsparseSolvePolicy_t    policy,
                                         void*                     pBuffer)
{
    return rocSPARSEStatusToHIPStatus(rocsparse_dcsrsv_solve((rocsparse_handle)handle,
                                                             hipOperationToHCCOperation(transA),
                                                             m,
                                                             nnz,
                                                             alpha,
                                                             (rocsparse_mat_descr)descrA,
                                                             csrSortedValA,
                                                             csrSortedRowPtrA,
                                                             csrSortedColIndA,
                                                             (rocsparse_mat_info)info,
                                                             f,
                                                             x,
                                                             rocsparse_solve_policy_auto,
                                                             pBuffer));
}

hipsparseStatus_t hipsparseCcsrsv2_solve(hipsparseHandle_t         handle,
                                         hipsparseOperation_t      transA,
                                         int                       m,
                                         int                       nnz,
                                         const hipComplex*         alpha,
                                         const hipsparseMatDescr_t descrA,
                                         const hipComplex*         csrSortedValA,
                                         const int*                csrSortedRowPtrA,
                                         const int*                csrSortedColIndA,
                                         csrsv2Info_t              info,
                                         const hipComplex*         f,
                                         hipComplex*               x,
                                         hipsparseSolvePolicy_t    policy,
                                         void*                     pBuffer)
{
    return rocSPARSEStatusToHIPStatus(
        rocsparse_ccsrsv_solve((rocsparse_handle)handle,
                               hipOperationToHCCOperation(transA),
                               m,
                               nnz,
                               (const rocsparse_float_complex*)alpha,
                               (rocsparse_mat_descr)descrA,
                               (const rocsparse_float_complex*)csrSortedValA,
                               csrSortedRowPtrA,
                               csrSortedColIndA,
                               (rocsparse_mat_info)info,
                               (const rocsparse_float_complex*)f,
                               (rocsparse_float_complex*)x,
                               rocsparse_solve_policy_auto,
                               pBuffer));
}

hipsparseStatus_t hipsparseZcsrsv2_solve(hipsparseHandle_t         handle,
                                         hipsparseOperation_t      transA,
                                         int                       m,
                                         int                       nnz,
                                         const hipDoubleComplex*   alpha,
                                         const hipsparseMatDescr_t descrA,
                                         const hipDoubleComplex*   csrSortedValA,
                                         const int*                csrSortedRowPtrA,
                                         const int*                csrSortedColIndA,
                                         csrsv2Info_t              info,
                                         const hipDoubleComplex*   f,
                                         hipDoubleComplex*         x,
                                         hipsparseSolvePolicy_t    policy,
                                         void*                     pBuffer)
{
    return rocSPARSEStatusToHIPStatus(
        rocsparse_zcsrsv_solve((rocsparse_handle)handle,
                               hipOperationToHCCOperation(transA),
                               m,
                               nnz,
                               (const rocsparse_double_complex*)alpha,
                               (rocsparse_mat_descr)descrA,
                               (const rocsparse_double_complex*)csrSortedValA,
                               csrSortedRowPtrA,
                               csrSortedColIndA,
                               (rocsparse_mat_info)info,
                               (const rocsparse_double_complex*)f,
                               (rocsparse_double_complex*)x,
                               rocsparse_solve_policy_auto,
                               pBuffer));
}

hipsparseStatus_t hipsparseShybmv(hipsparseHandle_t         handle,
                                  hipsparseOperation_t      transA,
                                  const float*              alpha,
                                  const hipsparseMatDescr_t descrA,
                                  const hipsparseHybMat_t   hybA,
                                  const float*              x,
                                  const float*              beta,
                                  float*                    y)
{
    return rocSPARSEStatusToHIPStatus(rocsparse_shybmv((rocsparse_handle)handle,
                                                       hipOperationToHCCOperation(transA),
                                                       alpha,
                                                       (rocsparse_mat_descr)descrA,
                                                       (rocsparse_hyb_mat)hybA,
                                                       x,
                                                       beta,
                                                       y));
}

hipsparseStatus_t hipsparseDhybmv(hipsparseHandle_t         handle,
                                  hipsparseOperation_t      transA,
                                  const double*             alpha,
                                  const hipsparseMatDescr_t descrA,
                                  const hipsparseHybMat_t   hybA,
                                  const double*             x,
                                  const double*             beta,
                                  double*                   y)
{
    return rocSPARSEStatusToHIPStatus(rocsparse_dhybmv((rocsparse_handle)handle,
                                                       hipOperationToHCCOperation(transA),
                                                       alpha,
                                                       (rocsparse_mat_descr)descrA,
                                                       (rocsparse_hyb_mat)hybA,
                                                       x,
                                                       beta,
                                                       y));
}

hipsparseStatus_t hipsparseChybmv(hipsparseHandle_t         handle,
                                  hipsparseOperation_t      transA,
                                  const hipComplex*         alpha,
                                  const hipsparseMatDescr_t descrA,
                                  const hipsparseHybMat_t   hybA,
                                  const hipComplex*         x,
                                  const hipComplex*         beta,
                                  hipComplex*               y)
{
    return rocSPARSEStatusToHIPStatus(rocsparse_chybmv((rocsparse_handle)handle,
                                                       hipOperationToHCCOperation(transA),
                                                       (const rocsparse_float_complex*)alpha,
                                                       (rocsparse_mat_descr)descrA,
                                                       (rocsparse_hyb_mat)hybA,
                                                       (const rocsparse_float_complex*)x,
                                                       (const rocsparse_float_complex*)beta,
                                                       (rocsparse_float_complex*)y));
}

hipsparseStatus_t hipsparseZhybmv(hipsparseHandle_t         handle,
                                  hipsparseOperation_t      transA,
                                  const hipDoubleComplex*   alpha,
                                  const hipsparseMatDescr_t descrA,
                                  const hipsparseHybMat_t   hybA,
                                  const hipDoubleComplex*   x,
                                  const hipDoubleComplex*   beta,
                                  hipDoubleComplex*         y)
{
    return rocSPARSEStatusToHIPStatus(rocsparse_zhybmv((rocsparse_handle)handle,
                                                       hipOperationToHCCOperation(transA),
                                                       (const rocsparse_double_complex*)alpha,
                                                       (rocsparse_mat_descr)descrA,
                                                       (rocsparse_hyb_mat)hybA,
                                                       (const rocsparse_double_complex*)x,
                                                       (const rocsparse_double_complex*)beta,
                                                       (rocsparse_double_complex*)y));
}

hipsparseStatus_t hipsparseScsrmm(hipsparseHandle_t         handle,
                                  hipsparseOperation_t      transA,
                                  int                       m,
                                  int                       n,
                                  int                       k,
                                  int                       nnz,
                                  const float*              alpha,
                                  const hipsparseMatDescr_t descrA,
                                  const float*              csrSortedValA,
                                  const int*                csrSortedRowPtrA,
                                  const int*                csrSortedColIndA,
                                  const float*              B,
                                  int                       ldb,
                                  const float*              beta,
                                  float*                    C,
                                  int                       ldc)
{
    return rocSPARSEStatusToHIPStatus(rocsparse_scsrmm((rocsparse_handle)handle,
                                                       hipOperationToHCCOperation(transA),
                                                       rocsparse_operation_none,
                                                       m,
                                                       n,
                                                       k,
                                                       nnz,
                                                       alpha,
                                                       (rocsparse_mat_descr)descrA,
                                                       csrSortedValA,
                                                       csrSortedRowPtrA,
                                                       csrSortedColIndA,
                                                       B,
                                                       ldb,
                                                       beta,
                                                       C,
                                                       ldc));
}

hipsparseStatus_t hipsparseDcsrmm(hipsparseHandle_t         handle,
                                  hipsparseOperation_t      transA,
                                  int                       m,
                                  int                       n,
                                  int                       k,
                                  int                       nnz,
                                  const double*             alpha,
                                  const hipsparseMatDescr_t descrA,
                                  const double*             csrSortedValA,
                                  const int*                csrSortedRowPtrA,
                                  const int*                csrSortedColIndA,
                                  const double*             B,
                                  int                       ldb,
                                  const double*             beta,
                                  double*                   C,
                                  int                       ldc)
{
    return rocSPARSEStatusToHIPStatus(rocsparse_dcsrmm((rocsparse_handle)handle,
                                                       hipOperationToHCCOperation(transA),
                                                       rocsparse_operation_none,
                                                       m,
                                                       n,
                                                       k,
                                                       nnz,
                                                       alpha,
                                                       (rocsparse_mat_descr)descrA,
                                                       csrSortedValA,
                                                       csrSortedRowPtrA,
                                                       csrSortedColIndA,
                                                       B,
                                                       ldb,
                                                       beta,
                                                       C,
                                                       ldc));
}

hipsparseStatus_t hipsparseCcsrmm(hipsparseHandle_t         handle,
                                  hipsparseOperation_t      transA,
                                  int                       m,
                                  int                       n,
                                  int                       k,
                                  int                       nnz,
                                  const hipComplex*         alpha,
                                  const hipsparseMatDescr_t descrA,
                                  const hipComplex*         csrSortedValA,
                                  const int*                csrSortedRowPtrA,
                                  const int*                csrSortedColIndA,
                                  const hipComplex*         B,
                                  int                       ldb,
                                  const hipComplex*         beta,
                                  hipComplex*               C,
                                  int                       ldc)
{
    return rocSPARSEStatusToHIPStatus(
        rocsparse_ccsrmm((rocsparse_handle)handle,
                         hipOperationToHCCOperation(transA),
                         rocsparse_operation_none,
                         m,
                         n,
                         k,
                         nnz,
                         (const rocsparse_float_complex*)alpha,
                         (rocsparse_mat_descr)descrA,
                         (const rocsparse_float_complex*)csrSortedValA,
                         csrSortedRowPtrA,
                         csrSortedColIndA,
                         (const rocsparse_float_complex*)B,
                         ldb,
                         (const rocsparse_float_complex*)beta,
                         (rocsparse_float_complex*)C,
                         ldc));
}

hipsparseStatus_t hipsparseZcsrmm(hipsparseHandle_t         handle,
                                  hipsparseOperation_t      transA,
                                  int                       m,
                                  int                       n,
                                  int                       k,
                                  int                       nnz,
                                  const hipDoubleComplex*   alpha,
                                  const hipsparseMatDescr_t descrA,
                                  const hipDoubleComplex*   csrSortedValA,
                                  const int*                csrSortedRowPtrA,
                                  const int*                csrSortedColIndA,
                                  const hipDoubleComplex*   B,
                                  int                       ldb,
                                  const hipDoubleComplex*   beta,
                                  hipDoubleComplex*         C,
                                  int                       ldc)
{
    return rocSPARSEStatusToHIPStatus(
        rocsparse_zcsrmm((rocsparse_handle)handle,
                         hipOperationToHCCOperation(transA),
                         rocsparse_operation_none,
                         m,
                         n,
                         k,
                         nnz,
                         (const rocsparse_double_complex*)alpha,
                         (rocsparse_mat_descr)descrA,
                         (const rocsparse_double_complex*)csrSortedValA,
                         csrSortedRowPtrA,
                         csrSortedColIndA,
                         (const rocsparse_double_complex*)B,
                         ldb,
                         (const rocsparse_double_complex*)beta,
                         (rocsparse_double_complex*)C,
                         ldc));
}

hipsparseStatus_t hipsparseScsrmm2(hipsparseHandle_t         handle,
                                   hipsparseOperation_t      transA,
                                   hipsparseOperation_t      transB,
                                   int                       m,
                                   int                       n,
                                   int                       k,
                                   int                       nnz,
                                   const float*              alpha,
                                   const hipsparseMatDescr_t descrA,
                                   const float*              csrSortedValA,
                                   const int*                csrSortedRowPtrA,
                                   const int*                csrSortedColIndA,
                                   const float*              B,
                                   int                       ldb,
                                   const float*              beta,
                                   float*                    C,
                                   int                       ldc)
{
    return rocSPARSEStatusToHIPStatus(rocsparse_scsrmm((rocsparse_handle)handle,
                                                       hipOperationToHCCOperation(transA),
                                                       hipOperationToHCCOperation(transB),
                                                       m,
                                                       n,
                                                       k,
                                                       nnz,
                                                       alpha,
                                                       (rocsparse_mat_descr)descrA,
                                                       csrSortedValA,
                                                       csrSortedRowPtrA,
                                                       csrSortedColIndA,
                                                       B,
                                                       ldb,
                                                       beta,
                                                       C,
                                                       ldc));
}

hipsparseStatus_t hipsparseDcsrmm2(hipsparseHandle_t         handle,
                                   hipsparseOperation_t      transA,
                                   hipsparseOperation_t      transB,
                                   int                       m,
                                   int                       n,
                                   int                       k,
                                   int                       nnz,
                                   const double*             alpha,
                                   const hipsparseMatDescr_t descrA,
                                   const double*             csrSortedValA,
                                   const int*                csrSortedRowPtrA,
                                   const int*                csrSortedColIndA,
                                   const double*             B,
                                   int                       ldb,
                                   const double*             beta,
                                   double*                   C,
                                   int                       ldc)
{
    return rocSPARSEStatusToHIPStatus(rocsparse_dcsrmm((rocsparse_handle)handle,
                                                       hipOperationToHCCOperation(transA),
                                                       hipOperationToHCCOperation(transB),
                                                       m,
                                                       n,
                                                       k,
                                                       nnz,
                                                       alpha,
                                                       (rocsparse_mat_descr)descrA,
                                                       csrSortedValA,
                                                       csrSortedRowPtrA,
                                                       csrSortedColIndA,
                                                       B,
                                                       ldb,
                                                       beta,
                                                       C,
                                                       ldc));
}

hipsparseStatus_t hipsparseCcsrmm2(hipsparseHandle_t         handle,
                                   hipsparseOperation_t      transA,
                                   hipsparseOperation_t      transB,
                                   int                       m,
                                   int                       n,
                                   int                       k,
                                   int                       nnz,
                                   const hipComplex*         alpha,
                                   const hipsparseMatDescr_t descrA,
                                   const hipComplex*         csrSortedValA,
                                   const int*                csrSortedRowPtrA,
                                   const int*                csrSortedColIndA,
                                   const hipComplex*         B,
                                   int                       ldb,
                                   const hipComplex*         beta,
                                   hipComplex*               C,
                                   int                       ldc)
{
    return rocSPARSEStatusToHIPStatus(
        rocsparse_ccsrmm((rocsparse_handle)handle,
                         hipOperationToHCCOperation(transA),
                         hipOperationToHCCOperation(transB),
                         m,
                         n,
                         k,
                         nnz,
                         (const rocsparse_float_complex*)alpha,
                         (rocsparse_mat_descr)descrA,
                         (const rocsparse_float_complex*)csrSortedValA,
                         csrSortedRowPtrA,
                         csrSortedColIndA,
                         (const rocsparse_float_complex*)B,
                         ldb,
                         (const rocsparse_float_complex*)beta,
                         (rocsparse_float_complex*)C,
                         ldc));
}

hipsparseStatus_t hipsparseZcsrmm2(hipsparseHandle_t         handle,
                                   hipsparseOperation_t      transA,
                                   hipsparseOperation_t      transB,
                                   int                       m,
                                   int                       n,
                                   int                       k,
                                   int                       nnz,
                                   const hipDoubleComplex*   alpha,
                                   const hipsparseMatDescr_t descrA,
                                   const hipDoubleComplex*   csrSortedValA,
                                   const int*                csrSortedRowPtrA,
                                   const int*                csrSortedColIndA,
                                   const hipDoubleComplex*   B,
                                   int                       ldb,
                                   const hipDoubleComplex*   beta,
                                   hipDoubleComplex*         C,
                                   int                       ldc)
{
    return rocSPARSEStatusToHIPStatus(
        rocsparse_zcsrmm((rocsparse_handle)handle,
                         hipOperationToHCCOperation(transA),
                         hipOperationToHCCOperation(transB),
                         m,
                         n,
                         k,
                         nnz,
                         (const rocsparse_double_complex*)alpha,
                         (rocsparse_mat_descr)descrA,
                         (const rocsparse_double_complex*)csrSortedValA,
                         csrSortedRowPtrA,
                         csrSortedColIndA,
                         (const rocsparse_double_complex*)B,
                         ldb,
                         (const rocsparse_double_complex*)beta,
                         (rocsparse_double_complex*)C,
                         ldc));
}

hipsparseStatus_t
    hipsparseXcsrsm2_zeroPivot(hipsparseHandle_t handle, csrsm2Info_t info, int* position)
{
    // Obtain stream, to explicitly sync (cusparse csrsm2_zeropivot is blocking)
    hipStream_t stream;
    RETURN_IF_HIPSPARSE_ERROR(hipsparseGetStream(handle, &stream));

    // csrsm zero pivot
    RETURN_IF_ROCSPARSE_ERROR(
        rocsparse_csrsm_zero_pivot((rocsparse_handle)handle, (rocsparse_mat_info)info, position));

    // Synchronize stream
    RETURN_IF_HIP_ERROR(hipStreamSynchronize(stream));

    return HIPSPARSE_STATUS_SUCCESS;
}

hipsparseStatus_t hipsparseScsrsm2_bufferSizeExt(hipsparseHandle_t         handle,
                                                 int                       algo,
                                                 hipsparseOperation_t      transA,
                                                 hipsparseOperation_t      transB,
                                                 int                       m,
                                                 int                       nrhs,
                                                 int                       nnz,
                                                 const float*              alpha,
                                                 const hipsparseMatDescr_t descrA,
                                                 const float*              csrSortedValA,
                                                 const int*                csrSortedRowPtrA,
                                                 const int*                csrSortedColIndA,
                                                 const float*              B,
                                                 int                       ldb,
                                                 csrsm2Info_t              info,
                                                 hipsparseSolvePolicy_t    policy,
                                                 size_t*                   pBufferSize)
{
    return rocSPARSEStatusToHIPStatus(
        rocsparse_scsrsm_buffer_size((rocsparse_handle)handle,
                                     hipOperationToHCCOperation(transA),
                                     hipOperationToHCCOperation(transB),
                                     m,
                                     nrhs,
                                     nnz,
                                     alpha,
                                     (const rocsparse_mat_descr)descrA,
                                     csrSortedValA,
                                     csrSortedRowPtrA,
                                     csrSortedColIndA,
                                     B,
                                     ldb,
                                     (rocsparse_mat_info)info,
                                     rocsparse_solve_policy_auto,
                                     pBufferSize));
}

hipsparseStatus_t hipsparseDcsrsm2_bufferSizeExt(hipsparseHandle_t         handle,
                                                 int                       algo,
                                                 hipsparseOperation_t      transA,
                                                 hipsparseOperation_t      transB,
                                                 int                       m,
                                                 int                       nrhs,
                                                 int                       nnz,
                                                 const double*             alpha,
                                                 const hipsparseMatDescr_t descrA,
                                                 const double*             csrSortedValA,
                                                 const int*                csrSortedRowPtrA,
                                                 const int*                csrSortedColIndA,
                                                 const double*             B,
                                                 int                       ldb,
                                                 csrsm2Info_t              info,
                                                 hipsparseSolvePolicy_t    policy,
                                                 size_t*                   pBufferSize)
{
    return rocSPARSEStatusToHIPStatus(
        rocsparse_dcsrsm_buffer_size((rocsparse_handle)handle,
                                     hipOperationToHCCOperation(transA),
                                     hipOperationToHCCOperation(transB),
                                     m,
                                     nrhs,
                                     nnz,
                                     alpha,
                                     (const rocsparse_mat_descr)descrA,
                                     csrSortedValA,
                                     csrSortedRowPtrA,
                                     csrSortedColIndA,
                                     B,
                                     ldb,
                                     (rocsparse_mat_info)info,
                                     rocsparse_solve_policy_auto,
                                     pBufferSize));
}

hipsparseStatus_t hipsparseCcsrsm2_bufferSizeExt(hipsparseHandle_t         handle,
                                                 int                       algo,
                                                 hipsparseOperation_t      transA,
                                                 hipsparseOperation_t      transB,
                                                 int                       m,
                                                 int                       nrhs,
                                                 int                       nnz,
                                                 const hipComplex*         alpha,
                                                 const hipsparseMatDescr_t descrA,
                                                 const hipComplex*         csrSortedValA,
                                                 const int*                csrSortedRowPtrA,
                                                 const int*                csrSortedColIndA,
                                                 const hipComplex*         B,
                                                 int                       ldb,
                                                 csrsm2Info_t              info,
                                                 hipsparseSolvePolicy_t    policy,
                                                 size_t*                   pBufferSize)
{
    return rocSPARSEStatusToHIPStatus(
        rocsparse_ccsrsm_buffer_size((rocsparse_handle)handle,
                                     hipOperationToHCCOperation(transA),
                                     hipOperationToHCCOperation(transB),
                                     m,
                                     nrhs,
                                     nnz,
                                     (const rocsparse_float_complex*)alpha,
                                     (const rocsparse_mat_descr)descrA,
                                     (const rocsparse_float_complex*)csrSortedValA,
                                     csrSortedRowPtrA,
                                     csrSortedColIndA,
                                     (const rocsparse_float_complex*)B,
                                     ldb,
                                     (rocsparse_mat_info)info,
                                     rocsparse_solve_policy_auto,
                                     pBufferSize));
}

hipsparseStatus_t hipsparseZcsrsm2_bufferSizeExt(hipsparseHandle_t         handle,
                                                 int                       algo,
                                                 hipsparseOperation_t      transA,
                                                 hipsparseOperation_t      transB,
                                                 int                       m,
                                                 int                       nrhs,
                                                 int                       nnz,
                                                 const hipDoubleComplex*   alpha,
                                                 const hipsparseMatDescr_t descrA,
                                                 const hipDoubleComplex*   csrSortedValA,
                                                 const int*                csrSortedRowPtrA,
                                                 const int*                csrSortedColIndA,
                                                 const hipDoubleComplex*   B,
                                                 int                       ldb,
                                                 csrsm2Info_t              info,
                                                 hipsparseSolvePolicy_t    policy,
                                                 size_t*                   pBufferSize)
{
    return rocSPARSEStatusToHIPStatus(
        rocsparse_zcsrsm_buffer_size((rocsparse_handle)handle,
                                     hipOperationToHCCOperation(transA),
                                     hipOperationToHCCOperation(transB),
                                     m,
                                     nrhs,
                                     nnz,
                                     (const rocsparse_double_complex*)alpha,
                                     (const rocsparse_mat_descr)descrA,
                                     (const rocsparse_double_complex*)csrSortedValA,
                                     csrSortedRowPtrA,
                                     csrSortedColIndA,
                                     (const rocsparse_double_complex*)B,
                                     ldb,
                                     (rocsparse_mat_info)info,
                                     rocsparse_solve_policy_auto,
                                     pBufferSize));
}

hipsparseStatus_t hipsparseScsrsm2_analysis(hipsparseHandle_t         handle,
                                            int                       algo,
                                            hipsparseOperation_t      transA,
                                            hipsparseOperation_t      transB,
                                            int                       m,
                                            int                       nrhs,
                                            int                       nnz,
                                            const float*              alpha,
                                            const hipsparseMatDescr_t descrA,
                                            const float*              csrSortedValA,
                                            const int*                csrSortedRowPtrA,
                                            const int*                csrSortedColIndA,
                                            const float*              B,
                                            int                       ldb,
                                            csrsm2Info_t              info,
                                            hipsparseSolvePolicy_t    policy,
                                            void*                     pBuffer)
{
    return rocSPARSEStatusToHIPStatus(rocsparse_scsrsm_analysis((rocsparse_handle)handle,
                                                                hipOperationToHCCOperation(transA),
                                                                hipOperationToHCCOperation(transB),
                                                                m,
                                                                nrhs,
                                                                nnz,
                                                                alpha,
                                                                (const rocsparse_mat_descr)descrA,
                                                                csrSortedValA,
                                                                csrSortedRowPtrA,
                                                                csrSortedColIndA,
                                                                B,
                                                                ldb,
                                                                (rocsparse_mat_info)info,
                                                                rocsparse_analysis_policy_force,
                                                                rocsparse_solve_policy_auto,
                                                                pBuffer));
}

hipsparseStatus_t hipsparseDcsrsm2_analysis(hipsparseHandle_t         handle,
                                            int                       algo,
                                            hipsparseOperation_t      transA,
                                            hipsparseOperation_t      transB,
                                            int                       m,
                                            int                       nrhs,
                                            int                       nnz,
                                            const double*             alpha,
                                            const hipsparseMatDescr_t descrA,
                                            const double*             csrSortedValA,
                                            const int*                csrSortedRowPtrA,
                                            const int*                csrSortedColIndA,
                                            const double*             B,
                                            int                       ldb,
                                            csrsm2Info_t              info,
                                            hipsparseSolvePolicy_t    policy,
                                            void*                     pBuffer)
{
    return rocSPARSEStatusToHIPStatus(rocsparse_dcsrsm_analysis((rocsparse_handle)handle,
                                                                hipOperationToHCCOperation(transA),
                                                                hipOperationToHCCOperation(transB),
                                                                m,
                                                                nrhs,
                                                                nnz,
                                                                alpha,
                                                                (const rocsparse_mat_descr)descrA,
                                                                csrSortedValA,
                                                                csrSortedRowPtrA,
                                                                csrSortedColIndA,
                                                                B,
                                                                ldb,
                                                                (rocsparse_mat_info)info,
                                                                rocsparse_analysis_policy_force,
                                                                rocsparse_solve_policy_auto,
                                                                pBuffer));
}

hipsparseStatus_t hipsparseCcsrsm2_analysis(hipsparseHandle_t         handle,
                                            int                       algo,
                                            hipsparseOperation_t      transA,
                                            hipsparseOperation_t      transB,
                                            int                       m,
                                            int                       nrhs,
                                            int                       nnz,
                                            const hipComplex*         alpha,
                                            const hipsparseMatDescr_t descrA,
                                            const hipComplex*         csrSortedValA,
                                            const int*                csrSortedRowPtrA,
                                            const int*                csrSortedColIndA,
                                            const hipComplex*         B,
                                            int                       ldb,
                                            csrsm2Info_t              info,
                                            hipsparseSolvePolicy_t    policy,
                                            void*                     pBuffer)
{
    return rocSPARSEStatusToHIPStatus(
        rocsparse_ccsrsm_analysis((rocsparse_handle)handle,
                                  hipOperationToHCCOperation(transA),
                                  hipOperationToHCCOperation(transB),
                                  m,
                                  nrhs,
                                  nnz,
                                  (const rocsparse_float_complex*)alpha,
                                  (const rocsparse_mat_descr)descrA,
                                  (const rocsparse_float_complex*)csrSortedValA,
                                  csrSortedRowPtrA,
                                  csrSortedColIndA,
                                  (const rocsparse_float_complex*)B,
                                  ldb,
                                  (rocsparse_mat_info)info,
                                  rocsparse_analysis_policy_force,
                                  rocsparse_solve_policy_auto,
                                  pBuffer));
}

hipsparseStatus_t hipsparseZcsrsm2_analysis(hipsparseHandle_t         handle,
                                            int                       algo,
                                            hipsparseOperation_t      transA,
                                            hipsparseOperation_t      transB,
                                            int                       m,
                                            int                       nrhs,
                                            int                       nnz,
                                            const hipDoubleComplex*   alpha,
                                            const hipsparseMatDescr_t descrA,
                                            const hipDoubleComplex*   csrSortedValA,
                                            const int*                csrSortedRowPtrA,
                                            const int*                csrSortedColIndA,
                                            const hipDoubleComplex*   B,
                                            int                       ldb,
                                            csrsm2Info_t              info,
                                            hipsparseSolvePolicy_t    policy,
                                            void*                     pBuffer)
{
    return rocSPARSEStatusToHIPStatus(
        rocsparse_zcsrsm_analysis((rocsparse_handle)handle,
                                  hipOperationToHCCOperation(transA),
                                  hipOperationToHCCOperation(transB),
                                  m,
                                  nrhs,
                                  nnz,
                                  (const rocsparse_double_complex*)alpha,
                                  (const rocsparse_mat_descr)descrA,
                                  (const rocsparse_double_complex*)csrSortedValA,
                                  csrSortedRowPtrA,
                                  csrSortedColIndA,
                                  (const rocsparse_double_complex*)B,
                                  ldb,
                                  (rocsparse_mat_info)info,
                                  rocsparse_analysis_policy_force,
                                  rocsparse_solve_policy_auto,
                                  pBuffer));
}

hipsparseStatus_t hipsparseScsrsm2_solve(hipsparseHandle_t         handle,
                                         int                       algo,
                                         hipsparseOperation_t      transA,
                                         hipsparseOperation_t      transB,
                                         int                       m,
                                         int                       nrhs,
                                         int                       nnz,
                                         const float*              alpha,
                                         const hipsparseMatDescr_t descrA,
                                         const float*              csrSortedValA,
                                         const int*                csrSortedRowPtrA,
                                         const int*                csrSortedColIndA,
                                         float*                    B,
                                         int                       ldb,
                                         csrsm2Info_t              info,
                                         hipsparseSolvePolicy_t    policy,
                                         void*                     pBuffer)
{
    return rocSPARSEStatusToHIPStatus(rocsparse_scsrsm_solve((rocsparse_handle)handle,
                                                             hipOperationToHCCOperation(transA),
                                                             hipOperationToHCCOperation(transB),
                                                             m,
                                                             nrhs,
                                                             nnz,
                                                             alpha,
                                                             (const rocsparse_mat_descr)descrA,
                                                             csrSortedValA,
                                                             csrSortedRowPtrA,
                                                             csrSortedColIndA,
                                                             B,
                                                             ldb,
                                                             (rocsparse_mat_info)info,
                                                             rocsparse_solve_policy_auto,
                                                             pBuffer));
}

hipsparseStatus_t hipsparseDcsrsm2_solve(hipsparseHandle_t         handle,
                                         int                       algo,
                                         hipsparseOperation_t      transA,
                                         hipsparseOperation_t      transB,
                                         int                       m,
                                         int                       nrhs,
                                         int                       nnz,
                                         const double*             alpha,
                                         const hipsparseMatDescr_t descrA,
                                         const double*             csrSortedValA,
                                         const int*                csrSortedRowPtrA,
                                         const int*                csrSortedColIndA,
                                         double*                   B,
                                         int                       ldb,
                                         csrsm2Info_t              info,
                                         hipsparseSolvePolicy_t    policy,
                                         void*                     pBuffer)
{
    return rocSPARSEStatusToHIPStatus(rocsparse_dcsrsm_solve((rocsparse_handle)handle,
                                                             hipOperationToHCCOperation(transA),
                                                             hipOperationToHCCOperation(transB),
                                                             m,
                                                             nrhs,
                                                             nnz,
                                                             alpha,
                                                             (const rocsparse_mat_descr)descrA,
                                                             csrSortedValA,
                                                             csrSortedRowPtrA,
                                                             csrSortedColIndA,
                                                             B,
                                                             ldb,
                                                             (rocsparse_mat_info)info,
                                                             rocsparse_solve_policy_auto,
                                                             pBuffer));
}

hipsparseStatus_t hipsparseCcsrsm2_solve(hipsparseHandle_t         handle,
                                         int                       algo,
                                         hipsparseOperation_t      transA,
                                         hipsparseOperation_t      transB,
                                         int                       m,
                                         int                       nrhs,
                                         int                       nnz,
                                         const hipComplex*         alpha,
                                         const hipsparseMatDescr_t descrA,
                                         const hipComplex*         csrSortedValA,
                                         const int*                csrSortedRowPtrA,
                                         const int*                csrSortedColIndA,
                                         hipComplex*               B,
                                         int                       ldb,
                                         csrsm2Info_t              info,
                                         hipsparseSolvePolicy_t    policy,
                                         void*                     pBuffer)
{
    return rocSPARSEStatusToHIPStatus(
        rocsparse_ccsrsm_solve((rocsparse_handle)handle,
                               hipOperationToHCCOperation(transA),
                               hipOperationToHCCOperation(transB),
                               m,
                               nrhs,
                               nnz,
                               (const rocsparse_float_complex*)alpha,
                               (const rocsparse_mat_descr)descrA,
                               (const rocsparse_float_complex*)csrSortedValA,
                               csrSortedRowPtrA,
                               csrSortedColIndA,
                               (rocsparse_float_complex*)B,
                               ldb,
                               (rocsparse_mat_info)info,
                               rocsparse_solve_policy_auto,
                               pBuffer));
}

hipsparseStatus_t hipsparseZcsrsm2_solve(hipsparseHandle_t         handle,
                                         int                       algo,
                                         hipsparseOperation_t      transA,
                                         hipsparseOperation_t      transB,
                                         int                       m,
                                         int                       nrhs,
                                         int                       nnz,
                                         const hipDoubleComplex*   alpha,
                                         const hipsparseMatDescr_t descrA,
                                         const hipDoubleComplex*   csrSortedValA,
                                         const int*                csrSortedRowPtrA,
                                         const int*                csrSortedColIndA,
                                         hipDoubleComplex*         B,
                                         int                       ldb,
                                         csrsm2Info_t              info,
                                         hipsparseSolvePolicy_t    policy,
                                         void*                     pBuffer)
{
    return rocSPARSEStatusToHIPStatus(
        rocsparse_zcsrsm_solve((rocsparse_handle)handle,
                               hipOperationToHCCOperation(transA),
                               hipOperationToHCCOperation(transB),
                               m,
                               nrhs,
                               nnz,
                               (const rocsparse_double_complex*)alpha,
                               (const rocsparse_mat_descr)descrA,
                               (const rocsparse_double_complex*)csrSortedValA,
                               csrSortedRowPtrA,
                               csrSortedColIndA,
                               (rocsparse_double_complex*)B,
                               ldb,
                               (rocsparse_mat_info)info,
                               rocsparse_solve_policy_auto,
                               pBuffer));
}

hipsparseStatus_t hipsparseXcsrgemmNnz(hipsparseHandle_t         handle,
                                       hipsparseOperation_t      transA,
                                       hipsparseOperation_t      transB,
                                       int                       m,
                                       int                       n,
                                       int                       k,
                                       const hipsparseMatDescr_t descrA,
                                       int                       nnzA,
                                       const int*                csrRowPtrA,
                                       const int*                csrColIndA,
                                       const hipsparseMatDescr_t descrB,
                                       int                       nnzB,
                                       const int*                csrRowPtrB,
                                       const int*                csrColIndB,
                                       const hipsparseMatDescr_t descrC,
                                       int*                      csrRowPtrC,
                                       int*                      nnzTotalDevHostPtr)
{
    // Create matrix info
    rocsparse_mat_info info;
    RETURN_IF_ROCSPARSE_ERROR(rocsparse_create_mat_info(&info));

    // Buffer
    size_t buffer_size;
    void*  temp_buffer;

    // Initialize alpha = 1.0
    hipDoubleComplex  one = make_hipDoubleComplex(1.0, 0.0);
    hipDoubleComplex* alpha;

    // Get pointer mode
    rocsparse_pointer_mode pointer_mode;
    RETURN_IF_ROCSPARSE_ERROR(rocsparse_get_pointer_mode((rocsparse_handle)handle, &pointer_mode));

    if(pointer_mode == rocsparse_pointer_mode_host)
    {
        alpha  = (hipDoubleComplex*)malloc(sizeof(hipDoubleComplex));
        *alpha = one;
    }
    else
    {
        RETURN_IF_HIP_ERROR(hipMalloc((void**)&alpha, sizeof(hipDoubleComplex)));
        RETURN_IF_HIP_ERROR(
            hipMemcpy(alpha, &one, sizeof(hipDoubleComplex), hipMemcpyHostToDevice));
    }

    // Obtain temporary buffer size
    RETURN_IF_ROCSPARSE_ERROR(rocsparse_zcsrgemm_buffer_size((rocsparse_handle)handle,
                                                             hipOperationToHCCOperation(transA),
                                                             hipOperationToHCCOperation(transB),
                                                             m,
                                                             n,
                                                             k,
                                                             (const rocsparse_double_complex*)alpha,
                                                             (rocsparse_mat_descr)descrA,
                                                             nnzA,
                                                             csrRowPtrA,
                                                             csrColIndA,
                                                             (rocsparse_mat_descr)descrB,
                                                             nnzB,
                                                             csrRowPtrB,
                                                             csrColIndB,
                                                             nullptr,
                                                             nullptr,
                                                             0,
                                                             nullptr,
                                                             nullptr,
                                                             info,
                                                             &buffer_size));

    RETURN_IF_HIP_ERROR(hipMalloc(&temp_buffer, buffer_size));

    // Determine nnz
    RETURN_IF_ROCSPARSE_ERROR(rocsparse_csrgemm_nnz((rocsparse_handle)handle,
                                                    hipOperationToHCCOperation(transA),
                                                    hipOperationToHCCOperation(transB),
                                                    m,
                                                    n,
                                                    k,
                                                    (rocsparse_mat_descr)descrA,
                                                    nnzA,
                                                    csrRowPtrA,
                                                    csrColIndA,
                                                    (rocsparse_mat_descr)descrB,
                                                    nnzB,
                                                    csrRowPtrB,
                                                    csrColIndB,
                                                    nullptr,
                                                    0,
                                                    nullptr,
                                                    nullptr,
                                                    (rocsparse_mat_descr)descrC,
                                                    csrRowPtrC,
                                                    nnzTotalDevHostPtr,
                                                    info,
                                                    temp_buffer));

    if(pointer_mode == rocsparse_pointer_mode_host)
    {
        free(alpha);
    }
    else
    {
        RETURN_IF_HIP_ERROR(hipFree(alpha));
    }

    RETURN_IF_HIP_ERROR(hipFree(temp_buffer));

    RETURN_IF_ROCSPARSE_ERROR(rocsparse_destroy_mat_info(info));

    return HIPSPARSE_STATUS_SUCCESS;
}

hipsparseStatus_t hipsparseScsrgemm(hipsparseHandle_t         handle,
                                    hipsparseOperation_t      transA,
                                    hipsparseOperation_t      transB,
                                    int                       m,
                                    int                       n,
                                    int                       k,
                                    const hipsparseMatDescr_t descrA,
                                    int                       nnzA,
                                    const float*              csrValA,
                                    const int*                csrRowPtrA,
                                    const int*                csrColIndA,
                                    const hipsparseMatDescr_t descrB,
                                    int                       nnzB,
                                    const float*              csrValB,
                                    const int*                csrRowPtrB,
                                    const int*                csrColIndB,
                                    const hipsparseMatDescr_t descrC,
                                    float*                    csrValC,
                                    const int*                csrRowPtrC,
                                    int*                      csrColIndC)
{
    // Create matrix info
    rocsparse_mat_info info;
    RETURN_IF_ROCSPARSE_ERROR(rocsparse_create_mat_info(&info));

    // Buffer
    size_t buffer_size;
    void*  temp_buffer;

    // Initialize alpha = 1.0
    float  one = 1.0f;
    float* alpha;

    // Get pointer mode
    rocsparse_pointer_mode pointer_mode;
    RETURN_IF_ROCSPARSE_ERROR(rocsparse_get_pointer_mode((rocsparse_handle)handle, &pointer_mode));

    if(pointer_mode == rocsparse_pointer_mode_host)
    {
        alpha  = (float*)malloc(sizeof(float));
        *alpha = one;
    }
    else
    {
        RETURN_IF_HIP_ERROR(hipMalloc((void**)&alpha, sizeof(float)));
        RETURN_IF_HIP_ERROR(hipMemcpy(alpha, &one, sizeof(float), hipMemcpyHostToDevice));
    }

    // Obtain temporary buffer size
    RETURN_IF_ROCSPARSE_ERROR(rocsparse_scsrgemm_buffer_size((rocsparse_handle)handle,
                                                             hipOperationToHCCOperation(transA),
                                                             hipOperationToHCCOperation(transB),
                                                             m,
                                                             n,
                                                             k,
                                                             alpha,
                                                             (rocsparse_mat_descr)descrA,
                                                             nnzA,
                                                             csrRowPtrA,
                                                             csrColIndA,
                                                             (rocsparse_mat_descr)descrB,
                                                             nnzB,
                                                             csrRowPtrB,
                                                             csrColIndB,
                                                             nullptr,
                                                             nullptr,
                                                             0,
                                                             nullptr,
                                                             nullptr,
                                                             info,
                                                             &buffer_size));

    RETURN_IF_HIP_ERROR(hipMalloc(&temp_buffer, buffer_size));

    // Perform csrgemm computation
    RETURN_IF_ROCSPARSE_ERROR(rocsparse_scsrgemm((rocsparse_handle)handle,
                                                 hipOperationToHCCOperation(transA),
                                                 hipOperationToHCCOperation(transB),
                                                 m,
                                                 n,
                                                 k,
                                                 alpha,
                                                 (rocsparse_mat_descr)descrA,
                                                 nnzA,
                                                 csrValA,
                                                 csrRowPtrA,
                                                 csrColIndA,
                                                 (rocsparse_mat_descr)descrB,
                                                 nnzB,
                                                 csrValB,
                                                 csrRowPtrB,
                                                 csrColIndB,
                                                 nullptr,
                                                 nullptr,
                                                 0,
                                                 nullptr,
                                                 nullptr,
                                                 nullptr,
                                                 (rocsparse_mat_descr)descrC,
                                                 csrValC,
                                                 csrRowPtrC,
                                                 csrColIndC,
                                                 info,
                                                 temp_buffer));

    if(pointer_mode == rocsparse_pointer_mode_host)
    {
        free(alpha);
    }
    else
    {
        RETURN_IF_HIP_ERROR(hipFree(alpha));
    }

    RETURN_IF_HIP_ERROR(hipFree(temp_buffer));

    RETURN_IF_ROCSPARSE_ERROR(rocsparse_destroy_mat_info(info));

    return HIPSPARSE_STATUS_SUCCESS;
}

hipsparseStatus_t hipsparseDcsrgemm(hipsparseHandle_t         handle,
                                    hipsparseOperation_t      transA,
                                    hipsparseOperation_t      transB,
                                    int                       m,
                                    int                       n,
                                    int                       k,
                                    const hipsparseMatDescr_t descrA,
                                    int                       nnzA,
                                    const double*             csrValA,
                                    const int*                csrRowPtrA,
                                    const int*                csrColIndA,
                                    const hipsparseMatDescr_t descrB,
                                    int                       nnzB,
                                    const double*             csrValB,
                                    const int*                csrRowPtrB,
                                    const int*                csrColIndB,
                                    const hipsparseMatDescr_t descrC,
                                    double*                   csrValC,
                                    const int*                csrRowPtrC,
                                    int*                      csrColIndC)
{
    // Create matrix info
    rocsparse_mat_info info;
    RETURN_IF_ROCSPARSE_ERROR(rocsparse_create_mat_info(&info));

    // Buffer
    size_t buffer_size;
    void*  temp_buffer;

    // Initialize alpha = 1.0
    double  one = 1.0;
    double* alpha;

    // Get pointer mode
    rocsparse_pointer_mode pointer_mode;
    RETURN_IF_ROCSPARSE_ERROR(rocsparse_get_pointer_mode((rocsparse_handle)handle, &pointer_mode));

    if(pointer_mode == rocsparse_pointer_mode_host)
    {
        alpha  = (double*)malloc(sizeof(double));
        *alpha = one;
    }
    else
    {
        RETURN_IF_HIP_ERROR(hipMalloc((void**)&alpha, sizeof(double)));
        RETURN_IF_HIP_ERROR(hipMemcpy(alpha, &one, sizeof(double), hipMemcpyHostToDevice));
    }

    // Obtain temporary buffer size
    RETURN_IF_ROCSPARSE_ERROR(rocsparse_dcsrgemm_buffer_size((rocsparse_handle)handle,
                                                             hipOperationToHCCOperation(transA),
                                                             hipOperationToHCCOperation(transB),
                                                             m,
                                                             n,
                                                             k,
                                                             alpha,
                                                             (rocsparse_mat_descr)descrA,
                                                             nnzA,
                                                             csrRowPtrA,
                                                             csrColIndA,
                                                             (rocsparse_mat_descr)descrB,
                                                             nnzB,
                                                             csrRowPtrB,
                                                             csrColIndB,
                                                             nullptr,
                                                             nullptr,
                                                             0,
                                                             nullptr,
                                                             nullptr,
                                                             info,
                                                             &buffer_size));

    RETURN_IF_HIP_ERROR(hipMalloc(&temp_buffer, buffer_size));

    // Perform csrgemm computation
    RETURN_IF_ROCSPARSE_ERROR(rocsparse_dcsrgemm((rocsparse_handle)handle,
                                                 hipOperationToHCCOperation(transA),
                                                 hipOperationToHCCOperation(transB),
                                                 m,
                                                 n,
                                                 k,
                                                 alpha,
                                                 (rocsparse_mat_descr)descrA,
                                                 nnzA,
                                                 csrValA,
                                                 csrRowPtrA,
                                                 csrColIndA,
                                                 (rocsparse_mat_descr)descrB,
                                                 nnzB,
                                                 csrValB,
                                                 csrRowPtrB,
                                                 csrColIndB,
                                                 nullptr,
                                                 nullptr,
                                                 0,
                                                 nullptr,
                                                 nullptr,
                                                 nullptr,
                                                 (rocsparse_mat_descr)descrC,
                                                 csrValC,
                                                 csrRowPtrC,
                                                 csrColIndC,
                                                 info,
                                                 temp_buffer));

    if(pointer_mode == rocsparse_pointer_mode_host)
    {
        free(alpha);
    }
    else
    {
        RETURN_IF_HIP_ERROR(hipFree(alpha));
    }

    RETURN_IF_HIP_ERROR(hipFree(temp_buffer));

    RETURN_IF_ROCSPARSE_ERROR(rocsparse_destroy_mat_info(info));

    return HIPSPARSE_STATUS_SUCCESS;
}

hipsparseStatus_t hipsparseCcsrgemm(hipsparseHandle_t         handle,
                                    hipsparseOperation_t      transA,
                                    hipsparseOperation_t      transB,
                                    int                       m,
                                    int                       n,
                                    int                       k,
                                    const hipsparseMatDescr_t descrA,
                                    int                       nnzA,
                                    const hipComplex*         csrValA,
                                    const int*                csrRowPtrA,
                                    const int*                csrColIndA,
                                    const hipsparseMatDescr_t descrB,
                                    int                       nnzB,
                                    const hipComplex*         csrValB,
                                    const int*                csrRowPtrB,
                                    const int*                csrColIndB,
                                    const hipsparseMatDescr_t descrC,
                                    hipComplex*               csrValC,
                                    const int*                csrRowPtrC,
                                    int*                      csrColIndC)
{
    // Create matrix info
    rocsparse_mat_info info;
    RETURN_IF_ROCSPARSE_ERROR(rocsparse_create_mat_info(&info));

    // Buffer
    size_t buffer_size;
    void*  temp_buffer;

    // Initialize alpha = 1.0
    hipComplex  one = make_hipComplex(1.0f, 0.0f);
    hipComplex* alpha;

    // Get pointer mode
    rocsparse_pointer_mode pointer_mode;
    RETURN_IF_ROCSPARSE_ERROR(rocsparse_get_pointer_mode((rocsparse_handle)handle, &pointer_mode));

    if(pointer_mode == rocsparse_pointer_mode_host)
    {
        alpha  = (hipComplex*)malloc(sizeof(hipComplex));
        *alpha = one;
    }
    else
    {
        RETURN_IF_HIP_ERROR(hipMalloc((void**)&alpha, sizeof(hipComplex)));
        RETURN_IF_HIP_ERROR(hipMemcpy(alpha, &one, sizeof(hipComplex), hipMemcpyHostToDevice));
    }

    // Obtain temporary buffer size
    RETURN_IF_ROCSPARSE_ERROR(rocsparse_ccsrgemm_buffer_size((rocsparse_handle)handle,
                                                             hipOperationToHCCOperation(transA),
                                                             hipOperationToHCCOperation(transB),
                                                             m,
                                                             n,
                                                             k,
                                                             (const rocsparse_float_complex*)alpha,
                                                             (rocsparse_mat_descr)descrA,
                                                             nnzA,
                                                             csrRowPtrA,
                                                             csrColIndA,
                                                             (rocsparse_mat_descr)descrB,
                                                             nnzB,
                                                             csrRowPtrB,
                                                             csrColIndB,
                                                             nullptr,
                                                             nullptr,
                                                             0,
                                                             nullptr,
                                                             nullptr,
                                                             info,
                                                             &buffer_size));

    RETURN_IF_HIP_ERROR(hipMalloc(&temp_buffer, buffer_size));

    // Perform csrgemm computation
    RETURN_IF_ROCSPARSE_ERROR(rocsparse_ccsrgemm((rocsparse_handle)handle,
                                                 hipOperationToHCCOperation(transA),
                                                 hipOperationToHCCOperation(transB),
                                                 m,
                                                 n,
                                                 k,
                                                 (const rocsparse_float_complex*)alpha,
                                                 (rocsparse_mat_descr)descrA,
                                                 nnzA,
                                                 (const rocsparse_float_complex*)csrValA,
                                                 csrRowPtrA,
                                                 csrColIndA,
                                                 (rocsparse_mat_descr)descrB,
                                                 nnzB,
                                                 (const rocsparse_float_complex*)csrValB,
                                                 csrRowPtrB,
                                                 csrColIndB,
                                                 nullptr,
                                                 nullptr,
                                                 0,
                                                 nullptr,
                                                 nullptr,
                                                 nullptr,
                                                 (rocsparse_mat_descr)descrC,
                                                 (rocsparse_float_complex*)csrValC,
                                                 csrRowPtrC,
                                                 csrColIndC,
                                                 info,
                                                 temp_buffer));

    if(pointer_mode == rocsparse_pointer_mode_host)
    {
        free(alpha);
    }
    else
    {
        RETURN_IF_HIP_ERROR(hipFree(alpha));
    }

    RETURN_IF_HIP_ERROR(hipFree(temp_buffer));

    RETURN_IF_ROCSPARSE_ERROR(rocsparse_destroy_mat_info(info));

    return HIPSPARSE_STATUS_SUCCESS;
}

hipsparseStatus_t hipsparseZcsrgemm(hipsparseHandle_t         handle,
                                    hipsparseOperation_t      transA,
                                    hipsparseOperation_t      transB,
                                    int                       m,
                                    int                       n,
                                    int                       k,
                                    const hipsparseMatDescr_t descrA,
                                    int                       nnzA,
                                    const hipDoubleComplex*   csrValA,
                                    const int*                csrRowPtrA,
                                    const int*                csrColIndA,
                                    const hipsparseMatDescr_t descrB,
                                    int                       nnzB,
                                    const hipDoubleComplex*   csrValB,
                                    const int*                csrRowPtrB,
                                    const int*                csrColIndB,
                                    const hipsparseMatDescr_t descrC,
                                    hipDoubleComplex*         csrValC,
                                    const int*                csrRowPtrC,
                                    int*                      csrColIndC)
{
    // Create matrix info
    rocsparse_mat_info info;
    RETURN_IF_ROCSPARSE_ERROR(rocsparse_create_mat_info(&info));

    // Buffer
    size_t buffer_size;
    void*  temp_buffer;

    // Initialize alpha = 1.0
    hipDoubleComplex  one = make_hipDoubleComplex(1.0, 0.0);
    hipDoubleComplex* alpha;

    // Get pointer mode
    rocsparse_pointer_mode pointer_mode;
    RETURN_IF_ROCSPARSE_ERROR(rocsparse_get_pointer_mode((rocsparse_handle)handle, &pointer_mode));

    if(pointer_mode == rocsparse_pointer_mode_host)
    {
        alpha  = (hipDoubleComplex*)malloc(sizeof(hipDoubleComplex));
        *alpha = one;
    }
    else
    {
        RETURN_IF_HIP_ERROR(hipMalloc((void**)&alpha, sizeof(hipDoubleComplex)));
        RETURN_IF_HIP_ERROR(
            hipMemcpy(alpha, &one, sizeof(hipDoubleComplex), hipMemcpyHostToDevice));
    }

    // Obtain temporary buffer size
    RETURN_IF_ROCSPARSE_ERROR(rocsparse_zcsrgemm_buffer_size((rocsparse_handle)handle,
                                                             hipOperationToHCCOperation(transA),
                                                             hipOperationToHCCOperation(transB),
                                                             m,
                                                             n,
                                                             k,
                                                             (const rocsparse_double_complex*)alpha,
                                                             (rocsparse_mat_descr)descrA,
                                                             nnzA,
                                                             csrRowPtrA,
                                                             csrColIndA,
                                                             (rocsparse_mat_descr)descrB,
                                                             nnzB,
                                                             csrRowPtrB,
                                                             csrColIndB,
                                                             nullptr,
                                                             nullptr,
                                                             0,
                                                             nullptr,
                                                             nullptr,
                                                             info,
                                                             &buffer_size));

    RETURN_IF_HIP_ERROR(hipMalloc(&temp_buffer, buffer_size));

    // Perform csrgemm computation
    RETURN_IF_ROCSPARSE_ERROR(rocsparse_zcsrgemm((rocsparse_handle)handle,
                                                 hipOperationToHCCOperation(transA),
                                                 hipOperationToHCCOperation(transB),
                                                 m,
                                                 n,
                                                 k,
                                                 (const rocsparse_double_complex*)alpha,
                                                 (rocsparse_mat_descr)descrA,
                                                 nnzA,
                                                 (const rocsparse_double_complex*)csrValA,
                                                 csrRowPtrA,
                                                 csrColIndA,
                                                 (rocsparse_mat_descr)descrB,
                                                 nnzB,
                                                 (const rocsparse_double_complex*)csrValB,
                                                 csrRowPtrB,
                                                 csrColIndB,
                                                 nullptr,
                                                 nullptr,
                                                 0,
                                                 nullptr,
                                                 nullptr,
                                                 nullptr,
                                                 (rocsparse_mat_descr)descrC,
                                                 (rocsparse_double_complex*)csrValC,
                                                 csrRowPtrC,
                                                 csrColIndC,
                                                 info,
                                                 temp_buffer));

    if(pointer_mode == rocsparse_pointer_mode_host)
    {
        free(alpha);
    }
    else
    {
        RETURN_IF_HIP_ERROR(hipFree(alpha));
    }

    RETURN_IF_HIP_ERROR(hipFree(temp_buffer));

    RETURN_IF_ROCSPARSE_ERROR(rocsparse_destroy_mat_info(info));

    return HIPSPARSE_STATUS_SUCCESS;
}

hipsparseStatus_t hipsparseScsrgemm2_bufferSizeExt(hipsparseHandle_t         handle,
                                                   int                       m,
                                                   int                       n,
                                                   int                       k,
                                                   const float*              alpha,
                                                   const hipsparseMatDescr_t descrA,
                                                   int                       nnzA,
                                                   const int*                csrRowPtrA,
                                                   const int*                csrColIndA,
                                                   const hipsparseMatDescr_t descrB,
                                                   int                       nnzB,
                                                   const int*                csrRowPtrB,
                                                   const int*                csrColIndB,
                                                   const float*              beta,
                                                   const hipsparseMatDescr_t descrD,
                                                   int                       nnzD,
                                                   const int*                csrRowPtrD,
                                                   const int*                csrColIndD,
                                                   csrgemm2Info_t            info,
                                                   size_t*                   pBufferSizeInBytes)
{
    return rocSPARSEStatusToHIPStatus(rocsparse_scsrgemm_buffer_size((rocsparse_handle)handle,
                                                                     rocsparse_operation_none,
                                                                     rocsparse_operation_none,
                                                                     m,
                                                                     n,
                                                                     k,
                                                                     alpha,
                                                                     (rocsparse_mat_descr)descrA,
                                                                     nnzA,
                                                                     csrRowPtrA,
                                                                     csrColIndA,
                                                                     (rocsparse_mat_descr)descrB,
                                                                     nnzB,
                                                                     csrRowPtrB,
                                                                     csrColIndB,
                                                                     beta,
                                                                     (rocsparse_mat_descr)descrD,
                                                                     nnzD,
                                                                     csrRowPtrD,
                                                                     csrColIndD,
                                                                     (rocsparse_mat_info)info,
                                                                     pBufferSizeInBytes));
}

hipsparseStatus_t hipsparseDcsrgemm2_bufferSizeExt(hipsparseHandle_t         handle,
                                                   int                       m,
                                                   int                       n,
                                                   int                       k,
                                                   const double*             alpha,
                                                   const hipsparseMatDescr_t descrA,
                                                   int                       nnzA,
                                                   const int*                csrRowPtrA,
                                                   const int*                csrColIndA,
                                                   const hipsparseMatDescr_t descrB,
                                                   int                       nnzB,
                                                   const int*                csrRowPtrB,
                                                   const int*                csrColIndB,
                                                   const double*             beta,
                                                   const hipsparseMatDescr_t descrD,
                                                   int                       nnzD,
                                                   const int*                csrRowPtrD,
                                                   const int*                csrColIndD,
                                                   csrgemm2Info_t            info,
                                                   size_t*                   pBufferSizeInBytes)
{
    return rocSPARSEStatusToHIPStatus(rocsparse_dcsrgemm_buffer_size((rocsparse_handle)handle,
                                                                     rocsparse_operation_none,
                                                                     rocsparse_operation_none,
                                                                     m,
                                                                     n,
                                                                     k,
                                                                     alpha,
                                                                     (rocsparse_mat_descr)descrA,
                                                                     nnzA,
                                                                     csrRowPtrA,
                                                                     csrColIndA,
                                                                     (rocsparse_mat_descr)descrB,
                                                                     nnzB,
                                                                     csrRowPtrB,
                                                                     csrColIndB,
                                                                     beta,
                                                                     (rocsparse_mat_descr)descrD,
                                                                     nnzD,
                                                                     csrRowPtrD,
                                                                     csrColIndD,
                                                                     (rocsparse_mat_info)info,
                                                                     pBufferSizeInBytes));
}

hipsparseStatus_t hipsparseCcsrgemm2_bufferSizeExt(hipsparseHandle_t         handle,
                                                   int                       m,
                                                   int                       n,
                                                   int                       k,
                                                   const hipComplex*         alpha,
                                                   const hipsparseMatDescr_t descrA,
                                                   int                       nnzA,
                                                   const int*                csrRowPtrA,
                                                   const int*                csrColIndA,
                                                   const hipsparseMatDescr_t descrB,
                                                   int                       nnzB,
                                                   const int*                csrRowPtrB,
                                                   const int*                csrColIndB,
                                                   const hipComplex*         beta,
                                                   const hipsparseMatDescr_t descrD,
                                                   int                       nnzD,
                                                   const int*                csrRowPtrD,
                                                   const int*                csrColIndD,
                                                   csrgemm2Info_t            info,
                                                   size_t*                   pBufferSizeInBytes)
{
    return rocSPARSEStatusToHIPStatus(
        rocsparse_ccsrgemm_buffer_size((rocsparse_handle)handle,
                                       rocsparse_operation_none,
                                       rocsparse_operation_none,
                                       m,
                                       n,
                                       k,
                                       (const rocsparse_float_complex*)alpha,
                                       (rocsparse_mat_descr)descrA,
                                       nnzA,
                                       csrRowPtrA,
                                       csrColIndA,
                                       (rocsparse_mat_descr)descrB,
                                       nnzB,
                                       csrRowPtrB,
                                       csrColIndB,
                                       (const rocsparse_float_complex*)beta,
                                       (rocsparse_mat_descr)descrD,
                                       nnzD,
                                       csrRowPtrD,
                                       csrColIndD,
                                       (rocsparse_mat_info)info,
                                       pBufferSizeInBytes));
}

hipsparseStatus_t hipsparseZcsrgemm2_bufferSizeExt(hipsparseHandle_t         handle,
                                                   int                       m,
                                                   int                       n,
                                                   int                       k,
                                                   const hipDoubleComplex*   alpha,
                                                   const hipsparseMatDescr_t descrA,
                                                   int                       nnzA,
                                                   const int*                csrRowPtrA,
                                                   const int*                csrColIndA,
                                                   const hipsparseMatDescr_t descrB,
                                                   int                       nnzB,
                                                   const int*                csrRowPtrB,
                                                   const int*                csrColIndB,
                                                   const hipDoubleComplex*   beta,
                                                   const hipsparseMatDescr_t descrD,
                                                   int                       nnzD,
                                                   const int*                csrRowPtrD,
                                                   const int*                csrColIndD,
                                                   csrgemm2Info_t            info,
                                                   size_t*                   pBufferSizeInBytes)
{
    return rocSPARSEStatusToHIPStatus(
        rocsparse_zcsrgemm_buffer_size((rocsparse_handle)handle,
                                       rocsparse_operation_none,
                                       rocsparse_operation_none,
                                       m,
                                       n,
                                       k,
                                       (const rocsparse_double_complex*)alpha,
                                       (rocsparse_mat_descr)descrA,
                                       nnzA,
                                       csrRowPtrA,
                                       csrColIndA,
                                       (rocsparse_mat_descr)descrB,
                                       nnzB,
                                       csrRowPtrB,
                                       csrColIndB,
                                       (const rocsparse_double_complex*)beta,
                                       (rocsparse_mat_descr)descrD,
                                       nnzD,
                                       csrRowPtrD,
                                       csrColIndD,
                                       (rocsparse_mat_info)info,
                                       pBufferSizeInBytes));
}

hipsparseStatus_t hipsparseXcsrgemm2Nnz(hipsparseHandle_t         handle,
                                        int                       m,
                                        int                       n,
                                        int                       k,
                                        const hipsparseMatDescr_t descrA,
                                        int                       nnzA,
                                        const int*                csrRowPtrA,
                                        const int*                csrColIndA,
                                        const hipsparseMatDescr_t descrB,
                                        int                       nnzB,
                                        const int*                csrRowPtrB,
                                        const int*                csrColIndB,
                                        const hipsparseMatDescr_t descrD,
                                        int                       nnzD,
                                        const int*                csrRowPtrD,
                                        const int*                csrColIndD,
                                        const hipsparseMatDescr_t descrC,
                                        int*                      csrRowPtrC,
                                        int*                      nnzTotalDevHostPtr,
                                        const csrgemm2Info_t      info,
                                        void*                     pBuffer)
{
    return rocSPARSEStatusToHIPStatus(rocsparse_csrgemm_nnz((rocsparse_handle)handle,
                                                            rocsparse_operation_none,
                                                            rocsparse_operation_none,
                                                            m,
                                                            n,
                                                            k,
                                                            (rocsparse_mat_descr)descrA,
                                                            nnzA,
                                                            csrRowPtrA,
                                                            csrColIndA,
                                                            (rocsparse_mat_descr)descrB,
                                                            nnzB,
                                                            csrRowPtrB,
                                                            csrColIndB,
                                                            (rocsparse_mat_descr)descrD,
                                                            nnzD,
                                                            csrRowPtrD,
                                                            csrColIndD,
                                                            (rocsparse_mat_descr)descrC,
                                                            csrRowPtrC,
                                                            nnzTotalDevHostPtr,
                                                            (rocsparse_mat_info)info,
                                                            pBuffer));
}

hipsparseStatus_t hipsparseScsrgemm2(hipsparseHandle_t         handle,
                                     int                       m,
                                     int                       n,
                                     int                       k,
                                     const float*              alpha,
                                     const hipsparseMatDescr_t descrA,
                                     int                       nnzA,
                                     const float*              csrValA,
                                     const int*                csrRowPtrA,
                                     const int*                csrColIndA,
                                     const hipsparseMatDescr_t descrB,
                                     int                       nnzB,
                                     const float*              csrValB,
                                     const int*                csrRowPtrB,
                                     const int*                csrColIndB,
                                     const float*              beta,
                                     const hipsparseMatDescr_t descrD,
                                     int                       nnzD,
                                     const float*              csrValD,
                                     const int*                csrRowPtrD,
                                     const int*                csrColIndD,
                                     const hipsparseMatDescr_t descrC,
                                     float*                    csrValC,
                                     const int*                csrRowPtrC,
                                     int*                      csrColIndC,
                                     const csrgemm2Info_t      info,
                                     void*                     pBuffer)
{
    return rocSPARSEStatusToHIPStatus(rocsparse_scsrgemm((rocsparse_handle)handle,
                                                         rocsparse_operation_none,
                                                         rocsparse_operation_none,
                                                         m,
                                                         n,
                                                         k,
                                                         alpha,
                                                         (rocsparse_mat_descr)descrA,
                                                         nnzA,
                                                         csrValA,
                                                         csrRowPtrA,
                                                         csrColIndA,
                                                         (rocsparse_mat_descr)descrB,
                                                         nnzB,
                                                         csrValB,
                                                         csrRowPtrB,
                                                         csrColIndB,
                                                         beta,
                                                         (rocsparse_mat_descr)descrD,
                                                         nnzD,
                                                         csrValD,
                                                         csrRowPtrD,
                                                         csrColIndD,
                                                         (rocsparse_mat_descr)descrC,
                                                         csrValC,
                                                         csrRowPtrC,
                                                         csrColIndC,
                                                         (rocsparse_mat_info)info,
                                                         pBuffer));
}

hipsparseStatus_t hipsparseDcsrgemm2(hipsparseHandle_t         handle,
                                     int                       m,
                                     int                       n,
                                     int                       k,
                                     const double*             alpha,
                                     const hipsparseMatDescr_t descrA,
                                     int                       nnzA,
                                     const double*             csrValA,
                                     const int*                csrRowPtrA,
                                     const int*                csrColIndA,
                                     const hipsparseMatDescr_t descrB,
                                     int                       nnzB,
                                     const double*             csrValB,
                                     const int*                csrRowPtrB,
                                     const int*                csrColIndB,
                                     const double*             beta,
                                     const hipsparseMatDescr_t descrD,
                                     int                       nnzD,
                                     const double*             csrValD,
                                     const int*                csrRowPtrD,
                                     const int*                csrColIndD,
                                     const hipsparseMatDescr_t descrC,
                                     double*                   csrValC,
                                     const int*                csrRowPtrC,
                                     int*                      csrColIndC,
                                     const csrgemm2Info_t      info,
                                     void*                     pBuffer)
{
    return rocSPARSEStatusToHIPStatus(rocsparse_dcsrgemm((rocsparse_handle)handle,
                                                         rocsparse_operation_none,
                                                         rocsparse_operation_none,
                                                         m,
                                                         n,
                                                         k,
                                                         alpha,
                                                         (rocsparse_mat_descr)descrA,
                                                         nnzA,
                                                         csrValA,
                                                         csrRowPtrA,
                                                         csrColIndA,
                                                         (rocsparse_mat_descr)descrB,
                                                         nnzB,
                                                         csrValB,
                                                         csrRowPtrB,
                                                         csrColIndB,
                                                         beta,
                                                         (rocsparse_mat_descr)descrD,
                                                         nnzD,
                                                         csrValD,
                                                         csrRowPtrD,
                                                         csrColIndD,
                                                         (rocsparse_mat_descr)descrC,
                                                         csrValC,
                                                         csrRowPtrC,
                                                         csrColIndC,
                                                         (rocsparse_mat_info)info,
                                                         pBuffer));
}

hipsparseStatus_t hipsparseCcsrgemm2(hipsparseHandle_t         handle,
                                     int                       m,
                                     int                       n,
                                     int                       k,
                                     const hipComplex*         alpha,
                                     const hipsparseMatDescr_t descrA,
                                     int                       nnzA,
                                     const hipComplex*         csrValA,
                                     const int*                csrRowPtrA,
                                     const int*                csrColIndA,
                                     const hipsparseMatDescr_t descrB,
                                     int                       nnzB,
                                     const hipComplex*         csrValB,
                                     const int*                csrRowPtrB,
                                     const int*                csrColIndB,
                                     const hipComplex*         beta,
                                     const hipsparseMatDescr_t descrD,
                                     int                       nnzD,
                                     const hipComplex*         csrValD,
                                     const int*                csrRowPtrD,
                                     const int*                csrColIndD,
                                     const hipsparseMatDescr_t descrC,
                                     hipComplex*               csrValC,
                                     const int*                csrRowPtrC,
                                     int*                      csrColIndC,
                                     const csrgemm2Info_t      info,
                                     void*                     pBuffer)
{
    return rocSPARSEStatusToHIPStatus(rocsparse_ccsrgemm((rocsparse_handle)handle,
                                                         rocsparse_operation_none,
                                                         rocsparse_operation_none,
                                                         m,
                                                         n,
                                                         k,
                                                         (const rocsparse_float_complex*)alpha,
                                                         (rocsparse_mat_descr)descrA,
                                                         nnzA,
                                                         (const rocsparse_float_complex*)csrValA,
                                                         csrRowPtrA,
                                                         csrColIndA,
                                                         (rocsparse_mat_descr)descrB,
                                                         nnzB,
                                                         (const rocsparse_float_complex*)csrValB,
                                                         csrRowPtrB,
                                                         csrColIndB,
                                                         (const rocsparse_float_complex*)beta,
                                                         (rocsparse_mat_descr)descrD,
                                                         nnzD,
                                                         (const rocsparse_float_complex*)csrValD,
                                                         csrRowPtrD,
                                                         csrColIndD,
                                                         (rocsparse_mat_descr)descrC,
                                                         (rocsparse_float_complex*)csrValC,
                                                         csrRowPtrC,
                                                         csrColIndC,
                                                         (rocsparse_mat_info)info,
                                                         pBuffer));
}

hipsparseStatus_t hipsparseZcsrgemm2(hipsparseHandle_t         handle,
                                     int                       m,
                                     int                       n,
                                     int                       k,
                                     const hipDoubleComplex*   alpha,
                                     const hipsparseMatDescr_t descrA,
                                     int                       nnzA,
                                     const hipDoubleComplex*   csrValA,
                                     const int*                csrRowPtrA,
                                     const int*                csrColIndA,
                                     const hipsparseMatDescr_t descrB,
                                     int                       nnzB,
                                     const hipDoubleComplex*   csrValB,
                                     const int*                csrRowPtrB,
                                     const int*                csrColIndB,
                                     const hipDoubleComplex*   beta,
                                     const hipsparseMatDescr_t descrD,
                                     int                       nnzD,
                                     const hipDoubleComplex*   csrValD,
                                     const int*                csrRowPtrD,
                                     const int*                csrColIndD,
                                     const hipsparseMatDescr_t descrC,
                                     hipDoubleComplex*         csrValC,
                                     const int*                csrRowPtrC,
                                     int*                      csrColIndC,
                                     const csrgemm2Info_t      info,
                                     void*                     pBuffer)
{
    return rocSPARSEStatusToHIPStatus(rocsparse_zcsrgemm((rocsparse_handle)handle,
                                                         rocsparse_operation_none,
                                                         rocsparse_operation_none,
                                                         m,
                                                         n,
                                                         k,
                                                         (const rocsparse_double_complex*)alpha,
                                                         (rocsparse_mat_descr)descrA,
                                                         nnzA,
                                                         (const rocsparse_double_complex*)csrValA,
                                                         csrRowPtrA,
                                                         csrColIndA,
                                                         (rocsparse_mat_descr)descrB,
                                                         nnzB,
                                                         (const rocsparse_double_complex*)csrValB,
                                                         csrRowPtrB,
                                                         csrColIndB,
                                                         (const rocsparse_double_complex*)beta,
                                                         (rocsparse_mat_descr)descrD,
                                                         nnzD,
                                                         (const rocsparse_double_complex*)csrValD,
                                                         csrRowPtrD,
                                                         csrColIndD,
                                                         (rocsparse_mat_descr)descrC,
                                                         (rocsparse_double_complex*)csrValC,
                                                         csrRowPtrC,
                                                         csrColIndC,
                                                         (rocsparse_mat_info)info,
                                                         pBuffer));
}

hipsparseStatus_t
    hipsparseXcsrilu02_zeroPivot(hipsparseHandle_t handle, csrilu02Info_t info, int* position)
{
    // Obtain stream, to explicitly sync (cusparse csrilu02_zeropivot is blocking)
    hipStream_t stream;
    RETURN_IF_HIPSPARSE_ERROR(hipsparseGetStream(handle, &stream));

    // csrilu0 zero pivot
    RETURN_IF_ROCSPARSE_ERROR(
        rocsparse_csrilu0_zero_pivot((rocsparse_handle)handle, (rocsparse_mat_info)info, position));

    // Synchronize stream
    RETURN_IF_HIP_ERROR(hipStreamSynchronize(stream));

    return HIPSPARSE_STATUS_SUCCESS;
}

hipsparseStatus_t hipsparseScsrilu02_bufferSize(hipsparseHandle_t         handle,
                                                int                       m,
                                                int                       nnz,
                                                const hipsparseMatDescr_t descrA,
                                                float*                    csrSortedValA,
                                                const int*                csrSortedRowPtrA,
                                                const int*                csrSortedColIndA,
                                                csrilu02Info_t            info,
                                                int*                      pBufferSizeInBytes)
{
    if(pBufferSizeInBytes == nullptr)
    {
        return HIPSPARSE_STATUS_INVALID_VALUE;
    }

    size_t           buffer_size;
    rocsparse_status status;

    status = rocsparse_scsrilu0_buffer_size((rocsparse_handle)handle,
                                            m,
                                            nnz,
                                            (rocsparse_mat_descr)descrA,
                                            csrSortedValA,
                                            csrSortedRowPtrA,
                                            csrSortedColIndA,
                                            (rocsparse_mat_info)info,
                                            &buffer_size);

    *pBufferSizeInBytes = (int)buffer_size;

    return rocSPARSEStatusToHIPStatus(status);
}

hipsparseStatus_t hipsparseDcsrilu02_bufferSize(hipsparseHandle_t         handle,
                                                int                       m,
                                                int                       nnz,
                                                const hipsparseMatDescr_t descrA,
                                                double*                   csrSortedValA,
                                                const int*                csrSortedRowPtrA,
                                                const int*                csrSortedColIndA,
                                                csrilu02Info_t            info,
                                                int*                      pBufferSizeInBytes)
{
    if(pBufferSizeInBytes == nullptr)
    {
        return HIPSPARSE_STATUS_INVALID_VALUE;
    }

    size_t           buffer_size;
    rocsparse_status status;

    status = rocsparse_dcsrilu0_buffer_size((rocsparse_handle)handle,
                                            m,
                                            nnz,
                                            (rocsparse_mat_descr)descrA,
                                            csrSortedValA,
                                            csrSortedRowPtrA,
                                            csrSortedColIndA,
                                            (rocsparse_mat_info)info,
                                            &buffer_size);

    *pBufferSizeInBytes = (int)buffer_size;

    return rocSPARSEStatusToHIPStatus(status);
}

hipsparseStatus_t hipsparseCcsrilu02_bufferSize(hipsparseHandle_t         handle,
                                                int                       m,
                                                int                       nnz,
                                                const hipsparseMatDescr_t descrA,
                                                hipComplex*               csrSortedValA,
                                                const int*                csrSortedRowPtrA,
                                                const int*                csrSortedColIndA,
                                                csrilu02Info_t            info,
                                                int*                      pBufferSizeInBytes)
{
    if(pBufferSizeInBytes == nullptr)
    {
        return HIPSPARSE_STATUS_INVALID_VALUE;
    }

    size_t           buffer_size;
    rocsparse_status status;

    status = rocsparse_ccsrilu0_buffer_size((rocsparse_handle)handle,
                                            m,
                                            nnz,
                                            (rocsparse_mat_descr)descrA,
                                            (rocsparse_float_complex*)csrSortedValA,
                                            csrSortedRowPtrA,
                                            csrSortedColIndA,
                                            (rocsparse_mat_info)info,
                                            &buffer_size);

    *pBufferSizeInBytes = (int)buffer_size;

    return rocSPARSEStatusToHIPStatus(status);
}

hipsparseStatus_t hipsparseZcsrilu02_bufferSize(hipsparseHandle_t         handle,
                                                int                       m,
                                                int                       nnz,
                                                const hipsparseMatDescr_t descrA,
                                                hipDoubleComplex*         csrSortedValA,
                                                const int*                csrSortedRowPtrA,
                                                const int*                csrSortedColIndA,
                                                csrilu02Info_t            info,
                                                int*                      pBufferSizeInBytes)
{
    if(pBufferSizeInBytes == nullptr)
    {
        return HIPSPARSE_STATUS_INVALID_VALUE;
    }

    size_t           buffer_size;
    rocsparse_status status;

    status = rocsparse_zcsrilu0_buffer_size((rocsparse_handle)handle,
                                            m,
                                            nnz,
                                            (rocsparse_mat_descr)descrA,
                                            (rocsparse_double_complex*)csrSortedValA,
                                            csrSortedRowPtrA,
                                            csrSortedColIndA,
                                            (rocsparse_mat_info)info,
                                            &buffer_size);

    *pBufferSizeInBytes = (int)buffer_size;

    return rocSPARSEStatusToHIPStatus(status);
}

hipsparseStatus_t hipsparseScsrilu02_bufferSizeExt(hipsparseHandle_t         handle,
                                                   int                       m,
                                                   int                       nnz,
                                                   const hipsparseMatDescr_t descrA,
                                                   float*                    csrSortedValA,
                                                   const int*                csrSortedRowPtrA,
                                                   const int*                csrSortedColIndA,
                                                   csrilu02Info_t            info,
                                                   size_t*                   pBufferSize)
{
    return rocSPARSEStatusToHIPStatus(rocsparse_scsrilu0_buffer_size((rocsparse_handle)handle,
                                                                     m,
                                                                     nnz,
                                                                     (rocsparse_mat_descr)descrA,
                                                                     csrSortedValA,
                                                                     csrSortedRowPtrA,
                                                                     csrSortedColIndA,
                                                                     (rocsparse_mat_info)info,
                                                                     pBufferSize));
}

hipsparseStatus_t hipsparseDcsrilu02_bufferSizeExt(hipsparseHandle_t         handle,
                                                   int                       m,
                                                   int                       nnz,
                                                   const hipsparseMatDescr_t descrA,
                                                   double*                   csrSortedValA,
                                                   const int*                csrSortedRowPtrA,
                                                   const int*                csrSortedColIndA,
                                                   csrilu02Info_t            info,
                                                   size_t*                   pBufferSize)
{
    return rocSPARSEStatusToHIPStatus(rocsparse_dcsrilu0_buffer_size((rocsparse_handle)handle,
                                                                     m,
                                                                     nnz,
                                                                     (rocsparse_mat_descr)descrA,
                                                                     csrSortedValA,
                                                                     csrSortedRowPtrA,
                                                                     csrSortedColIndA,
                                                                     (rocsparse_mat_info)info,
                                                                     pBufferSize));
}

hipsparseStatus_t hipsparseCcsrilu02_bufferSizeExt(hipsparseHandle_t         handle,
                                                   int                       m,
                                                   int                       nnz,
                                                   const hipsparseMatDescr_t descrA,
                                                   hipComplex*               csrSortedValA,
                                                   const int*                csrSortedRowPtrA,
                                                   const int*                csrSortedColIndA,
                                                   csrilu02Info_t            info,
                                                   size_t*                   pBufferSize)
{
    return rocSPARSEStatusToHIPStatus(
        rocsparse_ccsrilu0_buffer_size((rocsparse_handle)handle,
                                       m,
                                       nnz,
                                       (rocsparse_mat_descr)descrA,
                                       (rocsparse_float_complex*)csrSortedValA,
                                       csrSortedRowPtrA,
                                       csrSortedColIndA,
                                       (rocsparse_mat_info)info,
                                       pBufferSize));
}

hipsparseStatus_t hipsparseZcsrilu02_bufferSizeExt(hipsparseHandle_t         handle,
                                                   int                       m,
                                                   int                       nnz,
                                                   const hipsparseMatDescr_t descrA,
                                                   hipDoubleComplex*         csrSortedValA,
                                                   const int*                csrSortedRowPtrA,
                                                   const int*                csrSortedColIndA,
                                                   csrilu02Info_t            info,
                                                   size_t*                   pBufferSize)
{
    return rocSPARSEStatusToHIPStatus(
        rocsparse_zcsrilu0_buffer_size((rocsparse_handle)handle,
                                       m,
                                       nnz,
                                       (rocsparse_mat_descr)descrA,
                                       (rocsparse_double_complex*)csrSortedValA,
                                       csrSortedRowPtrA,
                                       csrSortedColIndA,
                                       (rocsparse_mat_info)info,
                                       pBufferSize));
}

hipsparseStatus_t hipsparseScsrilu02_analysis(hipsparseHandle_t         handle,
                                              int                       m,
                                              int                       nnz,
                                              const hipsparseMatDescr_t descrA,
                                              const float*              csrSortedValA,
                                              const int*                csrSortedRowPtrA,
                                              const int*                csrSortedColIndA,
                                              csrilu02Info_t            info,
                                              hipsparseSolvePolicy_t    policy,
                                              void*                     pBuffer)
{
    // Obtain stream, to explicitly sync (cusparse csrilu02_analysis is blocking)
    hipStream_t stream;
    RETURN_IF_HIPSPARSE_ERROR(hipsparseGetStream(handle, &stream));

    // csrilu0 analysis
    RETURN_IF_ROCSPARSE_ERROR(rocsparse_scsrilu0_analysis((rocsparse_handle)handle,
                                                          m,
                                                          nnz,
                                                          (rocsparse_mat_descr)descrA,
                                                          csrSortedValA,
                                                          csrSortedRowPtrA,
                                                          csrSortedColIndA,
                                                          (rocsparse_mat_info)info,
                                                          rocsparse_analysis_policy_force,
                                                          rocsparse_solve_policy_auto,
                                                          pBuffer));

    // Synchronize stream
    RETURN_IF_HIP_ERROR(hipStreamSynchronize(stream));

    return HIPSPARSE_STATUS_SUCCESS;
}

hipsparseStatus_t hipsparseDcsrilu02_analysis(hipsparseHandle_t         handle,
                                              int                       m,
                                              int                       nnz,
                                              const hipsparseMatDescr_t descrA,
                                              const double*             csrSortedValA,
                                              const int*                csrSortedRowPtrA,
                                              const int*                csrSortedColIndA,
                                              csrilu02Info_t            info,
                                              hipsparseSolvePolicy_t    policy,
                                              void*                     pBuffer)
{
    // Obtain stream, to explicitly sync (cusparse csrilu02_analysis is blocking)
    hipStream_t stream;
    RETURN_IF_HIPSPARSE_ERROR(hipsparseGetStream(handle, &stream));

    // csrilu0 analysis
    RETURN_IF_ROCSPARSE_ERROR(rocsparse_dcsrilu0_analysis((rocsparse_handle)handle,
                                                          m,
                                                          nnz,
                                                          (rocsparse_mat_descr)descrA,
                                                          csrSortedValA,
                                                          csrSortedRowPtrA,
                                                          csrSortedColIndA,
                                                          (rocsparse_mat_info)info,
                                                          rocsparse_analysis_policy_force,
                                                          rocsparse_solve_policy_auto,
                                                          pBuffer));

    // Synchronize stream
    RETURN_IF_HIP_ERROR(hipStreamSynchronize(stream));

    return HIPSPARSE_STATUS_SUCCESS;
}

hipsparseStatus_t hipsparseCcsrilu02_analysis(hipsparseHandle_t         handle,
                                              int                       m,
                                              int                       nnz,
                                              const hipsparseMatDescr_t descrA,
                                              const hipComplex*         csrSortedValA,
                                              const int*                csrSortedRowPtrA,
                                              const int*                csrSortedColIndA,
                                              csrilu02Info_t            info,
                                              hipsparseSolvePolicy_t    policy,
                                              void*                     pBuffer)
{
    // Obtain stream, to explicitly sync (cusparse csrilu02_analysis is blocking)
    hipStream_t stream;
    RETURN_IF_HIPSPARSE_ERROR(hipsparseGetStream(handle, &stream));

    // csrilu0 analysis
    RETURN_IF_ROCSPARSE_ERROR(
        rocsparse_ccsrilu0_analysis((rocsparse_handle)handle,
                                    m,
                                    nnz,
                                    (rocsparse_mat_descr)descrA,
                                    (const rocsparse_float_complex*)csrSortedValA,
                                    csrSortedRowPtrA,
                                    csrSortedColIndA,
                                    (rocsparse_mat_info)info,
                                    rocsparse_analysis_policy_force,
                                    rocsparse_solve_policy_auto,
                                    pBuffer));

    // Synchronize stream
    RETURN_IF_HIP_ERROR(hipStreamSynchronize(stream));

    return HIPSPARSE_STATUS_SUCCESS;
}

hipsparseStatus_t hipsparseZcsrilu02_analysis(hipsparseHandle_t         handle,
                                              int                       m,
                                              int                       nnz,
                                              const hipsparseMatDescr_t descrA,
                                              const hipDoubleComplex*   csrSortedValA,
                                              const int*                csrSortedRowPtrA,
                                              const int*                csrSortedColIndA,
                                              csrilu02Info_t            info,
                                              hipsparseSolvePolicy_t    policy,
                                              void*                     pBuffer)
{
    // Obtain stream, to explicitly sync (cusparse csrilu02_analysis is blocking)
    hipStream_t stream;
    RETURN_IF_HIPSPARSE_ERROR(hipsparseGetStream(handle, &stream));

    // csrilu0 analysis
    RETURN_IF_ROCSPARSE_ERROR(
        rocsparse_zcsrilu0_analysis((rocsparse_handle)handle,
                                    m,
                                    nnz,
                                    (rocsparse_mat_descr)descrA,
                                    (const rocsparse_double_complex*)csrSortedValA,
                                    csrSortedRowPtrA,
                                    csrSortedColIndA,
                                    (rocsparse_mat_info)info,
                                    rocsparse_analysis_policy_force,
                                    rocsparse_solve_policy_auto,
                                    pBuffer));

    // Synchronize stream
    RETURN_IF_HIP_ERROR(hipStreamSynchronize(stream));

    return HIPSPARSE_STATUS_SUCCESS;
}

hipsparseStatus_t hipsparseScsrilu02(hipsparseHandle_t         handle,
                                     int                       m,
                                     int                       nnz,
                                     const hipsparseMatDescr_t descrA,
                                     float*                    csrSortedValA_valM,
                                     /* matrix A values are updated inplace
                                        to be the preconditioner M values */
                                     const int*             csrSortedRowPtrA,
                                     const int*             csrSortedColIndA,
                                     csrilu02Info_t         info,
                                     hipsparseSolvePolicy_t policy,
                                     void*                  pBuffer)
{
    return rocSPARSEStatusToHIPStatus(rocsparse_scsrilu0((rocsparse_handle)handle,
                                                         m,
                                                         nnz,
                                                         (rocsparse_mat_descr)descrA,
                                                         csrSortedValA_valM,
                                                         csrSortedRowPtrA,
                                                         csrSortedColIndA,
                                                         (rocsparse_mat_info)info,
                                                         rocsparse_solve_policy_auto,
                                                         pBuffer));
}

hipsparseStatus_t hipsparseDcsrilu02(hipsparseHandle_t         handle,
                                     int                       m,
                                     int                       nnz,
                                     const hipsparseMatDescr_t descrA,
                                     double*                   csrSortedValA_valM,
                                     /* matrix A values are updated inplace
                                        to be the preconditioner M values */
                                     const int*             csrSortedRowPtrA,
                                     const int*             csrSortedColIndA,
                                     csrilu02Info_t         info,
                                     hipsparseSolvePolicy_t policy,
                                     void*                  pBuffer)
{
    return rocSPARSEStatusToHIPStatus(rocsparse_dcsrilu0((rocsparse_handle)handle,
                                                         m,
                                                         nnz,
                                                         (rocsparse_mat_descr)descrA,
                                                         csrSortedValA_valM,
                                                         csrSortedRowPtrA,
                                                         csrSortedColIndA,
                                                         (rocsparse_mat_info)info,
                                                         rocsparse_solve_policy_auto,
                                                         pBuffer));
}

hipsparseStatus_t hipsparseCcsrilu02(hipsparseHandle_t         handle,
                                     int                       m,
                                     int                       nnz,
                                     const hipsparseMatDescr_t descrA,
                                     hipComplex*               csrSortedValA_valM,
                                     /* matrix A values are updated inplace
                                        to be the preconditioner M values */
                                     const int*             csrSortedRowPtrA,
                                     const int*             csrSortedColIndA,
                                     csrilu02Info_t         info,
                                     hipsparseSolvePolicy_t policy,
                                     void*                  pBuffer)
{
    return rocSPARSEStatusToHIPStatus(
        rocsparse_ccsrilu0((rocsparse_handle)handle,
                           m,
                           nnz,
                           (rocsparse_mat_descr)descrA,
                           (rocsparse_float_complex*)csrSortedValA_valM,
                           csrSortedRowPtrA,
                           csrSortedColIndA,
                           (rocsparse_mat_info)info,
                           rocsparse_solve_policy_auto,
                           pBuffer));
}

hipsparseStatus_t hipsparseZcsrilu02(hipsparseHandle_t         handle,
                                     int                       m,
                                     int                       nnz,
                                     const hipsparseMatDescr_t descrA,
                                     hipDoubleComplex*         csrSortedValA_valM,
                                     /* matrix A values are updated inplace
                                        to be the preconditioner M values */
                                     const int*             csrSortedRowPtrA,
                                     const int*             csrSortedColIndA,
                                     csrilu02Info_t         info,
                                     hipsparseSolvePolicy_t policy,
                                     void*                  pBuffer)
{
    return rocSPARSEStatusToHIPStatus(
        rocsparse_zcsrilu0((rocsparse_handle)handle,
                           m,
                           nnz,
                           (rocsparse_mat_descr)descrA,
                           (rocsparse_double_complex*)csrSortedValA_valM,
                           csrSortedRowPtrA,
                           csrSortedColIndA,
                           (rocsparse_mat_info)info,
                           rocsparse_solve_policy_auto,
                           pBuffer));
}

hipsparseStatus_t
    hipsparseXcsric02_zeroPivot(hipsparseHandle_t handle, csric02Info_t info, int* position)
{
    // Obtain stream, to explicitly sync (cusparse csric02_zeropivot is blocking)
    hipStream_t stream;
    RETURN_IF_HIPSPARSE_ERROR(hipsparseGetStream(handle, &stream));

    // csric0 zero pivot
    RETURN_IF_ROCSPARSE_ERROR(
        rocsparse_csric0_zero_pivot((rocsparse_handle)handle, (rocsparse_mat_info)info, position));

    // Synchronize stream
    RETURN_IF_HIP_ERROR(hipStreamSynchronize(stream));

    return HIPSPARSE_STATUS_SUCCESS;
}

hipsparseStatus_t hipsparseScsric02_bufferSize(hipsparseHandle_t         handle,
                                               int                       m,
                                               int                       nnz,
                                               const hipsparseMatDescr_t descrA,
                                               float*                    csrSortedValA,
                                               const int*                csrSortedRowPtrA,
                                               const int*                csrSortedColIndA,
                                               csric02Info_t             info,
                                               int*                      pBufferSizeInBytes)
{
    if(pBufferSizeInBytes == nullptr)
    {
        return HIPSPARSE_STATUS_INVALID_VALUE;
    }

    size_t           buffer_size;
    rocsparse_status status;

    status = rocsparse_scsric0_buffer_size((rocsparse_handle)handle,
                                           m,
                                           nnz,
                                           (rocsparse_mat_descr)descrA,
                                           csrSortedValA,
                                           csrSortedRowPtrA,
                                           csrSortedColIndA,
                                           (rocsparse_mat_info)info,
                                           &buffer_size);

    *pBufferSizeInBytes = (int)buffer_size;

    return rocSPARSEStatusToHIPStatus(status);
}

hipsparseStatus_t hipsparseDcsric02_bufferSize(hipsparseHandle_t         handle,
                                               int                       m,
                                               int                       nnz,
                                               const hipsparseMatDescr_t descrA,
                                               double*                   csrSortedValA,
                                               const int*                csrSortedRowPtrA,
                                               const int*                csrSortedColIndA,
                                               csric02Info_t             info,
                                               int*                      pBufferSizeInBytes)
{
    if(pBufferSizeInBytes == nullptr)
    {
        return HIPSPARSE_STATUS_INVALID_VALUE;
    }

    size_t           buffer_size;
    rocsparse_status status;

    status = rocsparse_dcsric0_buffer_size((rocsparse_handle)handle,
                                           m,
                                           nnz,
                                           (rocsparse_mat_descr)descrA,
                                           csrSortedValA,
                                           csrSortedRowPtrA,
                                           csrSortedColIndA,
                                           (rocsparse_mat_info)info,
                                           &buffer_size);

    *pBufferSizeInBytes = (int)buffer_size;

    return rocSPARSEStatusToHIPStatus(status);
}

hipsparseStatus_t hipsparseCcsric02_bufferSize(hipsparseHandle_t         handle,
                                               int                       m,
                                               int                       nnz,
                                               const hipsparseMatDescr_t descrA,
                                               hipComplex*               csrSortedValA,
                                               const int*                csrSortedRowPtrA,
                                               const int*                csrSortedColIndA,
                                               csric02Info_t             info,
                                               int*                      pBufferSizeInBytes)
{
    if(pBufferSizeInBytes == nullptr)
    {
        return HIPSPARSE_STATUS_INVALID_VALUE;
    }

    size_t           buffer_size;
    rocsparse_status status;

    status = rocsparse_ccsric0_buffer_size((rocsparse_handle)handle,
                                           m,
                                           nnz,
                                           (rocsparse_mat_descr)descrA,
                                           (rocsparse_float_complex*)csrSortedValA,
                                           csrSortedRowPtrA,
                                           csrSortedColIndA,
                                           (rocsparse_mat_info)info,
                                           &buffer_size);

    *pBufferSizeInBytes = (int)buffer_size;

    return rocSPARSEStatusToHIPStatus(status);
}

hipsparseStatus_t hipsparseZcsric02_bufferSize(hipsparseHandle_t         handle,
                                               int                       m,
                                               int                       nnz,
                                               const hipsparseMatDescr_t descrA,
                                               hipDoubleComplex*         csrSortedValA,
                                               const int*                csrSortedRowPtrA,
                                               const int*                csrSortedColIndA,
                                               csric02Info_t             info,
                                               int*                      pBufferSizeInBytes)
{
    if(pBufferSizeInBytes == nullptr)
    {
        return HIPSPARSE_STATUS_INVALID_VALUE;
    }

    size_t           buffer_size;
    rocsparse_status status;

    status = rocsparse_zcsric0_buffer_size((rocsparse_handle)handle,
                                           m,
                                           nnz,
                                           (rocsparse_mat_descr)descrA,
                                           (rocsparse_double_complex*)csrSortedValA,
                                           csrSortedRowPtrA,
                                           csrSortedColIndA,
                                           (rocsparse_mat_info)info,
                                           &buffer_size);

    *pBufferSizeInBytes = (int)buffer_size;

    return rocSPARSEStatusToHIPStatus(status);
}

hipsparseStatus_t hipsparseScsric02_bufferSizeExt(hipsparseHandle_t         handle,
                                                  int                       m,
                                                  int                       nnz,
                                                  const hipsparseMatDescr_t descrA,
                                                  float*                    csrSortedValA,
                                                  const int*                csrSortedRowPtrA,
                                                  const int*                csrSortedColIndA,
                                                  csric02Info_t             info,
                                                  size_t*                   pBufferSize)
{
    return rocSPARSEStatusToHIPStatus(rocsparse_scsric0_buffer_size((rocsparse_handle)handle,
                                                                    m,
                                                                    nnz,
                                                                    (rocsparse_mat_descr)descrA,
                                                                    csrSortedValA,
                                                                    csrSortedRowPtrA,
                                                                    csrSortedColIndA,
                                                                    (rocsparse_mat_info)info,
                                                                    pBufferSize));
}

hipsparseStatus_t hipsparseDcsric02_bufferSizeExt(hipsparseHandle_t         handle,
                                                  int                       m,
                                                  int                       nnz,
                                                  const hipsparseMatDescr_t descrA,
                                                  double*                   csrSortedValA,
                                                  const int*                csrSortedRowPtrA,
                                                  const int*                csrSortedColIndA,
                                                  csric02Info_t             info,
                                                  size_t*                   pBufferSize)
{
    return rocSPARSEStatusToHIPStatus(rocsparse_dcsric0_buffer_size((rocsparse_handle)handle,
                                                                    m,
                                                                    nnz,
                                                                    (rocsparse_mat_descr)descrA,
                                                                    csrSortedValA,
                                                                    csrSortedRowPtrA,
                                                                    csrSortedColIndA,
                                                                    (rocsparse_mat_info)info,
                                                                    pBufferSize));
}

hipsparseStatus_t hipsparseCcsric02_bufferSizeExt(hipsparseHandle_t         handle,
                                                  int                       m,
                                                  int                       nnz,
                                                  const hipsparseMatDescr_t descrA,
                                                  hipComplex*               csrSortedValA,
                                                  const int*                csrSortedRowPtrA,
                                                  const int*                csrSortedColIndA,
                                                  csric02Info_t             info,
                                                  size_t*                   pBufferSize)
{
    return rocSPARSEStatusToHIPStatus(
        rocsparse_ccsric0_buffer_size((rocsparse_handle)handle,
                                      m,
                                      nnz,
                                      (rocsparse_mat_descr)descrA,
                                      (rocsparse_float_complex*)csrSortedValA,
                                      csrSortedRowPtrA,
                                      csrSortedColIndA,
                                      (rocsparse_mat_info)info,
                                      pBufferSize));
}

hipsparseStatus_t hipsparseZcsric02_bufferSizeExt(hipsparseHandle_t         handle,
                                                  int                       m,
                                                  int                       nnz,
                                                  const hipsparseMatDescr_t descrA,
                                                  hipDoubleComplex*         csrSortedValA,
                                                  const int*                csrSortedRowPtrA,
                                                  const int*                csrSortedColIndA,
                                                  csric02Info_t             info,
                                                  size_t*                   pBufferSize)
{
    return rocSPARSEStatusToHIPStatus(
        rocsparse_zcsric0_buffer_size((rocsparse_handle)handle,
                                      m,
                                      nnz,
                                      (rocsparse_mat_descr)descrA,
                                      (rocsparse_double_complex*)csrSortedValA,
                                      csrSortedRowPtrA,
                                      csrSortedColIndA,
                                      (rocsparse_mat_info)info,
                                      pBufferSize));
}

hipsparseStatus_t hipsparseScsric02_analysis(hipsparseHandle_t         handle,
                                             int                       m,
                                             int                       nnz,
                                             const hipsparseMatDescr_t descrA,
                                             const float*              csrSortedValA,
                                             const int*                csrSortedRowPtrA,
                                             const int*                csrSortedColIndA,
                                             csric02Info_t             info,
                                             hipsparseSolvePolicy_t    policy,
                                             void*                     pBuffer)
{
    // Obtain stream, to explicitly sync (cusparse csric02_analysis is blocking)
    hipStream_t stream;
    RETURN_IF_HIPSPARSE_ERROR(hipsparseGetStream(handle, &stream));

    // csric0 analysis
    RETURN_IF_ROCSPARSE_ERROR(rocsparse_scsric0_analysis((rocsparse_handle)handle,
                                                         m,
                                                         nnz,
                                                         (rocsparse_mat_descr)descrA,
                                                         csrSortedValA,
                                                         csrSortedRowPtrA,
                                                         csrSortedColIndA,
                                                         (rocsparse_mat_info)info,
                                                         rocsparse_analysis_policy_force,
                                                         rocsparse_solve_policy_auto,
                                                         pBuffer));

    // Synchronize stream
    RETURN_IF_HIP_ERROR(hipStreamSynchronize(stream));

    return HIPSPARSE_STATUS_SUCCESS;
}

hipsparseStatus_t hipsparseDcsric02_analysis(hipsparseHandle_t         handle,
                                             int                       m,
                                             int                       nnz,
                                             const hipsparseMatDescr_t descrA,
                                             const double*             csrSortedValA,
                                             const int*                csrSortedRowPtrA,
                                             const int*                csrSortedColIndA,
                                             csric02Info_t             info,
                                             hipsparseSolvePolicy_t    policy,
                                             void*                     pBuffer)
{
    // Obtain stream, to explicitly sync (cusparse csric02_analysis is blocking)
    hipStream_t stream;
    RETURN_IF_HIPSPARSE_ERROR(hipsparseGetStream(handle, &stream));

    // csric0 analysis
    RETURN_IF_ROCSPARSE_ERROR(rocsparse_dcsric0_analysis((rocsparse_handle)handle,
                                                         m,
                                                         nnz,
                                                         (rocsparse_mat_descr)descrA,
                                                         csrSortedValA,
                                                         csrSortedRowPtrA,
                                                         csrSortedColIndA,
                                                         (rocsparse_mat_info)info,
                                                         rocsparse_analysis_policy_force,
                                                         rocsparse_solve_policy_auto,
                                                         pBuffer));

    // Synchronize stream
    RETURN_IF_HIP_ERROR(hipStreamSynchronize(stream));

    return HIPSPARSE_STATUS_SUCCESS;
}

hipsparseStatus_t hipsparseCcsric02_analysis(hipsparseHandle_t         handle,
                                             int                       m,
                                             int                       nnz,
                                             const hipsparseMatDescr_t descrA,
                                             const hipComplex*         csrSortedValA,
                                             const int*                csrSortedRowPtrA,
                                             const int*                csrSortedColIndA,
                                             csric02Info_t             info,
                                             hipsparseSolvePolicy_t    policy,
                                             void*                     pBuffer)
{
    // Obtain stream, to explicitly sync (cusparse csric02_analysis is blocking)
    hipStream_t stream;
    RETURN_IF_HIPSPARSE_ERROR(hipsparseGetStream(handle, &stream));

    // csric0 analysis
    RETURN_IF_ROCSPARSE_ERROR(
        rocsparse_ccsric0_analysis((rocsparse_handle)handle,
                                   m,
                                   nnz,
                                   (rocsparse_mat_descr)descrA,
                                   (const rocsparse_float_complex*)csrSortedValA,
                                   csrSortedRowPtrA,
                                   csrSortedColIndA,
                                   (rocsparse_mat_info)info,
                                   rocsparse_analysis_policy_force,
                                   rocsparse_solve_policy_auto,
                                   pBuffer));

    // Synchronize stream
    RETURN_IF_HIP_ERROR(hipStreamSynchronize(stream));

    return HIPSPARSE_STATUS_SUCCESS;
}

hipsparseStatus_t hipsparseZcsric02_analysis(hipsparseHandle_t         handle,
                                             int                       m,
                                             int                       nnz,
                                             const hipsparseMatDescr_t descrA,
                                             const hipDoubleComplex*   csrSortedValA,
                                             const int*                csrSortedRowPtrA,
                                             const int*                csrSortedColIndA,
                                             csric02Info_t             info,
                                             hipsparseSolvePolicy_t    policy,
                                             void*                     pBuffer)
{
    // Obtain stream, to explicitly sync (cusparse csric02_analysis is blocking)
    hipStream_t stream;
    RETURN_IF_HIPSPARSE_ERROR(hipsparseGetStream(handle, &stream));

    // csric0 analysis
    RETURN_IF_ROCSPARSE_ERROR(
        rocsparse_zcsric0_analysis((rocsparse_handle)handle,
                                   m,
                                   nnz,
                                   (rocsparse_mat_descr)descrA,
                                   (const rocsparse_double_complex*)csrSortedValA,
                                   csrSortedRowPtrA,
                                   csrSortedColIndA,
                                   (rocsparse_mat_info)info,
                                   rocsparse_analysis_policy_force,
                                   rocsparse_solve_policy_auto,
                                   pBuffer));

    // Synchronize stream
    RETURN_IF_HIP_ERROR(hipStreamSynchronize(stream));

    return HIPSPARSE_STATUS_SUCCESS;
}

hipsparseStatus_t hipsparseScsric02(hipsparseHandle_t         handle,
                                    int                       m,
                                    int                       nnz,
                                    const hipsparseMatDescr_t descrA,
                                    float*                    csrSortedValA_valM,
                                    /* matrix A values are updated inplace
                                        to be the preconditioner M values */
                                    const int*             csrSortedRowPtrA,
                                    const int*             csrSortedColIndA,
                                    csric02Info_t          info,
                                    hipsparseSolvePolicy_t policy,
                                    void*                  pBuffer)
{
    return rocSPARSEStatusToHIPStatus(rocsparse_scsric0((rocsparse_handle)handle,
                                                        m,
                                                        nnz,
                                                        (rocsparse_mat_descr)descrA,
                                                        csrSortedValA_valM,
                                                        csrSortedRowPtrA,
                                                        csrSortedColIndA,
                                                        (rocsparse_mat_info)info,
                                                        rocsparse_solve_policy_auto,
                                                        pBuffer));
}

hipsparseStatus_t hipsparseDcsric02(hipsparseHandle_t         handle,
                                    int                       m,
                                    int                       nnz,
                                    const hipsparseMatDescr_t descrA,
                                    double*                   csrSortedValA_valM,
                                    /* matrix A values are updated inplace
                                        to be the preconditioner M values */
                                    const int*             csrSortedRowPtrA,
                                    const int*             csrSortedColIndA,
                                    csric02Info_t          info,
                                    hipsparseSolvePolicy_t policy,
                                    void*                  pBuffer)
{
    return rocSPARSEStatusToHIPStatus(rocsparse_dcsric0((rocsparse_handle)handle,
                                                        m,
                                                        nnz,
                                                        (rocsparse_mat_descr)descrA,
                                                        csrSortedValA_valM,
                                                        csrSortedRowPtrA,
                                                        csrSortedColIndA,
                                                        (rocsparse_mat_info)info,
                                                        rocsparse_solve_policy_auto,
                                                        pBuffer));
}

hipsparseStatus_t hipsparseCcsric02(hipsparseHandle_t         handle,
                                    int                       m,
                                    int                       nnz,
                                    const hipsparseMatDescr_t descrA,
                                    hipComplex*               csrSortedValA_valM,
                                    /* matrix A values are updated inplace
                                        to be the preconditioner M values */
                                    const int*             csrSortedRowPtrA,
                                    const int*             csrSortedColIndA,
                                    csric02Info_t          info,
                                    hipsparseSolvePolicy_t policy,
                                    void*                  pBuffer)
{
    return rocSPARSEStatusToHIPStatus(
        rocsparse_ccsric0((rocsparse_handle)handle,
                          m,
                          nnz,
                          (rocsparse_mat_descr)descrA,
                          (rocsparse_float_complex*)csrSortedValA_valM,
                          csrSortedRowPtrA,
                          csrSortedColIndA,
                          (rocsparse_mat_info)info,
                          rocsparse_solve_policy_auto,
                          pBuffer));
}

hipsparseStatus_t hipsparseZcsric02(hipsparseHandle_t         handle,
                                    int                       m,
                                    int                       nnz,
                                    const hipsparseMatDescr_t descrA,
                                    hipDoubleComplex*         csrSortedValA_valM,
                                    /* matrix A values are updated inplace
                                        to be the preconditioner M values */
                                    const int*             csrSortedRowPtrA,
                                    const int*             csrSortedColIndA,
                                    csric02Info_t          info,
                                    hipsparseSolvePolicy_t policy,
                                    void*                  pBuffer)
{
    return rocSPARSEStatusToHIPStatus(
        rocsparse_zcsric0((rocsparse_handle)handle,
                          m,
                          nnz,
                          (rocsparse_mat_descr)descrA,
                          (rocsparse_double_complex*)csrSortedValA_valM,
                          csrSortedRowPtrA,
                          csrSortedColIndA,
                          (rocsparse_mat_info)info,
                          rocsparse_solve_policy_auto,
                          pBuffer));
}

hipsparseStatus_t hipsparseXcsr2coo(hipsparseHandle_t    handle,
                                    const int*           csrRowPtr,
                                    int                  nnz,
                                    int                  m,
                                    int*                 cooRowInd,
                                    hipsparseIndexBase_t idxBase)
{
    return rocSPARSEStatusToHIPStatus(rocsparse_csr2coo(
        (rocsparse_handle)handle, csrRowPtr, nnz, m, cooRowInd, hipBaseToHCCBase(idxBase)));
}

hipsparseStatus_t hipsparseScsr2csc(hipsparseHandle_t    handle,
                                    int                  m,
                                    int                  n,
                                    int                  nnz,
                                    const float*         csrSortedVal,
                                    const int*           csrSortedRowPtr,
                                    const int*           csrSortedColInd,
                                    float*               cscSortedVal,
                                    int*                 cscSortedRowInd,
                                    int*                 cscSortedColPtr,
                                    hipsparseAction_t    copyValues,
                                    hipsparseIndexBase_t idxBase)
{
    // Determine buffer size
    size_t buffer_size = 0;
    RETURN_IF_ROCSPARSE_ERROR(rocsparse_csr2csc_buffer_size((rocsparse_handle)handle,
                                                            m,
                                                            n,
                                                            nnz,
                                                            csrSortedRowPtr,
                                                            csrSortedColInd,
                                                            hipActionToHCCAction(copyValues),
                                                            &buffer_size));

    // Allocate buffer
    void* buffer = nullptr;
    RETURN_IF_HIP_ERROR(hipMalloc(&buffer, buffer_size));

    // Obtain stream, to explicitly sync (cusparse csr2csc is blocking)
    hipStream_t stream;
    RETURN_IF_HIPSPARSE_ERROR(hipsparseGetStream(handle, &stream));

    // Format conversion
    RETURN_IF_ROCSPARSE_ERROR(rocsparse_scsr2csc((rocsparse_handle)handle,
                                                 m,
                                                 n,
                                                 nnz,
                                                 csrSortedVal,
                                                 csrSortedRowPtr,
                                                 csrSortedColInd,
                                                 cscSortedVal,
                                                 cscSortedRowInd,
                                                 cscSortedColPtr,
                                                 hipActionToHCCAction(copyValues),
                                                 hipBaseToHCCBase(idxBase),
                                                 buffer));

    // Free buffer
    RETURN_IF_HIP_ERROR(hipFree(buffer));

    // Synchronize stream
    RETURN_IF_HIP_ERROR(hipStreamSynchronize(stream));

    return HIPSPARSE_STATUS_SUCCESS;
}

hipsparseStatus_t hipsparseDcsr2csc(hipsparseHandle_t    handle,
                                    int                  m,
                                    int                  n,
                                    int                  nnz,
                                    const double*        csrSortedVal,
                                    const int*           csrSortedRowPtr,
                                    const int*           csrSortedColInd,
                                    double*              cscSortedVal,
                                    int*                 cscSortedRowInd,
                                    int*                 cscSortedColPtr,
                                    hipsparseAction_t    copyValues,
                                    hipsparseIndexBase_t idxBase)
{
    // Determine buffer size
    size_t buffer_size = 0;
    RETURN_IF_ROCSPARSE_ERROR(rocsparse_csr2csc_buffer_size((rocsparse_handle)handle,
                                                            m,
                                                            n,
                                                            nnz,
                                                            csrSortedRowPtr,
                                                            csrSortedColInd,
                                                            hipActionToHCCAction(copyValues),
                                                            &buffer_size));

    // Allocate buffer
    void* buffer = nullptr;
    RETURN_IF_HIP_ERROR(hipMalloc(&buffer, buffer_size));

    // Obtain stream, to explicitly sync (cusparse csr2csc is blocking)
    hipStream_t stream;
    RETURN_IF_HIPSPARSE_ERROR(hipsparseGetStream(handle, &stream));

    // Format conversion
    RETURN_IF_ROCSPARSE_ERROR(rocsparse_dcsr2csc((rocsparse_handle)handle,
                                                 m,
                                                 n,
                                                 nnz,
                                                 csrSortedVal,
                                                 csrSortedRowPtr,
                                                 csrSortedColInd,
                                                 cscSortedVal,
                                                 cscSortedRowInd,
                                                 cscSortedColPtr,
                                                 hipActionToHCCAction(copyValues),
                                                 hipBaseToHCCBase(idxBase),
                                                 buffer));

    // Free buffer
    RETURN_IF_HIP_ERROR(hipFree(buffer));

    // Synchronize stream
    RETURN_IF_HIP_ERROR(hipStreamSynchronize(stream));

    return HIPSPARSE_STATUS_SUCCESS;
}

hipsparseStatus_t hipsparseCcsr2csc(hipsparseHandle_t    handle,
                                    int                  m,
                                    int                  n,
                                    int                  nnz,
                                    const hipComplex*    csrSortedVal,
                                    const int*           csrSortedRowPtr,
                                    const int*           csrSortedColInd,
                                    hipComplex*          cscSortedVal,
                                    int*                 cscSortedRowInd,
                                    int*                 cscSortedColPtr,
                                    hipsparseAction_t    copyValues,
                                    hipsparseIndexBase_t idxBase)
{
    // Determine buffer size
    size_t buffer_size = 0;
    RETURN_IF_ROCSPARSE_ERROR(rocsparse_csr2csc_buffer_size((rocsparse_handle)handle,
                                                            m,
                                                            n,
                                                            nnz,
                                                            csrSortedRowPtr,
                                                            csrSortedColInd,
                                                            hipActionToHCCAction(copyValues),
                                                            &buffer_size));

    // Allocate buffer
    void* buffer = nullptr;
    RETURN_IF_HIP_ERROR(hipMalloc(&buffer, buffer_size));

    // Obtain stream, to explicitly sync (cusparse csr2csc is blocking)
    hipStream_t stream;
    RETURN_IF_HIPSPARSE_ERROR(hipsparseGetStream(handle, &stream));

    // Format conversion
    RETURN_IF_ROCSPARSE_ERROR(rocsparse_ccsr2csc((rocsparse_handle)handle,
                                                 m,
                                                 n,
                                                 nnz,
                                                 (const rocsparse_float_complex*)csrSortedVal,
                                                 csrSortedRowPtr,
                                                 csrSortedColInd,
                                                 (rocsparse_float_complex*)cscSortedVal,
                                                 cscSortedRowInd,
                                                 cscSortedColPtr,
                                                 hipActionToHCCAction(copyValues),
                                                 hipBaseToHCCBase(idxBase),
                                                 buffer));

    // Free buffer
    RETURN_IF_HIP_ERROR(hipFree(buffer));

    // Synchronize stream
    RETURN_IF_HIP_ERROR(hipStreamSynchronize(stream));

    return HIPSPARSE_STATUS_SUCCESS;
}

hipsparseStatus_t hipsparseZcsr2csc(hipsparseHandle_t       handle,
                                    int                     m,
                                    int                     n,
                                    int                     nnz,
                                    const hipDoubleComplex* csrSortedVal,
                                    const int*              csrSortedRowPtr,
                                    const int*              csrSortedColInd,
                                    hipDoubleComplex*       cscSortedVal,
                                    int*                    cscSortedRowInd,
                                    int*                    cscSortedColPtr,
                                    hipsparseAction_t       copyValues,
                                    hipsparseIndexBase_t    idxBase)
{
    // Determine buffer size
    size_t buffer_size = 0;
    RETURN_IF_ROCSPARSE_ERROR(rocsparse_csr2csc_buffer_size((rocsparse_handle)handle,
                                                            m,
                                                            n,
                                                            nnz,
                                                            csrSortedRowPtr,
                                                            csrSortedColInd,
                                                            hipActionToHCCAction(copyValues),
                                                            &buffer_size));

    // Allocate buffer
    void* buffer = nullptr;
    RETURN_IF_HIP_ERROR(hipMalloc(&buffer, buffer_size));

    // Obtain stream, to explicitly sync (cusparse csr2csc is blocking)
    hipStream_t stream;
    RETURN_IF_HIPSPARSE_ERROR(hipsparseGetStream(handle, &stream));

    // Format conversion
    RETURN_IF_ROCSPARSE_ERROR(rocsparse_zcsr2csc((rocsparse_handle)handle,
                                                 m,
                                                 n,
                                                 nnz,
                                                 (const rocsparse_double_complex*)csrSortedVal,
                                                 csrSortedRowPtr,
                                                 csrSortedColInd,
                                                 (rocsparse_double_complex*)cscSortedVal,
                                                 cscSortedRowInd,
                                                 cscSortedColPtr,
                                                 hipActionToHCCAction(copyValues),
                                                 hipBaseToHCCBase(idxBase),
                                                 buffer));

    // Free buffer
    RETURN_IF_HIP_ERROR(hipFree(buffer));

    // Synchronize stream
    RETURN_IF_HIP_ERROR(hipStreamSynchronize(stream));

    return HIPSPARSE_STATUS_SUCCESS;
}

hipsparseStatus_t hipsparseScsr2hyb(hipsparseHandle_t         handle,
                                    int                       m,
                                    int                       n,
                                    const hipsparseMatDescr_t descrA,
                                    const float*              csrSortedValA,
                                    const int*                csrSortedRowPtrA,
                                    const int*                csrSortedColIndA,
                                    hipsparseHybMat_t         hybA,
                                    int                       userEllWidth,
                                    hipsparseHybPartition_t   partitionType)
{
    return rocSPARSEStatusToHIPStatus(rocsparse_scsr2hyb((rocsparse_handle)handle,
                                                         m,
                                                         n,
                                                         (rocsparse_mat_descr)descrA,
                                                         csrSortedValA,
                                                         csrSortedRowPtrA,
                                                         csrSortedColIndA,
                                                         (rocsparse_hyb_mat)hybA,
                                                         userEllWidth,
                                                         hipHybPartToHCCHybPart(partitionType)));
}

hipsparseStatus_t hipsparseDcsr2hyb(hipsparseHandle_t         handle,
                                    int                       m,
                                    int                       n,
                                    const hipsparseMatDescr_t descrA,
                                    const double*             csrSortedValA,
                                    const int*                csrSortedRowPtrA,
                                    const int*                csrSortedColIndA,
                                    hipsparseHybMat_t         hybA,
                                    int                       userEllWidth,
                                    hipsparseHybPartition_t   partitionType)
{
    return rocSPARSEStatusToHIPStatus(rocsparse_dcsr2hyb((rocsparse_handle)handle,
                                                         m,
                                                         n,
                                                         (rocsparse_mat_descr)descrA,
                                                         csrSortedValA,
                                                         csrSortedRowPtrA,
                                                         csrSortedColIndA,
                                                         (rocsparse_hyb_mat)hybA,
                                                         userEllWidth,
                                                         hipHybPartToHCCHybPart(partitionType)));
}

hipsparseStatus_t hipsparseCcsr2hyb(hipsparseHandle_t         handle,
                                    int                       m,
                                    int                       n,
                                    const hipsparseMatDescr_t descrA,
                                    const hipComplex*         csrSortedValA,
                                    const int*                csrSortedRowPtrA,
                                    const int*                csrSortedColIndA,
                                    hipsparseHybMat_t         hybA,
                                    int                       userEllWidth,
                                    hipsparseHybPartition_t   partitionType)
{
    return rocSPARSEStatusToHIPStatus(
        rocsparse_ccsr2hyb((rocsparse_handle)handle,
                           m,
                           n,
                           (rocsparse_mat_descr)descrA,
                           (const rocsparse_float_complex*)csrSortedValA,
                           csrSortedRowPtrA,
                           csrSortedColIndA,
                           (rocsparse_hyb_mat)hybA,
                           userEllWidth,
                           hipHybPartToHCCHybPart(partitionType)));
}

hipsparseStatus_t hipsparseZcsr2hyb(hipsparseHandle_t         handle,
                                    int                       m,
                                    int                       n,
                                    const hipsparseMatDescr_t descrA,
                                    const hipDoubleComplex*   csrSortedValA,
                                    const int*                csrSortedRowPtrA,
                                    const int*                csrSortedColIndA,
                                    hipsparseHybMat_t         hybA,
                                    int                       userEllWidth,
                                    hipsparseHybPartition_t   partitionType)
{
    return rocSPARSEStatusToHIPStatus(
        rocsparse_zcsr2hyb((rocsparse_handle)handle,
                           m,
                           n,
                           (rocsparse_mat_descr)descrA,
                           (const rocsparse_double_complex*)csrSortedValA,
                           csrSortedRowPtrA,
                           csrSortedColIndA,
                           (rocsparse_hyb_mat)hybA,
                           userEllWidth,
                           hipHybPartToHCCHybPart(partitionType)));
}

hipsparseStatus_t hipsparseScsr2bsr(hipsparseHandle_t          handle,
                                    hipsparseDirection_t       dirA,
                                    int                        m,
                                    int                        n,
                                    const hipsparseMatDescr_t  descrA,
                                    const float*               csrValA,
                                    const int*                 csrRowPtrA,
                                    const int*                 csrColIndA,
                                    int                        blockDim,
                                    const hipsparseMatDescr_t  descrC,
                                    float*                     bsrValC,
                                    int*                       bsrRowPtrC,
                                    int*                       bsrColIndC)
{
    RETURN_IF_ROCSPARSE_ERROR(rocsparse_scsr2bsr((rocsparse_handle)handle,
                                                 hipDirectionToHCCDirection(dirA),
                                                 m,
                                                 n,
                                                 (const rocsparse_mat_descr)descrA,
                                                 csrValA,
                                                 csrRowPtrA,
                                                 csrColIndA,
                                                 blockDim,
                                                 (const rocsparse_mat_descr)descrC,
                                                 bsrValC,
                                                 bsrRowPtrC,
                                                 bsrColIndC));
    return HIPSPARSE_STATUS_SUCCESS;
}

hipsparseStatus_t hipsparseDcsr2bsr(hipsparseHandle_t          handle,
                                    hipsparseDirection_t       dirA,
                                    int                        m,
                                    int                        n,
                                    const hipsparseMatDescr_t  descrA,
                                    const double*              csrValA,
                                    const int*                 csrRowPtrA,
                                    const int*                 csrColIndA,
                                    int                        blockDim,
                                    const hipsparseMatDescr_t  descrC,
                                    double*                    bsrValC,
                                    int*                       bsrRowPtrC,
                                    int*                       bsrColIndC)
{
    RETURN_IF_ROCSPARSE_ERROR(rocsparse_dcsr2bsr((rocsparse_handle)handle,
                                                 hipDirectionToHCCDirection(dirA),
                                                 m,
                                                 n,
                                                 (const rocsparse_mat_descr)descrA,
                                                 csrValA,
                                                 csrRowPtrA,
                                                 csrColIndA,
                                                 blockDim,
                                                 (const rocsparse_mat_descr)descrC,
                                                 bsrValC,
                                                 bsrRowPtrC,
                                                 bsrColIndC));
    return HIPSPARSE_STATUS_SUCCESS;
}

hipsparseStatus_t hipsparseCcsr2bsr(hipsparseHandle_t          handle,
                                    hipsparseDirection_t       dirA,
                                    int                        m,
                                    int                        n,
                                    const hipsparseMatDescr_t  descrA,
                                    const hipComplex*          csrValA,
                                    const int*                 csrRowPtrA,
                                    const int*                 csrColIndA,
                                    int                        blockDim,
                                    const hipsparseMatDescr_t  descrC,
                                    hipComplex*                bsrValC,
                                    int*                       bsrRowPtrC,
                                    int*                       bsrColIndC)
{
    RETURN_IF_ROCSPARSE_ERROR(rocsparse_ccsr2bsr((rocsparse_handle)handle,
                                                 hipDirectionToHCCDirection(dirA),
                                                 m,
                                                 n,
                                                 (const rocsparse_mat_descr)descrA,
                                                 (rocsparse_float_complex*)csrValA,
                                                 csrRowPtrA,
                                                 csrColIndA,
                                                 blockDim,
                                                 (const rocsparse_mat_descr)descrC,
                                                 (rocsparse_float_complex*)bsrValC,
                                                 bsrRowPtrC,
                                                 bsrColIndC));
    return HIPSPARSE_STATUS_SUCCESS;
}

hipsparseStatus_t hipsparseZcsr2bsr(hipsparseHandle_t          handle,
                                    hipsparseDirection_t       dirA,
                                    int                        m,
                                    int                        n,
                                    const hipsparseMatDescr_t  descrA,
                                    const hipDoubleComplex*    csrValA,
                                    const int*                 csrRowPtrA,
                                    const int*                 csrColIndA,
                                    int                        blockDim,
                                    const hipsparseMatDescr_t  descrC,
                                    hipDoubleComplex*          bsrValC,
                                    int*                       bsrRowPtrC,
                                    int*                       bsrColIndC)
{
    RETURN_IF_ROCSPARSE_ERROR(rocsparse_zcsr2bsr((rocsparse_handle)handle,
                                                 hipDirectionToHCCDirection(dirA),
                                                 m,
                                                 n,
                                                 (const rocsparse_mat_descr)descrA,
                                                 (rocsparse_double_complex*)csrValA,
                                                 csrRowPtrA,
                                                 csrColIndA,
                                                 blockDim,
                                                 (const rocsparse_mat_descr)descrC,
                                                 (rocsparse_double_complex*)bsrValC,
                                                 bsrRowPtrC,
                                                 bsrColIndC));
    return HIPSPARSE_STATUS_SUCCESS;
}

hipsparseStatus_t hipsparseSbsr2csr(hipsparseHandle_t          handle,
                                    hipsparseDirection_t       dirA,
                                    int                        mb,
                                    int                        nb,
                                    const hipsparseMatDescr_t  descrA,
                                    const float*               bsrValA,
                                    const int*                 bsrRowPtrA,
                                    const int*                 bsrColIndA,
                                    int                        blockDim,
                                    const hipsparseMatDescr_t  descrC,
                                    float*                     csrValC,
                                    int*                       csrRowPtrC,
                                    int*                       csrColIndC)
{
    RETURN_IF_ROCSPARSE_ERROR(rocsparse_sbsr2csr((rocsparse_handle)handle,
                                                 hipDirectionToHCCDirection(dirA),
                                                 mb,
                                                 nb,
                                                 (const rocsparse_mat_descr)descrA,
                                                 bsrValA,
                                                 bsrRowPtrA,
                                                 bsrColIndA,
                                                 blockDim,
                                                 (const rocsparse_mat_descr)descrC,
                                                 csrValC,
                                                 csrRowPtrC,
                                                 csrColIndC));
    return HIPSPARSE_STATUS_SUCCESS;
}

hipsparseStatus_t hipsparseDbsr2csr(hipsparseHandle_t          handle,
                                    hipsparseDirection_t       dirA,
                                    int                        mb,
                                    int                        nb,
                                    const hipsparseMatDescr_t  descrA,
                                    const double*              bsrValA,
                                    const int*                 bsrRowPtrA,
                                    const int*                 bsrColIndA,
                                    int                        blockDim,
                                    const hipsparseMatDescr_t  descrC,
                                    double*                    csrValC,
                                    int*                       csrRowPtrC,
                                    int*                       csrColIndC)
{
    RETURN_IF_ROCSPARSE_ERROR(rocsparse_dbsr2csr((rocsparse_handle)handle,
                                                 hipDirectionToHCCDirection(dirA),
                                                 mb,
                                                 nb,
                                                 (const rocsparse_mat_descr)descrA,
                                                 bsrValA,
                                                 bsrRowPtrA,
                                                 bsrColIndA,
                                                 blockDim,
                                                 (const rocsparse_mat_descr)descrC,
                                                 csrValC,
                                                 csrRowPtrC,
                                                 csrColIndC));
    return HIPSPARSE_STATUS_SUCCESS;
}

hipsparseStatus_t hipsparseCbsr2csr(hipsparseHandle_t          handle,
                                    hipsparseDirection_t       dirA,
                                    int                        mb,
                                    int                        nb,
                                    const hipsparseMatDescr_t  descrA,
                                    const hipComplex*          bsrValA,
                                    const int*                 bsrRowPtrA,
                                    const int*                 bsrColIndA,
                                    int                        blockDim,
                                    const hipsparseMatDescr_t  descrC,
                                    hipComplex*                csrValC,
                                    int*                       csrRowPtrC,
                                    int*                       csrColIndC)
{
    RETURN_IF_ROCSPARSE_ERROR(rocsparse_cbsr2csr((rocsparse_handle)handle,
                                                 hipDirectionToHCCDirection(dirA),
                                                 mb,
                                                 nb,
                                                 (const rocsparse_mat_descr)descrA,
                                                 (rocsparse_float_complex*)bsrValA,
                                                 bsrRowPtrA,
                                                 bsrColIndA,
                                                 blockDim,
                                                 (const rocsparse_mat_descr)descrC,
                                                 (rocsparse_float_complex*)csrValC,
                                                 csrRowPtrC,
                                                 csrColIndC));
    return HIPSPARSE_STATUS_SUCCESS;
}

hipsparseStatus_t hipsparseZbsr2csr(hipsparseHandle_t          handle,
                                    hipsparseDirection_t       dirA,
                                    int                        mb,
                                    int                        nb,
                                    const hipsparseMatDescr_t  descrA,
                                    const hipDoubleComplex*    bsrValA,
                                    const int*                 bsrRowPtrA,
                                    const int*                 bsrColIndA,
                                    int                        blockDim,
                                    const hipsparseMatDescr_t  descrC,
                                    hipDoubleComplex*          csrValC,
                                    int*                       csrRowPtrC,
                                    int*                       csrColIndC)
{
    RETURN_IF_ROCSPARSE_ERROR(rocsparse_zbsr2csr((rocsparse_handle)handle,
                                                 hipDirectionToHCCDirection(dirA),
                                                 mb,
                                                 nb,
                                                 (const rocsparse_mat_descr)descrA,
                                                 (rocsparse_double_complex*)bsrValA,
                                                 bsrRowPtrA,
                                                 bsrColIndA,
                                                 blockDim,
                                                 (const rocsparse_mat_descr)descrC,
                                                 (rocsparse_double_complex*)csrValC,
                                                 csrRowPtrC,
                                                 csrColIndC));
    return HIPSPARSE_STATUS_SUCCESS;
}

hipsparseStatus_t hipsparseShyb2csr(hipsparseHandle_t         handle,
                                    const hipsparseMatDescr_t descrA,
                                    const hipsparseHybMat_t   hybA,
                                    float*                    csrSortedValA,
                                    int*                      csrSortedRowPtrA,
                                    int*                      csrSortedColIndA)
{
    // Determine buffer size
    size_t buffer_size = 0;
    RETURN_IF_ROCSPARSE_ERROR(rocsparse_hyb2csr_buffer_size((rocsparse_handle)handle,
                                                            (const rocsparse_mat_descr)descrA,
                                                            (const rocsparse_hyb_mat)hybA,
                                                            csrSortedRowPtrA,
                                                            &buffer_size));

    // Allocate buffer
    void* buffer = nullptr;
    RETURN_IF_HIP_ERROR(hipMalloc(&buffer, buffer_size));

    // Format conversion
    RETURN_IF_ROCSPARSE_ERROR(rocsparse_shyb2csr((rocsparse_handle)handle,
                                                 (const rocsparse_mat_descr)descrA,
                                                 (const rocsparse_hyb_mat)hybA,
                                                 csrSortedValA,
                                                 csrSortedRowPtrA,
                                                 csrSortedColIndA,
                                                 buffer));

    // Free buffer
    RETURN_IF_HIP_ERROR(hipFree(buffer));

    return HIPSPARSE_STATUS_SUCCESS;
}

hipsparseStatus_t hipsparseDhyb2csr(hipsparseHandle_t         handle,
                                    const hipsparseMatDescr_t descrA,
                                    const hipsparseHybMat_t   hybA,
                                    double*                   csrSortedValA,
                                    int*                      csrSortedRowPtrA,
                                    int*                      csrSortedColIndA)
{
    // Determine buffer size
    size_t buffer_size = 0;
    RETURN_IF_ROCSPARSE_ERROR(rocsparse_hyb2csr_buffer_size((rocsparse_handle)handle,
                                                            (const rocsparse_mat_descr)descrA,
                                                            (const rocsparse_hyb_mat)hybA,
                                                            csrSortedRowPtrA,
                                                            &buffer_size));

    // Allocate buffer
    void* buffer = nullptr;
    RETURN_IF_HIP_ERROR(hipMalloc(&buffer, buffer_size));

    // Format conversion
    RETURN_IF_ROCSPARSE_ERROR(rocsparse_dhyb2csr((rocsparse_handle)handle,
                                                 (const rocsparse_mat_descr)descrA,
                                                 (const rocsparse_hyb_mat)hybA,
                                                 csrSortedValA,
                                                 csrSortedRowPtrA,
                                                 csrSortedColIndA,
                                                 buffer));

    // Free buffer
    RETURN_IF_HIP_ERROR(hipFree(buffer));

    return HIPSPARSE_STATUS_SUCCESS;
}

hipsparseStatus_t hipsparseChyb2csr(hipsparseHandle_t         handle,
                                    const hipsparseMatDescr_t descrA,
                                    const hipsparseHybMat_t   hybA,
                                    hipComplex*               csrSortedValA,
                                    int*                      csrSortedRowPtrA,
                                    int*                      csrSortedColIndA)
{
    // Determine buffer size
    size_t buffer_size = 0;
    RETURN_IF_ROCSPARSE_ERROR(rocsparse_hyb2csr_buffer_size((rocsparse_handle)handle,
                                                            (const rocsparse_mat_descr)descrA,
                                                            (const rocsparse_hyb_mat)hybA,
                                                            csrSortedRowPtrA,
                                                            &buffer_size));

    // Allocate buffer
    void* buffer = nullptr;
    RETURN_IF_HIP_ERROR(hipMalloc(&buffer, buffer_size));

    // Format conversion
    RETURN_IF_ROCSPARSE_ERROR(rocsparse_chyb2csr((rocsparse_handle)handle,
                                                 (const rocsparse_mat_descr)descrA,
                                                 (const rocsparse_hyb_mat)hybA,
                                                 (rocsparse_float_complex*)csrSortedValA,
                                                 csrSortedRowPtrA,
                                                 csrSortedColIndA,
                                                 buffer));

    // Free buffer
    RETURN_IF_HIP_ERROR(hipFree(buffer));

    return HIPSPARSE_STATUS_SUCCESS;
}

hipsparseStatus_t hipsparseZhyb2csr(hipsparseHandle_t         handle,
                                    const hipsparseMatDescr_t descrA,
                                    const hipsparseHybMat_t   hybA,
                                    hipDoubleComplex*         csrSortedValA,
                                    int*                      csrSortedRowPtrA,
                                    int*                      csrSortedColIndA)
{
    // Determine buffer size
    size_t buffer_size = 0;
    RETURN_IF_ROCSPARSE_ERROR(rocsparse_hyb2csr_buffer_size((rocsparse_handle)handle,
                                                            (const rocsparse_mat_descr)descrA,
                                                            (const rocsparse_hyb_mat)hybA,
                                                            csrSortedRowPtrA,
                                                            &buffer_size));

    // Allocate buffer
    void* buffer = nullptr;
    RETURN_IF_HIP_ERROR(hipMalloc(&buffer, buffer_size));

    // Format conversion
    RETURN_IF_ROCSPARSE_ERROR(rocsparse_zhyb2csr((rocsparse_handle)handle,
                                                 (const rocsparse_mat_descr)descrA,
                                                 (const rocsparse_hyb_mat)hybA,
                                                 (rocsparse_double_complex*)csrSortedValA,
                                                 csrSortedRowPtrA,
                                                 csrSortedColIndA,
                                                 buffer));

    // Free buffer
    RETURN_IF_HIP_ERROR(hipFree(buffer));

    return HIPSPARSE_STATUS_SUCCESS;
}

hipsparseStatus_t hipsparseSnnz(hipsparseHandle_t         handle,
                                hipsparseDirection_t      dirA,
                                int                       m,
                                int                       n,
                                const hipsparseMatDescr_t descrA,
                                const float*              A,
                                int                       lda,
                                int*                      nnzPerRowColumn,
                                int*                      nnzTotalDevHostPtr)
{
    RETURN_IF_ROCSPARSE_ERROR(rocsparse_snnz((rocsparse_handle)handle,
                                             hipDirectionToHCCDirection(dirA),
                                             m,
                                             n,
                                             (const rocsparse_mat_descr)descrA,
                                             A,
                                             lda,
                                             nnzPerRowColumn,
                                             nnzTotalDevHostPtr));
    return HIPSPARSE_STATUS_SUCCESS;
}

hipsparseStatus_t hipsparseDnnz(hipsparseHandle_t         handle,
                                hipsparseDirection_t      dirA,
                                int                       m,
                                int                       n,
                                const hipsparseMatDescr_t descrA,
                                const double*             A,
                                int                       lda,
                                int*                      nnzPerRowColumn,
                                int*                      nnzTotalDevHostPtr)
{
    RETURN_IF_ROCSPARSE_ERROR(rocsparse_dnnz((rocsparse_handle)handle,
                                             hipDirectionToHCCDirection(dirA),
                                             m,
                                             n,
                                             (const rocsparse_mat_descr)descrA,
                                             A,
                                             lda,
                                             nnzPerRowColumn,
                                             nnzTotalDevHostPtr));
    return HIPSPARSE_STATUS_SUCCESS;
}

hipsparseStatus_t hipsparseCnnz(hipsparseHandle_t         handle,
                                hipsparseDirection_t      dirA,
                                int                       m,
                                int                       n,
                                const hipsparseMatDescr_t descrA,
                                const hipComplex*         A,
                                int                       lda,
                                int*                      nnzPerRowColumn,
                                int*                      nnzTotalDevHostPtr)
{
    RETURN_IF_ROCSPARSE_ERROR(rocsparse_cnnz((rocsparse_handle)handle,
                                             hipDirectionToHCCDirection(dirA),
                                             m,
                                             n,
                                             (const rocsparse_mat_descr)descrA,
                                             (const rocsparse_float_complex*)A,
                                             lda,
                                             nnzPerRowColumn,
                                             nnzTotalDevHostPtr));
    return HIPSPARSE_STATUS_SUCCESS;
}

hipsparseStatus_t hipsparseZnnz(hipsparseHandle_t         handle,
                                hipsparseDirection_t      dirA,
                                int                       m,
                                int                       n,
                                const hipsparseMatDescr_t descrA,
                                const hipDoubleComplex*   A,
                                int                       lda,
                                int*                      nnzPerRowColumn,
                                int*                      nnzTotalDevHostPtr)
{
    RETURN_IF_ROCSPARSE_ERROR(rocsparse_znnz((rocsparse_handle)handle,
                                             hipDirectionToHCCDirection(dirA),
                                             m,
                                             n,
                                             (const rocsparse_mat_descr)descrA,
                                             (const rocsparse_double_complex*)A,
                                             lda,
                                             nnzPerRowColumn,
                                             nnzTotalDevHostPtr));
    return HIPSPARSE_STATUS_SUCCESS;
}

<<<<<<< HEAD
hipsparseStatus_t hipsparseSdense2csr(hipsparseHandle_t         handle,
                                      int                       m,
                                      int                       n,
                                      const hipsparseMatDescr_t descr,
                                      const float*              A,
                                      int                       ld,
                                      const int*                nnzPerRow,
                                      float*                    csrVal,
                                      int*                      csrRowPtr,
                                      int*                      csrColInd)
{
    RETURN_IF_ROCSPARSE_ERROR(rocsparse_sdense2csr((rocsparse_handle)handle,
                                                   m,
                                                   n,
                                                   (const rocsparse_mat_descr)descr,
                                                   A,
                                                   ld,
                                                   nnzPerRow,
                                                   csrVal,
                                                   csrRowPtr,
                                                   csrColInd));
    return HIPSPARSE_STATUS_SUCCESS;
}

hipsparseStatus_t hipsparseDdense2csr(hipsparseHandle_t         handle,
                                      int                       m,
                                      int                       n,
                                      const hipsparseMatDescr_t descr,
                                      const double*             A,
                                      int                       ld,
                                      const int*                nnzPerRow,
                                      double*                   csrVal,
                                      int*                      csrRowPtr,
                                      int*                      csrColInd)
{
    RETURN_IF_ROCSPARSE_ERROR(rocsparse_ddense2csr((rocsparse_handle)handle,
                                                   m,
                                                   n,
                                                   (const rocsparse_mat_descr)descr,
                                                   A,
                                                   ld,
                                                   nnzPerRow,
                                                   csrVal,
                                                   csrRowPtr,
                                                   csrColInd));
    return HIPSPARSE_STATUS_SUCCESS;
}

hipsparseStatus_t hipsparseCdense2csr(hipsparseHandle_t         handle,
                                      int                       m,
                                      int                       n,
                                      const hipsparseMatDescr_t descr,
                                      const hipComplex*         A,
                                      int                       ld,
                                      const int*                nnzPerRow,
                                      hipComplex*               csrVal,
                                      int*                      csrRowPtr,
                                      int*                      csrColInd)
{
    RETURN_IF_ROCSPARSE_ERROR(rocsparse_cdense2csr((rocsparse_handle)handle,
                                                   m,
                                                   n,
                                                   (const rocsparse_mat_descr)descr,
                                                   (const rocsparse_float_complex*)A,
                                                   ld,
                                                   nnzPerRow,
                                                   (rocsparse_float_complex*)csrVal,
                                                   csrRowPtr,
                                                   csrColInd));
    return HIPSPARSE_STATUS_SUCCESS;
}

hipsparseStatus_t hipsparseZdense2csr(hipsparseHandle_t         handle,
                                      int                       m,
                                      int                       n,
                                      const hipsparseMatDescr_t descr,
                                      const hipDoubleComplex*   A,
                                      int                       ld,
                                      const int*                nnzPerRow,
                                      hipDoubleComplex*         csrVal,
                                      int*                      csrRowPtr,
                                      int*                      csrColInd)
{
    RETURN_IF_ROCSPARSE_ERROR(rocsparse_zdense2csr((rocsparse_handle)handle,
                                                   m,
                                                   n,
                                                   (const rocsparse_mat_descr)descr,
                                                   (const rocsparse_double_complex*)A,
                                                   ld,
                                                   nnzPerRow,
                                                   (rocsparse_double_complex*)csrVal,
                                                   csrRowPtr,
                                                   csrColInd));
    return HIPSPARSE_STATUS_SUCCESS;
}

hipsparseStatus_t hipsparseSdense2csc(hipsparseHandle_t         handle,
                                      int                       m,
                                      int                       n,
                                      const hipsparseMatDescr_t descr,
                                      const float*              A,
                                      int                       ld,
                                      const int*                nnz_per_columns,
                                      float*                    cscVal,
                                      int*                      cscRowInd,
                                      int*                      cscColPtr)
{
    RETURN_IF_ROCSPARSE_ERROR(rocsparse_sdense2csc((rocsparse_handle)handle,
                                                   m,
                                                   n,
                                                   (const rocsparse_mat_descr)descr,
                                                   A,
                                                   ld,
                                                   nnz_per_columns,
                                                   cscVal,
                                                   cscColPtr,
                                                   cscRowInd));
    return HIPSPARSE_STATUS_SUCCESS;
}

hipsparseStatus_t hipsparseDdense2csc(hipsparseHandle_t         handle,
                                      int                       m,
                                      int                       n,
                                      const hipsparseMatDescr_t descr,
                                      const double*             A,
                                      int                       ld,
                                      const int*                nnz_per_columns,
                                      double*                   cscVal,
                                      int*                      cscRowInd,
                                      int*                      cscColPtr)
{
    RETURN_IF_ROCSPARSE_ERROR(rocsparse_ddense2csc((rocsparse_handle)handle,
                                                   m,
                                                   n,
                                                   (const rocsparse_mat_descr)descr,
                                                   A,
                                                   ld,
                                                   nnz_per_columns,
                                                   cscVal,
                                                   cscColPtr,
                                                   cscRowInd));
    return HIPSPARSE_STATUS_SUCCESS;
}

hipsparseStatus_t hipsparseCdense2csc(hipsparseHandle_t         handle,
                                      int                       m,
                                      int                       n,
                                      const hipsparseMatDescr_t descr,
                                      const hipComplex*         A,
                                      int                       ld,
                                      const int*                nnz_per_columns,
                                      hipComplex*               cscVal,
                                      int*                      cscRowInd,
                                      int*                      cscColPtr)
{
    RETURN_IF_ROCSPARSE_ERROR(rocsparse_cdense2csc((rocsparse_handle)handle,
                                                   m,
                                                   n,
                                                   (const rocsparse_mat_descr)descr,
                                                   (const rocsparse_float_complex*)A,
                                                   ld,
                                                   nnz_per_columns,
                                                   (rocsparse_float_complex*)cscVal,
                                                   cscColPtr,
                                                   cscRowInd));
    return HIPSPARSE_STATUS_SUCCESS;
}

hipsparseStatus_t hipsparseZdense2csc(hipsparseHandle_t         handle,
                                      int                       m,
                                      int                       n,
                                      const hipsparseMatDescr_t descr,
                                      const hipDoubleComplex*   A,
                                      int                       ld,
                                      const int*                nnz_per_columns,
                                      hipDoubleComplex*         cscVal,
                                      int*                      cscRowInd,
                                      int*                      cscColPtr)
{
    RETURN_IF_ROCSPARSE_ERROR(rocsparse_zdense2csc((rocsparse_handle)handle,
                                                   m,
                                                   n,
                                                   (const rocsparse_mat_descr)descr,
                                                   (const rocsparse_double_complex*)A,
                                                   ld,
                                                   nnz_per_columns,
                                                   (rocsparse_double_complex*)cscVal,
                                                   cscColPtr,
                                                   cscRowInd));
    return HIPSPARSE_STATUS_SUCCESS;
}

hipsparseStatus_t hipsparseScsr2dense(hipsparseHandle_t         handle,
                                      int                       m,
                                      int                       n,
                                      const hipsparseMatDescr_t descr,
                                      const float*              csrVal,
                                      const int*                csrRowPtr,
                                      const int*                csrColInd,
                                      float*                    A,
                                      int                       ld)
{
    RETURN_IF_ROCSPARSE_ERROR(rocsparse_scsr2dense((rocsparse_handle)handle,
                                                   m,
                                                   n,
                                                   (const rocsparse_mat_descr)descr,
                                                   csrVal,
                                                   csrRowPtr,
                                                   csrColInd,
                                                   A,
                                                   ld));
    return HIPSPARSE_STATUS_SUCCESS;
}

hipsparseStatus_t hipsparseDcsr2dense(hipsparseHandle_t         handle,
                                      int                       m,
                                      int                       n,
                                      const hipsparseMatDescr_t descr,
                                      const double*             csrVal,
                                      const int*                csrRowPtr,
                                      const int*                csrColInd,
                                      double*                   A,
                                      int                       ld)
{
    RETURN_IF_ROCSPARSE_ERROR(rocsparse_dcsr2dense((rocsparse_handle)handle,
                                                   m,
                                                   n,
                                                   (const rocsparse_mat_descr)descr,
                                                   csrVal,
                                                   csrRowPtr,
                                                   csrColInd,
                                                   A,
                                                   ld));
    return HIPSPARSE_STATUS_SUCCESS;
}

hipsparseStatus_t hipsparseCcsr2dense(hipsparseHandle_t         handle,
                                      int                       m,
                                      int                       n,
                                      const hipsparseMatDescr_t descr,
                                      const hipComplex*         csrVal,
                                      const int*                csrRowPtr,
                                      const int*                csrColInd,
                                      hipComplex*               A,
                                      int                       ld)
{
    RETURN_IF_ROCSPARSE_ERROR(rocsparse_ccsr2dense((rocsparse_handle)handle,
                                                   m,
                                                   n,
                                                   (const rocsparse_mat_descr)descr,
                                                   (const rocsparse_float_complex*)csrVal,
                                                   csrRowPtr,
                                                   csrColInd,
                                                   (rocsparse_float_complex*)A,
                                                   ld));
    return HIPSPARSE_STATUS_SUCCESS;
}

hipsparseStatus_t hipsparseZcsr2dense(hipsparseHandle_t         handle,
                                      int                       m,
                                      int                       n,
                                      const hipsparseMatDescr_t descr,
                                      const hipDoubleComplex*   csrVal,
                                      const int*                csrRowPtr,
                                      const int*                csrColInd,
                                      hipDoubleComplex*         A,
                                      int                       ld)
{
    RETURN_IF_ROCSPARSE_ERROR(rocsparse_zcsr2dense((rocsparse_handle)handle,
                                                   m,
                                                   n,
                                                   (const rocsparse_mat_descr)descr,
                                                   (const rocsparse_double_complex*)csrVal,
                                                   csrRowPtr,
                                                   csrColInd,
                                                   (rocsparse_double_complex*)A,
                                                   ld));
    return HIPSPARSE_STATUS_SUCCESS;
}

hipsparseStatus_t hipsparseScsc2dense(hipsparseHandle_t         handle,
                                      int                       m,
                                      int                       n,
                                      const hipsparseMatDescr_t descr,
                                      const float*              cscVal,
                                      const int*                cscRowInd,
                                      const int*                cscColPtr,
                                      float*                    A,
                                      int                       ld)
{
    RETURN_IF_ROCSPARSE_ERROR(rocsparse_scsc2dense((rocsparse_handle)handle,
                                                   m,
                                                   n,
                                                   (const rocsparse_mat_descr)descr,
                                                   cscVal,
                                                   cscColPtr,
                                                   cscRowInd,
                                                   A,
                                                   ld));
    return HIPSPARSE_STATUS_SUCCESS;
}

hipsparseStatus_t hipsparseDcsc2dense(hipsparseHandle_t         handle,
                                      int                       m,
                                      int                       n,
                                      const hipsparseMatDescr_t descr,
                                      const double*             cscVal,
                                      const int*                cscRowInd,
                                      const int*                cscColPtr,
                                      double*                   A,
                                      int                       ld)
{
    RETURN_IF_ROCSPARSE_ERROR(rocsparse_dcsc2dense((rocsparse_handle)handle,
                                                   m,
                                                   n,
                                                   (const rocsparse_mat_descr)descr,
                                                   cscVal,
                                                   cscColPtr,
                                                   cscRowInd,
                                                   A,
                                                   ld));
    return HIPSPARSE_STATUS_SUCCESS;
}

hipsparseStatus_t hipsparseCcsc2dense(hipsparseHandle_t         handle,
                                      int                       m,
                                      int                       n,
                                      const hipsparseMatDescr_t descr,
                                      const hipComplex*         cscVal,
                                      const int*                cscRowInd,
                                      const int*                cscColPtr,
                                      hipComplex*               A,
                                      int                       ld)
{
    RETURN_IF_ROCSPARSE_ERROR(rocsparse_ccsc2dense((rocsparse_handle)handle,
                                                   m,
                                                   n,
                                                   (const rocsparse_mat_descr)descr,
                                                   (const rocsparse_float_complex*)cscVal,
                                                   cscColPtr,
                                                   cscRowInd,
                                                   (rocsparse_float_complex*)A,
                                                   ld));
    return HIPSPARSE_STATUS_SUCCESS;
}

hipsparseStatus_t hipsparseZcsc2dense(hipsparseHandle_t         handle,
                                      int                       m,
                                      int                       n,
                                      const hipsparseMatDescr_t descr,
                                      const hipDoubleComplex*   cscVal,
                                      const int*                cscRowInd,
                                      const int*                cscColPtr,
                                      hipDoubleComplex*         A,
                                      int                       ld)
{
    RETURN_IF_ROCSPARSE_ERROR(rocsparse_zcsc2dense((rocsparse_handle)handle,
                                                   m,
                                                   n,
                                                   (const rocsparse_mat_descr)descr,
                                                   (const rocsparse_double_complex*)cscVal,
                                                   cscColPtr,
                                                   cscRowInd,
                                                   (rocsparse_double_complex*)A,
                                                   ld));
=======
hipsparseStatus_t hipsparseXcsr2bsrNnz(hipsparseHandle_t          handle,
                                        hipsparseDirection_t       dirA,
                                        int                        m,
                                        int                        n,
                                        const hipsparseMatDescr_t  descrA,
                                        const int*                 csrRowPtrA,
                                        const int*                 csrColIndA,
                                        int                        blockDim,
                                        const hipsparseMatDescr_t  descrC,
                                        int*                       bsrRowPtrC,
                                        int*                       bsrNnzb)
{
    RETURN_IF_ROCSPARSE_ERROR(rocsparse_csr2bsr_nnz((rocsparse_handle)handle,
                                                    hipDirectionToHCCDirection(dirA),
                                                    m,
                                                    n,
                                                    (const rocsparse_mat_descr)descrA,
                                                    csrRowPtrA,
                                                    csrColIndA,
                                                    blockDim,
                                                    (const rocsparse_mat_descr)descrC,
                                                    bsrRowPtrC,
                                                    bsrNnzb));
>>>>>>> 028e88f6
    return HIPSPARSE_STATUS_SUCCESS;
}

hipsparseStatus_t hipsparseXcoo2csr(hipsparseHandle_t    handle,
                                    const int*           cooRowInd,
                                    int                  nnz,
                                    int                  m,
                                    int*                 csrRowPtr,
                                    hipsparseIndexBase_t idxBase)
{
    return rocSPARSEStatusToHIPStatus(rocsparse_coo2csr(
        (rocsparse_handle)handle, cooRowInd, nnz, m, csrRowPtr, hipBaseToHCCBase(idxBase)));
}

hipsparseStatus_t hipsparseCreateIdentityPermutation(hipsparseHandle_t handle, int n, int* p)
{
    return rocSPARSEStatusToHIPStatus(
        rocsparse_create_identity_permutation((rocsparse_handle)handle, n, p));
}

hipsparseStatus_t hipsparseXcsrsort_bufferSizeExt(hipsparseHandle_t handle,
                                                  int               m,
                                                  int               n,
                                                  int               nnz,
                                                  const int*        csrRowPtr,
                                                  const int*        csrColInd,
                                                  size_t*           pBufferSizeInBytes)
{
    return rocSPARSEStatusToHIPStatus(rocsparse_csrsort_buffer_size(
        (rocsparse_handle)handle, m, n, nnz, csrRowPtr, csrColInd, pBufferSizeInBytes));
}

hipsparseStatus_t hipsparseXcsrsort(hipsparseHandle_t         handle,
                                    int                       m,
                                    int                       n,
                                    int                       nnz,
                                    const hipsparseMatDescr_t descrA,
                                    const int*                csrRowPtr,
                                    int*                      csrColInd,
                                    int*                      P,
                                    void*                     pBuffer)
{
    return rocSPARSEStatusToHIPStatus(rocsparse_csrsort((rocsparse_handle)handle,
                                                        m,
                                                        n,
                                                        nnz,
                                                        (rocsparse_mat_descr)descrA,
                                                        csrRowPtr,
                                                        csrColInd,
                                                        P,
                                                        pBuffer));
}

hipsparseStatus_t hipsparseXcscsort_bufferSizeExt(hipsparseHandle_t handle,
                                                  int               m,
                                                  int               n,
                                                  int               nnz,
                                                  const int*        cscColPtr,
                                                  const int*        cscRowInd,
                                                  size_t*           pBufferSizeInBytes)
{
    return rocSPARSEStatusToHIPStatus(rocsparse_cscsort_buffer_size(
        (rocsparse_handle)handle, m, n, nnz, cscColPtr, cscRowInd, pBufferSizeInBytes));
}

hipsparseStatus_t hipsparseXcscsort(hipsparseHandle_t         handle,
                                    int                       m,
                                    int                       n,
                                    int                       nnz,
                                    const hipsparseMatDescr_t descrA,
                                    const int*                cscColPtr,
                                    int*                      cscRowInd,
                                    int*                      P,
                                    void*                     pBuffer)
{
    return rocSPARSEStatusToHIPStatus(rocsparse_cscsort((rocsparse_handle)handle,
                                                        m,
                                                        n,
                                                        nnz,
                                                        (rocsparse_mat_descr)descrA,
                                                        cscColPtr,
                                                        cscRowInd,
                                                        P,
                                                        pBuffer));
}

hipsparseStatus_t hipsparseXcoosort_bufferSizeExt(hipsparseHandle_t handle,
                                                  int               m,
                                                  int               n,
                                                  int               nnz,
                                                  const int*        cooRows,
                                                  const int*        cooCols,
                                                  size_t*           pBufferSizeInBytes)
{
    return rocSPARSEStatusToHIPStatus(rocsparse_coosort_buffer_size(
        (rocsparse_handle)handle, m, n, nnz, cooRows, cooCols, pBufferSizeInBytes));
}

hipsparseStatus_t hipsparseXcoosortByRow(hipsparseHandle_t handle,
                                         int               m,
                                         int               n,
                                         int               nnz,
                                         int*              cooRows,
                                         int*              cooCols,
                                         int*              P,
                                         void*             pBuffer)
{
    return rocSPARSEStatusToHIPStatus(rocsparse_coosort_by_row(
        (rocsparse_handle)handle, m, n, nnz, cooRows, cooCols, P, pBuffer));
}

hipsparseStatus_t hipsparseXcoosortByColumn(hipsparseHandle_t handle,
                                            int               m,
                                            int               n,
                                            int               nnz,
                                            int*              cooRows,
                                            int*              cooCols,
                                            int*              P,
                                            void*             pBuffer)
{
    return rocSPARSEStatusToHIPStatus(rocsparse_coosort_by_column(
        (rocsparse_handle)handle, m, n, nnz, cooRows, cooCols, P, pBuffer));
}

#ifdef __cplusplus
}
#endif<|MERGE_RESOLUTION|>--- conflicted
+++ resolved
@@ -5252,7 +5252,7 @@
     return HIPSPARSE_STATUS_SUCCESS;
 }
 
-<<<<<<< HEAD
+
 hipsparseStatus_t hipsparseSdense2csr(hipsparseHandle_t         handle,
                                       int                       m,
                                       int                       n,
@@ -5618,7 +5618,9 @@
                                                    cscRowInd,
                                                    (rocsparse_double_complex*)A,
                                                    ld));
-=======
+
+}
+
 hipsparseStatus_t hipsparseXcsr2bsrNnz(hipsparseHandle_t          handle,
                                         hipsparseDirection_t       dirA,
                                         int                        m,
@@ -5642,7 +5644,7 @@
                                                     (const rocsparse_mat_descr)descrC,
                                                     bsrRowPtrC,
                                                     bsrNnzb));
->>>>>>> 028e88f6
+
     return HIPSPARSE_STATUS_SUCCESS;
 }
 
