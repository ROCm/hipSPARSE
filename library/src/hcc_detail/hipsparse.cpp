/* ************************************************************************
 * Copyright (c) 2018-2020 Advanced Micro Devices, Inc.
 *
 * Permission is hereby granted, free of charge, to any person obtaining a copy
 * of this software and associated documentation files (the "Software"), to deal
 * in the Software without restriction, including without limitation the rights
 * to use, copy, modify, merge, publish, distribute, sublicense, and/or sell
 * copies of the Software, and to permit persons to whom the Software is
 * furnished to do so, subject to the following conditions:
 *
 * The above copyright notice and this permission notice shall be included in
 * all copies or substantial portions of the Software.
 *
 * THE SOFTWARE IS PROVIDED "AS IS", WITHOUT WARRANTY OF ANY KIND, EXPRESS OR
 * IMPLIED, INCLUDING BUT NOT LIMITED TO THE WARRANTIES OF MERCHANTABILITY,
 * FITNESS FOR A PARTICULAR PURPOSE AND NONINFRINGEMENT. IN NO EVENT SHALL THE
 * AUTHORS OR COPYRIGHT HOLDERS BE LIABLE FOR ANY CLAIM, DAMAGES OR OTHER
 * LIABILITY, WHETHER IN AN ACTION OF CONTRACT, TORT OR OTHERWISE, ARISING FROM,
 * OUT OF OR IN CONNECTION WITH THE SOFTWARE OR THE USE OR OTHER DEALINGS IN
 * THE SOFTWARE.
 *
 * ************************************************************************ */

#include "hipsparse.h"

#include <hip/hip_complex.h>
#include <hip/hip_runtime_api.h>
#include <rocsparse.h>
#include <stdio.h>
#include <stdlib.h>

#define TO_STR2(x) #x
#define TO_STR(x) TO_STR2(x)

#ifdef __cplusplus
extern "C" {
#endif

#define RETURN_IF_HIP_ERROR(INPUT_STATUS_FOR_CHECK)                 \
    {                                                               \
        hipError_t TMP_STATUS_FOR_CHECK = INPUT_STATUS_FOR_CHECK;   \
        if(TMP_STATUS_FOR_CHECK != hipSuccess)                      \
        {                                                           \
            return hipErrorToHIPSPARSEStatus(TMP_STATUS_FOR_CHECK); \
        }                                                           \
    }

#define RETURN_IF_HIPSPARSE_ERROR(INPUT_STATUS_FOR_CHECK)                \
    {                                                                    \
        hipsparseStatus_t TMP_STATUS_FOR_CHECK = INPUT_STATUS_FOR_CHECK; \
        if(TMP_STATUS_FOR_CHECK != HIPSPARSE_STATUS_SUCCESS)             \
        {                                                                \
            return TMP_STATUS_FOR_CHECK;                                 \
        }                                                                \
    }

#define RETURN_IF_ROCSPARSE_ERROR(INPUT_STATUS_FOR_CHECK)               \
    {                                                                   \
        rocsparse_status TMP_STATUS_FOR_CHECK = INPUT_STATUS_FOR_CHECK; \
        if(TMP_STATUS_FOR_CHECK != rocsparse_status_success)            \
        {                                                               \
            return rocSPARSEStatusToHIPStatus(TMP_STATUS_FOR_CHECK);    \
        }                                                               \
    }

hipsparseStatus_t hipErrorToHIPSPARSEStatus(hipError_t status)
{
    switch(status)
    {
    case hipSuccess:
        return HIPSPARSE_STATUS_SUCCESS;
    case hipErrorMemoryAllocation:
    case hipErrorLaunchOutOfResources:
        return HIPSPARSE_STATUS_ALLOC_FAILED;
    case hipErrorInvalidDevicePointer:
        return HIPSPARSE_STATUS_INVALID_VALUE;
    case hipErrorInvalidDevice:
    case hipErrorInvalidResourceHandle:
        return HIPSPARSE_STATUS_NOT_INITIALIZED;
    case hipErrorInvalidValue:
        return HIPSPARSE_STATUS_INVALID_VALUE;
    case hipErrorNoDevice:
    case hipErrorUnknown:
        return HIPSPARSE_STATUS_INTERNAL_ERROR;
    default:
        return HIPSPARSE_STATUS_INTERNAL_ERROR;
    }
}

hipsparseStatus_t rocSPARSEStatusToHIPStatus(rocsparse_status_ status)
{
    switch(status)
    {
    case rocsparse_status_success:
        return HIPSPARSE_STATUS_SUCCESS;
    case rocsparse_status_invalid_handle:
        return HIPSPARSE_STATUS_NOT_INITIALIZED;
    case rocsparse_status_not_implemented:
        return HIPSPARSE_STATUS_INTERNAL_ERROR;
    case rocsparse_status_invalid_pointer:
        return HIPSPARSE_STATUS_INVALID_VALUE;
    case rocsparse_status_invalid_size:
        return HIPSPARSE_STATUS_INVALID_VALUE;
    case rocsparse_status_memory_error:
        return HIPSPARSE_STATUS_ALLOC_FAILED;
    case rocsparse_status_internal_error:
        return HIPSPARSE_STATUS_INTERNAL_ERROR;
    case rocsparse_status_invalid_value:
        return HIPSPARSE_STATUS_INVALID_VALUE;
    case rocsparse_status_arch_mismatch:
        return HIPSPARSE_STATUS_ARCH_MISMATCH;
    case rocsparse_status_zero_pivot:
        return HIPSPARSE_STATUS_ZERO_PIVOT;
    default:
        throw "Non existent rocsparse_status";
    }
}

rocsparse_pointer_mode_ hipPtrModeToHCCPtrMode(hipsparsePointerMode_t mode)
{
    switch(mode)
    {
    case HIPSPARSE_POINTER_MODE_HOST:
        return rocsparse_pointer_mode_host;
    case HIPSPARSE_POINTER_MODE_DEVICE:
        return rocsparse_pointer_mode_device;
    default:
        throw "Non existent hipsparsePointerMode_t";
    }
}

hipsparsePointerMode_t HCCPtrModeToHIPPtrMode(rocsparse_pointer_mode_ mode)
{
    switch(mode)
    {
    case rocsparse_pointer_mode_host:
        return HIPSPARSE_POINTER_MODE_HOST;
    case rocsparse_pointer_mode_device:
        return HIPSPARSE_POINTER_MODE_DEVICE;
    default:
        throw "Non existent rocsparse_pointer_mode";
    }
}

rocsparse_action_ hipActionToHCCAction(hipsparseAction_t action)
{
    switch(action)
    {
    case HIPSPARSE_ACTION_SYMBOLIC:
        return rocsparse_action_symbolic;
    case HIPSPARSE_ACTION_NUMERIC:
        return rocsparse_action_numeric;
    default:
        throw "Non existent hipsparseAction_t";
    }
}

rocsparse_matrix_type_ hipMatTypeToHCCMatType(hipsparseMatrixType_t type)
{
    switch(type)
    {
    case HIPSPARSE_MATRIX_TYPE_GENERAL:
        return rocsparse_matrix_type_general;
    case HIPSPARSE_MATRIX_TYPE_SYMMETRIC:
        return rocsparse_matrix_type_symmetric;
    case HIPSPARSE_MATRIX_TYPE_HERMITIAN:
        return rocsparse_matrix_type_hermitian;
    case HIPSPARSE_MATRIX_TYPE_TRIANGULAR:
        return rocsparse_matrix_type_triangular;
    default:
        throw "Non existent hipsparseMatrixType_t";
    }
}

hipsparseMatrixType_t HCCMatTypeToHIPMatType(rocsparse_matrix_type_ type)
{
    switch(type)
    {
    case rocsparse_matrix_type_general:
        return HIPSPARSE_MATRIX_TYPE_GENERAL;
    case rocsparse_matrix_type_symmetric:
        return HIPSPARSE_MATRIX_TYPE_SYMMETRIC;
    case rocsparse_matrix_type_hermitian:
        return HIPSPARSE_MATRIX_TYPE_HERMITIAN;
    case rocsparse_matrix_type_triangular:
        return HIPSPARSE_MATRIX_TYPE_TRIANGULAR;
    default:
        throw "Non existent rocsparse_matrix_type";
    }
}

rocsparse_fill_mode_ hipFillModeToHCCFillMode(hipsparseFillMode_t fillMode)
{
    switch(fillMode)
    {
    case HIPSPARSE_FILL_MODE_LOWER:
        return rocsparse_fill_mode_lower;
    case HIPSPARSE_FILL_MODE_UPPER:
        return rocsparse_fill_mode_upper;
    default:
        throw "Non existent hipsparseFillMode_t";
    }
}

hipsparseFillMode_t HCCFillModeToHIPFillMode(rocsparse_fill_mode_ fillMode)
{
    switch(fillMode)
    {
    case rocsparse_fill_mode_lower:
        return HIPSPARSE_FILL_MODE_LOWER;
    case rocsparse_fill_mode_upper:
        return HIPSPARSE_FILL_MODE_UPPER;
    default:
        throw "Non existent rocsparse_fill_mode";
    }
}

rocsparse_diag_type_ hipDiagTypeToHCCDiagType(hipsparseDiagType_t diagType)
{
    switch(diagType)
    {
    case HIPSPARSE_DIAG_TYPE_UNIT:
        return rocsparse_diag_type_unit;
    case HIPSPARSE_DIAG_TYPE_NON_UNIT:
        return rocsparse_diag_type_non_unit;
    default:
        throw "Non existent hipsparseDiagType_t";
    }
}

hipsparseDiagType_t HCCDiagTypeToHIPDiagType(rocsparse_diag_type_ diagType)
{
    switch(diagType)
    {
    case rocsparse_diag_type_unit:
        return HIPSPARSE_DIAG_TYPE_UNIT;
    case rocsparse_diag_type_non_unit:
        return HIPSPARSE_DIAG_TYPE_NON_UNIT;
    default:
        throw "Non existent rocsparse_diag_type";
    }
}

rocsparse_index_base_ hipBaseToHCCBase(hipsparseIndexBase_t base)
{
    switch(base)
    {
    case HIPSPARSE_INDEX_BASE_ZERO:
        return rocsparse_index_base_zero;
    case HIPSPARSE_INDEX_BASE_ONE:
        return rocsparse_index_base_one;
    default:
        throw "Non existent hipsparseIndexBase_t";
    }
}

hipsparseIndexBase_t HCCBaseToHIPBase(rocsparse_index_base_ base)
{
    switch(base)
    {
    case rocsparse_index_base_zero:
        return HIPSPARSE_INDEX_BASE_ZERO;
    case rocsparse_index_base_one:
        return HIPSPARSE_INDEX_BASE_ONE;
    default:
        throw "Non existent rocsparse_index_base_";
    }
}

rocsparse_operation_ hipOperationToHCCOperation(hipsparseOperation_t op)
{
    switch(op)
    {
    case HIPSPARSE_OPERATION_NON_TRANSPOSE:
        return rocsparse_operation_none;
    case HIPSPARSE_OPERATION_TRANSPOSE:
        return rocsparse_operation_transpose;
    case HIPSPARSE_OPERATION_CONJUGATE_TRANSPOSE:
        return rocsparse_operation_conjugate_transpose;
    default:
        throw "Non existent hipsparseOperation_t";
    }
}

hipsparseOperation_t HCCOperationToHIPOperation(rocsparse_operation_ op)
{
    switch(op)
    {
    case rocsparse_operation_none:
        return HIPSPARSE_OPERATION_NON_TRANSPOSE;
    case rocsparse_operation_transpose:
        return HIPSPARSE_OPERATION_TRANSPOSE;
    case rocsparse_operation_conjugate_transpose:
        return HIPSPARSE_OPERATION_CONJUGATE_TRANSPOSE;
    default:
        throw "Non existent rocsparse_operation_";
    }
}

rocsparse_hyb_partition_ hipHybPartToHCCHybPart(hipsparseHybPartition_t partition)
{
    switch(partition)
    {
    case HIPSPARSE_HYB_PARTITION_AUTO:
        return rocsparse_hyb_partition_auto;
    case HIPSPARSE_HYB_PARTITION_USER:
        return rocsparse_hyb_partition_user;
    case HIPSPARSE_HYB_PARTITION_MAX:
        return rocsparse_hyb_partition_max;
    default:
        throw "Non existent hipsparseHybPartition_t";
    }
}

hipsparseHybPartition_t HCCHybPartToHIPHybPart(rocsparse_hyb_partition_ partition)
{
    switch(partition)
    {
    case rocsparse_hyb_partition_auto:
        return HIPSPARSE_HYB_PARTITION_AUTO;
    case rocsparse_hyb_partition_user:
        return HIPSPARSE_HYB_PARTITION_USER;
    case rocsparse_hyb_partition_max:
        return HIPSPARSE_HYB_PARTITION_MAX;
    default:
        throw "Non existent rocsparse_hyb_partition_";
    }
}

rocsparse_direction_ hipDirectionToHCCDirection(hipsparseDirection_t op)
{
    switch(op)
    {
    case HIPSPARSE_DIRECTION_ROW:
        return rocsparse_direction_row;
    case HIPSPARSE_DIRECTION_COLUMN:
        return rocsparse_direction_column;
    default:
        throw "Non existent hipsparseDirection_t";
    }
}

hipsparseDirection_t HCCDirectionToHIPDirection(rocsparse_direction_ op)
{
    switch(op)
    {
    case rocsparse_direction_row:
        return HIPSPARSE_DIRECTION_ROW;
    case rocsparse_direction_column:
        return HIPSPARSE_DIRECTION_COLUMN;
    default:
        throw "Non existent rocsparse_direction_";
    }
}

// TODO side

hipsparseStatus_t hipsparseCreate(hipsparseHandle_t* handle)
{
    // Check if handle is valid
    if(handle == nullptr)
    {
        return HIPSPARSE_STATUS_INVALID_VALUE;
    }

    int               deviceId;
    hipError_t        err;
    hipsparseStatus_t retval = HIPSPARSE_STATUS_SUCCESS;

    err = hipGetDevice(&deviceId);
    if(err == hipSuccess)
    {
        retval = rocSPARSEStatusToHIPStatus(rocsparse_create_handle((rocsparse_handle*)handle));
    }
    return retval;
}

hipsparseStatus_t hipsparseDestroy(hipsparseHandle_t handle)
{
    return rocSPARSEStatusToHIPStatus(rocsparse_destroy_handle((rocsparse_handle)handle));
}

hipsparseStatus_t hipsparseGetVersion(hipsparseHandle_t handle, int* version)
{
    if(handle == nullptr)
    {
        return HIPSPARSE_STATUS_NOT_INITIALIZED;
    }

    *version = hipsparseVersionMajor * 100000 + hipsparseVersionMinor * 100 + hipsparseVersionPatch;

    return HIPSPARSE_STATUS_SUCCESS;
}

hipsparseStatus_t hipsparseGetGitRevision(hipsparseHandle_t handle, char* rev)
{
    // Get hipSPARSE revision
    if(handle == nullptr)
    {
        return HIPSPARSE_STATUS_NOT_INITIALIZED;
    }

    if(rev == nullptr)
    {
        return HIPSPARSE_STATUS_INVALID_VALUE;
    }

    static constexpr char v[] = TO_STR(hipsparseVersionTweak);

    char hipsparse_rev[64];
    memcpy(hipsparse_rev, v, sizeof(v));

    // Get rocSPARSE revision
    char rocsparse_rev[64];
    RETURN_IF_ROCSPARSE_ERROR(rocsparse_get_git_rev((rocsparse_handle)handle, rocsparse_rev));

    // Get rocSPARSE version
    int rocsparse_ver;
    RETURN_IF_ROCSPARSE_ERROR(rocsparse_get_version((rocsparse_handle)handle, &rocsparse_ver));

    // Combine
    sprintf(rev,
            "%s (rocSPARSE %d.%d.%d-%s)",
            hipsparse_rev,
            rocsparse_ver / 100000,
            rocsparse_ver / 100 % 1000,
            rocsparse_ver % 100,
            rocsparse_rev);

    return HIPSPARSE_STATUS_SUCCESS;
}

hipsparseStatus_t hipsparseSetStream(hipsparseHandle_t handle, hipStream_t streamId)
{
    return rocSPARSEStatusToHIPStatus(rocsparse_set_stream((rocsparse_handle)handle, streamId));
}

hipsparseStatus_t hipsparseGetStream(hipsparseHandle_t handle, hipStream_t* streamId)
{
    return rocSPARSEStatusToHIPStatus(rocsparse_get_stream((rocsparse_handle)handle, streamId));
}

hipsparseStatus_t hipsparseSetPointerMode(hipsparseHandle_t handle, hipsparsePointerMode_t mode)
{
    return rocSPARSEStatusToHIPStatus(
        rocsparse_set_pointer_mode((rocsparse_handle)handle, hipPtrModeToHCCPtrMode(mode)));
}

hipsparseStatus_t hipsparseGetPointerMode(hipsparseHandle_t handle, hipsparsePointerMode_t* mode)
{
    rocsparse_pointer_mode_ rocsparse_mode;
    rocsparse_status status = rocsparse_get_pointer_mode((rocsparse_handle)handle, &rocsparse_mode);
    *mode                   = HCCPtrModeToHIPPtrMode(rocsparse_mode);
    return rocSPARSEStatusToHIPStatus(status);
}

hipsparseStatus_t hipsparseCreateMatDescr(hipsparseMatDescr_t* descrA)
{
    return rocSPARSEStatusToHIPStatus(rocsparse_create_mat_descr((rocsparse_mat_descr*)descrA));
}

hipsparseStatus_t hipsparseDestroyMatDescr(hipsparseMatDescr_t descrA)
{
    return rocSPARSEStatusToHIPStatus(rocsparse_destroy_mat_descr((rocsparse_mat_descr)descrA));
}

hipsparseStatus_t hipsparseCopyMatDescr(hipsparseMatDescr_t dest, const hipsparseMatDescr_t src)
{
    return rocSPARSEStatusToHIPStatus(
        rocsparse_copy_mat_descr((rocsparse_mat_descr)dest, (const rocsparse_mat_descr)src));
}

hipsparseStatus_t hipsparseSetMatType(hipsparseMatDescr_t descrA, hipsparseMatrixType_t type)
{
    return rocSPARSEStatusToHIPStatus(
        rocsparse_set_mat_type((rocsparse_mat_descr)descrA, hipMatTypeToHCCMatType(type)));
}

hipsparseMatrixType_t hipsparseGetMatType(const hipsparseMatDescr_t descrA)
{
    return HCCMatTypeToHIPMatType(rocsparse_get_mat_type((rocsparse_mat_descr)descrA));
}

hipsparseStatus_t hipsparseSetMatFillMode(hipsparseMatDescr_t descrA, hipsparseFillMode_t fillMode)
{
    return rocSPARSEStatusToHIPStatus(rocsparse_set_mat_fill_mode(
        (rocsparse_mat_descr)descrA, hipFillModeToHCCFillMode(fillMode)));
}

hipsparseFillMode_t hipsparseGetMatFillMode(const hipsparseMatDescr_t descrA)
{
    return HCCFillModeToHIPFillMode(rocsparse_get_mat_fill_mode((rocsparse_mat_descr)descrA));
}

hipsparseStatus_t hipsparseSetMatDiagType(hipsparseMatDescr_t descrA, hipsparseDiagType_t diagType)
{
    return rocSPARSEStatusToHIPStatus(rocsparse_set_mat_diag_type(
        (rocsparse_mat_descr)descrA, hipDiagTypeToHCCDiagType(diagType)));
}

hipsparseDiagType_t hipsparseGetMatDiagType(const hipsparseMatDescr_t descrA)
{
    return HCCDiagTypeToHIPDiagType(rocsparse_get_mat_diag_type((rocsparse_mat_descr)descrA));
}

hipsparseStatus_t hipsparseSetMatIndexBase(hipsparseMatDescr_t descrA, hipsparseIndexBase_t base)
{
    return rocSPARSEStatusToHIPStatus(
        rocsparse_set_mat_index_base((rocsparse_mat_descr)descrA, hipBaseToHCCBase(base)));
}

hipsparseIndexBase_t hipsparseGetMatIndexBase(const hipsparseMatDescr_t descrA)
{
    return HCCBaseToHIPBase(rocsparse_get_mat_index_base((rocsparse_mat_descr)descrA));
}

hipsparseStatus_t hipsparseCreateHybMat(hipsparseHybMat_t* hybA)
{
    return rocSPARSEStatusToHIPStatus(rocsparse_create_hyb_mat((rocsparse_hyb_mat*)hybA));
}

hipsparseStatus_t hipsparseDestroyHybMat(hipsparseHybMat_t hybA)
{
    return rocSPARSEStatusToHIPStatus(rocsparse_destroy_hyb_mat((rocsparse_hyb_mat)hybA));
}

hipsparseStatus_t hipsparseCreateBsrsv2Info(bsrsv2Info_t* info)
{
    return rocSPARSEStatusToHIPStatus(rocsparse_create_mat_info((rocsparse_mat_info*)info));
}

hipsparseStatus_t hipsparseDestroyBsrsv2Info(bsrsv2Info_t info)
{
    return rocSPARSEStatusToHIPStatus(rocsparse_destroy_mat_info((rocsparse_mat_info)info));
}

hipsparseStatus_t hipsparseCreateCsrsv2Info(csrsv2Info_t* info)
{
    return rocSPARSEStatusToHIPStatus(rocsparse_create_mat_info((rocsparse_mat_info*)info));
}

hipsparseStatus_t hipsparseDestroyCsrsv2Info(csrsv2Info_t info)
{
    return rocSPARSEStatusToHIPStatus(rocsparse_destroy_mat_info((rocsparse_mat_info)info));
}

hipsparseStatus_t hipsparseCreateCsrsm2Info(csrsm2Info_t* info)
{
    return rocSPARSEStatusToHIPStatus(rocsparse_create_mat_info((rocsparse_mat_info*)info));
}

hipsparseStatus_t hipsparseDestroyCsrsm2Info(csrsm2Info_t info)
{
    return rocSPARSEStatusToHIPStatus(rocsparse_destroy_mat_info((rocsparse_mat_info)info));
}

hipsparseStatus_t hipsparseCreateCsrilu02Info(csrilu02Info_t* info)
{
    return rocSPARSEStatusToHIPStatus(rocsparse_create_mat_info((rocsparse_mat_info*)info));
}

hipsparseStatus_t hipsparseDestroyCsrilu02Info(csrilu02Info_t info)
{
    return rocSPARSEStatusToHIPStatus(rocsparse_destroy_mat_info((rocsparse_mat_info)info));
}

hipsparseStatus_t hipsparseCreateCsric02Info(csric02Info_t* info)
{
    return rocSPARSEStatusToHIPStatus(rocsparse_create_mat_info((rocsparse_mat_info*)info));
}

hipsparseStatus_t hipsparseDestroyCsric02Info(csric02Info_t info)
{
    return rocSPARSEStatusToHIPStatus(rocsparse_destroy_mat_info((rocsparse_mat_info)info));
}

hipsparseStatus_t hipsparseCreateCsrgemm2Info(csrgemm2Info_t* info)
{
    return rocSPARSEStatusToHIPStatus(rocsparse_create_mat_info((rocsparse_mat_info*)info));
}

hipsparseStatus_t hipsparseDestroyCsrgemm2Info(csrgemm2Info_t info)
{
    return rocSPARSEStatusToHIPStatus(rocsparse_destroy_mat_info((rocsparse_mat_info)info));
}

hipsparseStatus_t hipsparseSaxpyi(hipsparseHandle_t    handle,
                                  int                  nnz,
                                  const float*         alpha,
                                  const float*         xVal,
                                  const int*           xInd,
                                  float*               y,
                                  hipsparseIndexBase_t idxBase)
{
    return rocSPARSEStatusToHIPStatus(rocsparse_saxpyi(
        (rocsparse_handle)handle, nnz, alpha, xVal, xInd, y, hipBaseToHCCBase(idxBase)));
}

hipsparseStatus_t hipsparseDaxpyi(hipsparseHandle_t    handle,
                                  int                  nnz,
                                  const double*        alpha,
                                  const double*        xVal,
                                  const int*           xInd,
                                  double*              y,
                                  hipsparseIndexBase_t idxBase)
{
    return rocSPARSEStatusToHIPStatus(rocsparse_daxpyi(
        (rocsparse_handle)handle, nnz, alpha, xVal, xInd, y, hipBaseToHCCBase(idxBase)));
}

hipsparseStatus_t hipsparseCaxpyi(hipsparseHandle_t    handle,
                                  int                  nnz,
                                  const hipComplex*    alpha,
                                  const hipComplex*    xVal,
                                  const int*           xInd,
                                  hipComplex*          y,
                                  hipsparseIndexBase_t idxBase)
{
    return rocSPARSEStatusToHIPStatus(rocsparse_caxpyi((rocsparse_handle)handle,
                                                       nnz,
                                                       (const rocsparse_float_complex*)alpha,
                                                       (const rocsparse_float_complex*)xVal,
                                                       xInd,
                                                       (rocsparse_float_complex*)y,
                                                       hipBaseToHCCBase(idxBase)));
}

hipsparseStatus_t hipsparseZaxpyi(hipsparseHandle_t       handle,
                                  int                     nnz,
                                  const hipDoubleComplex* alpha,
                                  const hipDoubleComplex* xVal,
                                  const int*              xInd,
                                  hipDoubleComplex*       y,
                                  hipsparseIndexBase_t    idxBase)
{
    return rocSPARSEStatusToHIPStatus(rocsparse_zaxpyi((rocsparse_handle)handle,
                                                       nnz,
                                                       (const rocsparse_double_complex*)alpha,
                                                       (const rocsparse_double_complex*)xVal,
                                                       xInd,
                                                       (rocsparse_double_complex*)y,
                                                       hipBaseToHCCBase(idxBase)));
}

hipsparseStatus_t hipsparseSdoti(hipsparseHandle_t    handle,
                                 int                  nnz,
                                 const float*         xVal,
                                 const int*           xInd,
                                 const float*         y,
                                 float*               result,
                                 hipsparseIndexBase_t idxBase)
{
    // Obtain stream, to explicitly sync (cusparse doti is blocking)
    hipStream_t stream;
    RETURN_IF_HIPSPARSE_ERROR(hipsparseGetStream(handle, &stream));

    // Doti
    RETURN_IF_ROCSPARSE_ERROR(rocsparse_sdoti(
        (rocsparse_handle)handle, nnz, xVal, xInd, y, result, hipBaseToHCCBase(idxBase)));

    // Synchronize stream
    RETURN_IF_HIP_ERROR(hipStreamSynchronize(stream));

    return HIPSPARSE_STATUS_SUCCESS;
}

hipsparseStatus_t hipsparseDdoti(hipsparseHandle_t    handle,
                                 int                  nnz,
                                 const double*        xVal,
                                 const int*           xInd,
                                 const double*        y,
                                 double*              result,
                                 hipsparseIndexBase_t idxBase)
{
    // Obtain stream, to explicitly sync (cusparse doti is blocking)
    hipStream_t stream;
    RETURN_IF_HIPSPARSE_ERROR(hipsparseGetStream(handle, &stream));

    // Doti
    RETURN_IF_ROCSPARSE_ERROR(rocsparse_ddoti(
        (rocsparse_handle)handle, nnz, xVal, xInd, y, result, hipBaseToHCCBase(idxBase)));

    // Synchronize stream
    RETURN_IF_HIP_ERROR(hipStreamSynchronize(stream));

    return HIPSPARSE_STATUS_SUCCESS;
}

hipsparseStatus_t hipsparseCdoti(hipsparseHandle_t    handle,
                                 int                  nnz,
                                 const hipComplex*    xVal,
                                 const int*           xInd,
                                 const hipComplex*    y,
                                 hipComplex*          result,
                                 hipsparseIndexBase_t idxBase)
{
    // Obtain stream, to explicitly sync (cusparse doti is blocking)
    hipStream_t stream;
    RETURN_IF_HIPSPARSE_ERROR(hipsparseGetStream(handle, &stream));

    // Doti
    RETURN_IF_ROCSPARSE_ERROR(rocsparse_cdoti((rocsparse_handle)handle,
                                              nnz,
                                              (const rocsparse_float_complex*)xVal,
                                              xInd,
                                              (const rocsparse_float_complex*)y,
                                              (rocsparse_float_complex*)result,
                                              hipBaseToHCCBase(idxBase)));

    // Synchronize stream
    RETURN_IF_HIP_ERROR(hipStreamSynchronize(stream));

    return HIPSPARSE_STATUS_SUCCESS;
}

hipsparseStatus_t hipsparseZdoti(hipsparseHandle_t       handle,
                                 int                     nnz,
                                 const hipDoubleComplex* xVal,
                                 const int*              xInd,
                                 const hipDoubleComplex* y,
                                 hipDoubleComplex*       result,
                                 hipsparseIndexBase_t    idxBase)
{
    // Obtain stream, to explicitly sync (cusparse doti is blocking)
    hipStream_t stream;
    RETURN_IF_HIPSPARSE_ERROR(hipsparseGetStream(handle, &stream));

    // Doti
    RETURN_IF_ROCSPARSE_ERROR(rocsparse_zdoti((rocsparse_handle)handle,
                                              nnz,
                                              (const rocsparse_double_complex*)xVal,
                                              xInd,
                                              (const rocsparse_double_complex*)y,
                                              (rocsparse_double_complex*)result,
                                              hipBaseToHCCBase(idxBase)));

    // Synchronize stream
    RETURN_IF_HIP_ERROR(hipStreamSynchronize(stream));

    return HIPSPARSE_STATUS_SUCCESS;
}

hipsparseStatus_t hipsparseCdotci(hipsparseHandle_t    handle,
                                  int                  nnz,
                                  const hipComplex*    xVal,
                                  const int*           xInd,
                                  const hipComplex*    y,
                                  hipComplex*          result,
                                  hipsparseIndexBase_t idxBase)
{
    // Obtain stream, to explicitly sync (cusparse dotci is blocking)
    hipStream_t stream;
    RETURN_IF_HIPSPARSE_ERROR(hipsparseGetStream(handle, &stream));

    // Dotci
    RETURN_IF_ROCSPARSE_ERROR(rocsparse_cdotci((rocsparse_handle)handle,
                                               nnz,
                                               (const rocsparse_float_complex*)xVal,
                                               xInd,
                                               (const rocsparse_float_complex*)y,
                                               (rocsparse_float_complex*)result,
                                               hipBaseToHCCBase(idxBase)));

    // Synchronize stream
    RETURN_IF_HIP_ERROR(hipStreamSynchronize(stream));

    return HIPSPARSE_STATUS_SUCCESS;
}

hipsparseStatus_t hipsparseZdotci(hipsparseHandle_t       handle,
                                  int                     nnz,
                                  const hipDoubleComplex* xVal,
                                  const int*              xInd,
                                  const hipDoubleComplex* y,
                                  hipDoubleComplex*       result,
                                  hipsparseIndexBase_t    idxBase)
{
    // Obtain stream, to explicitly sync (cusparse dotci is blocking)
    hipStream_t stream;
    RETURN_IF_HIPSPARSE_ERROR(hipsparseGetStream(handle, &stream));

    // Dotci
    RETURN_IF_ROCSPARSE_ERROR(rocsparse_zdotci((rocsparse_handle)handle,
                                               nnz,
                                               (const rocsparse_double_complex*)xVal,
                                               xInd,
                                               (const rocsparse_double_complex*)y,
                                               (rocsparse_double_complex*)result,
                                               hipBaseToHCCBase(idxBase)));

    // Synchronize stream
    RETURN_IF_HIP_ERROR(hipStreamSynchronize(stream));

    return HIPSPARSE_STATUS_SUCCESS;
}

hipsparseStatus_t hipsparseSgthr(hipsparseHandle_t    handle,
                                 int                  nnz,
                                 const float*         y,
                                 float*               xVal,
                                 const int*           xInd,
                                 hipsparseIndexBase_t idxBase)
{
    return rocSPARSEStatusToHIPStatus(
        rocsparse_sgthr((rocsparse_handle)handle, nnz, y, xVal, xInd, hipBaseToHCCBase(idxBase)));
}

hipsparseStatus_t hipsparseDgthr(hipsparseHandle_t    handle,
                                 int                  nnz,
                                 const double*        y,
                                 double*              xVal,
                                 const int*           xInd,
                                 hipsparseIndexBase_t idxBase)
{
    return rocSPARSEStatusToHIPStatus(
        rocsparse_dgthr((rocsparse_handle)handle, nnz, y, xVal, xInd, hipBaseToHCCBase(idxBase)));
}

hipsparseStatus_t hipsparseCgthr(hipsparseHandle_t    handle,
                                 int                  nnz,
                                 const hipComplex*    y,
                                 hipComplex*          xVal,
                                 const int*           xInd,
                                 hipsparseIndexBase_t idxBase)
{
    return rocSPARSEStatusToHIPStatus(rocsparse_cgthr((rocsparse_handle)handle,
                                                      nnz,
                                                      (const rocsparse_float_complex*)y,
                                                      (rocsparse_float_complex*)xVal,
                                                      xInd,
                                                      hipBaseToHCCBase(idxBase)));
}

hipsparseStatus_t hipsparseZgthr(hipsparseHandle_t       handle,
                                 int                     nnz,
                                 const hipDoubleComplex* y,
                                 hipDoubleComplex*       xVal,
                                 const int*              xInd,
                                 hipsparseIndexBase_t    idxBase)
{
    return rocSPARSEStatusToHIPStatus(rocsparse_zgthr((rocsparse_handle)handle,
                                                      nnz,
                                                      (const rocsparse_double_complex*)y,
                                                      (rocsparse_double_complex*)xVal,
                                                      xInd,
                                                      hipBaseToHCCBase(idxBase)));
}

hipsparseStatus_t hipsparseSgthrz(hipsparseHandle_t    handle,
                                  int                  nnz,
                                  float*               y,
                                  float*               xVal,
                                  const int*           xInd,
                                  hipsparseIndexBase_t idxBase)
{
    return rocSPARSEStatusToHIPStatus(
        rocsparse_sgthrz((rocsparse_handle)handle, nnz, y, xVal, xInd, hipBaseToHCCBase(idxBase)));
}

hipsparseStatus_t hipsparseDgthrz(hipsparseHandle_t    handle,
                                  int                  nnz,
                                  double*              y,
                                  double*              xVal,
                                  const int*           xInd,
                                  hipsparseIndexBase_t idxBase)
{
    return rocSPARSEStatusToHIPStatus(
        rocsparse_dgthrz((rocsparse_handle)handle, nnz, y, xVal, xInd, hipBaseToHCCBase(idxBase)));
}

hipsparseStatus_t hipsparseCgthrz(hipsparseHandle_t    handle,
                                  int                  nnz,
                                  hipComplex*          y,
                                  hipComplex*          xVal,
                                  const int*           xInd,
                                  hipsparseIndexBase_t idxBase)
{
    return rocSPARSEStatusToHIPStatus(rocsparse_cgthrz((rocsparse_handle)handle,
                                                       nnz,
                                                       (rocsparse_float_complex*)y,
                                                       (rocsparse_float_complex*)xVal,
                                                       xInd,
                                                       hipBaseToHCCBase(idxBase)));
}

hipsparseStatus_t hipsparseZgthrz(hipsparseHandle_t    handle,
                                  int                  nnz,
                                  hipDoubleComplex*    y,
                                  hipDoubleComplex*    xVal,
                                  const int*           xInd,
                                  hipsparseIndexBase_t idxBase)
{
    return rocSPARSEStatusToHIPStatus(rocsparse_zgthrz((rocsparse_handle)handle,
                                                       nnz,
                                                       (rocsparse_double_complex*)y,
                                                       (rocsparse_double_complex*)xVal,
                                                       xInd,
                                                       hipBaseToHCCBase(idxBase)));
}

hipsparseStatus_t hipsparseSroti(hipsparseHandle_t    handle,
                                 int                  nnz,
                                 float*               xVal,
                                 const int*           xInd,
                                 float*               y,
                                 const float*         c,
                                 const float*         s,
                                 hipsparseIndexBase_t idxBase)
{
    return rocSPARSEStatusToHIPStatus(rocsparse_sroti(
        (rocsparse_handle)handle, nnz, xVal, xInd, y, c, s, hipBaseToHCCBase(idxBase)));
}

hipsparseStatus_t hipsparseDroti(hipsparseHandle_t    handle,
                                 int                  nnz,
                                 double*              xVal,
                                 const int*           xInd,
                                 double*              y,
                                 const double*        c,
                                 const double*        s,
                                 hipsparseIndexBase_t idxBase)
{
    return rocSPARSEStatusToHIPStatus(rocsparse_droti(
        (rocsparse_handle)handle, nnz, xVal, xInd, y, c, s, hipBaseToHCCBase(idxBase)));
}

hipsparseStatus_t hipsparseSsctr(hipsparseHandle_t    handle,
                                 int                  nnz,
                                 const float*         xVal,
                                 const int*           xInd,
                                 float*               y,
                                 hipsparseIndexBase_t idxBase)
{
    return rocSPARSEStatusToHIPStatus(
        rocsparse_ssctr((rocsparse_handle)handle, nnz, xVal, xInd, y, hipBaseToHCCBase(idxBase)));
}

hipsparseStatus_t hipsparseDsctr(hipsparseHandle_t    handle,
                                 int                  nnz,
                                 const double*        xVal,
                                 const int*           xInd,
                                 double*              y,
                                 hipsparseIndexBase_t idxBase)
{
    return rocSPARSEStatusToHIPStatus(
        rocsparse_dsctr((rocsparse_handle)handle, nnz, xVal, xInd, y, hipBaseToHCCBase(idxBase)));
}

hipsparseStatus_t hipsparseCsctr(hipsparseHandle_t    handle,
                                 int                  nnz,
                                 const hipComplex*    xVal,
                                 const int*           xInd,
                                 hipComplex*          y,
                                 hipsparseIndexBase_t idxBase)
{
    return rocSPARSEStatusToHIPStatus(rocsparse_csctr((rocsparse_handle)handle,
                                                      nnz,
                                                      (const rocsparse_float_complex*)xVal,
                                                      xInd,
                                                      (rocsparse_float_complex*)y,
                                                      hipBaseToHCCBase(idxBase)));
}

hipsparseStatus_t hipsparseZsctr(hipsparseHandle_t       handle,
                                 int                     nnz,
                                 const hipDoubleComplex* xVal,
                                 const int*              xInd,
                                 hipDoubleComplex*       y,
                                 hipsparseIndexBase_t    idxBase)
{
    return rocSPARSEStatusToHIPStatus(rocsparse_zsctr((rocsparse_handle)handle,
                                                      nnz,
                                                      (const rocsparse_double_complex*)xVal,
                                                      xInd,
                                                      (rocsparse_double_complex*)y,
                                                      hipBaseToHCCBase(idxBase)));
}

hipsparseStatus_t hipsparseScsrmv(hipsparseHandle_t         handle,
                                  hipsparseOperation_t      transA,
                                  int                       m,
                                  int                       n,
                                  int                       nnz,
                                  const float*              alpha,
                                  const hipsparseMatDescr_t descrA,
                                  const float*              csrSortedValA,
                                  const int*                csrSortedRowPtrA,
                                  const int*                csrSortedColIndA,
                                  const float*              x,
                                  const float*              beta,
                                  float*                    y)
{
    return rocSPARSEStatusToHIPStatus(rocsparse_scsrmv((rocsparse_handle)handle,
                                                       hipOperationToHCCOperation(transA),
                                                       m,
                                                       n,
                                                       nnz,
                                                       alpha,
                                                       (rocsparse_mat_descr)descrA,
                                                       csrSortedValA,
                                                       csrSortedRowPtrA,
                                                       csrSortedColIndA,
                                                       nullptr,
                                                       x,
                                                       beta,
                                                       y));
}

hipsparseStatus_t hipsparseDcsrmv(hipsparseHandle_t         handle,
                                  hipsparseOperation_t      transA,
                                  int                       m,
                                  int                       n,
                                  int                       nnz,
                                  const double*             alpha,
                                  const hipsparseMatDescr_t descrA,
                                  const double*             csrSortedValA,
                                  const int*                csrSortedRowPtrA,
                                  const int*                csrSortedColIndA,
                                  const double*             x,
                                  const double*             beta,
                                  double*                   y)
{
    return rocSPARSEStatusToHIPStatus(rocsparse_dcsrmv((rocsparse_handle)handle,
                                                       hipOperationToHCCOperation(transA),
                                                       m,
                                                       n,
                                                       nnz,
                                                       alpha,
                                                       (rocsparse_mat_descr)descrA,
                                                       csrSortedValA,
                                                       csrSortedRowPtrA,
                                                       csrSortedColIndA,
                                                       nullptr,
                                                       x,
                                                       beta,
                                                       y));
}

hipsparseStatus_t hipsparseCcsrmv(hipsparseHandle_t         handle,
                                  hipsparseOperation_t      transA,
                                  int                       m,
                                  int                       n,
                                  int                       nnz,
                                  const hipComplex*         alpha,
                                  const hipsparseMatDescr_t descrA,
                                  const hipComplex*         csrSortedValA,
                                  const int*                csrSortedRowPtrA,
                                  const int*                csrSortedColIndA,
                                  const hipComplex*         x,
                                  const hipComplex*         beta,
                                  hipComplex*               y)
{
    return rocSPARSEStatusToHIPStatus(
        rocsparse_ccsrmv((rocsparse_handle)handle,
                         hipOperationToHCCOperation(transA),
                         m,
                         n,
                         nnz,
                         (const rocsparse_float_complex*)alpha,
                         (rocsparse_mat_descr)descrA,
                         (const rocsparse_float_complex*)csrSortedValA,
                         csrSortedRowPtrA,
                         csrSortedColIndA,
                         nullptr,
                         (const rocsparse_float_complex*)x,
                         (const rocsparse_float_complex*)beta,
                         (rocsparse_float_complex*)y));
}

hipsparseStatus_t hipsparseZcsrmv(hipsparseHandle_t         handle,
                                  hipsparseOperation_t      transA,
                                  int                       m,
                                  int                       n,
                                  int                       nnz,
                                  const hipDoubleComplex*   alpha,
                                  const hipsparseMatDescr_t descrA,
                                  const hipDoubleComplex*   csrSortedValA,
                                  const int*                csrSortedRowPtrA,
                                  const int*                csrSortedColIndA,
                                  const hipDoubleComplex*   x,
                                  const hipDoubleComplex*   beta,
                                  hipDoubleComplex*         y)
{
    return rocSPARSEStatusToHIPStatus(
        rocsparse_zcsrmv((rocsparse_handle)handle,
                         hipOperationToHCCOperation(transA),
                         m,
                         n,
                         nnz,
                         (const rocsparse_double_complex*)alpha,
                         (rocsparse_mat_descr)descrA,
                         (const rocsparse_double_complex*)csrSortedValA,
                         csrSortedRowPtrA,
                         csrSortedColIndA,
                         nullptr,
                         (const rocsparse_double_complex*)x,
                         (const rocsparse_double_complex*)beta,
                         (rocsparse_double_complex*)y));
}

hipsparseStatus_t
    hipsparseXcsrsv2_zeroPivot(hipsparseHandle_t handle, csrsv2Info_t info, int* position)
{
    // Obtain stream, to explicitly sync (cusparse csrsv2_zeropivot is blocking)
    hipStream_t stream;
    RETURN_IF_HIPSPARSE_ERROR(hipsparseGetStream(handle, &stream));

    // csrsv zero pivot
    RETURN_IF_ROCSPARSE_ERROR(rocsparse_csrsv_zero_pivot(
        (rocsparse_handle)handle, nullptr, (rocsparse_mat_info)info, position));

    // Synchronize stream
    RETURN_IF_HIP_ERROR(hipStreamSynchronize(stream));

    return HIPSPARSE_STATUS_SUCCESS;
}

hipsparseStatus_t hipsparseScsrsv2_bufferSize(hipsparseHandle_t         handle,
                                              hipsparseOperation_t      transA,
                                              int                       m,
                                              int                       nnz,
                                              const hipsparseMatDescr_t descrA,
                                              float*                    csrSortedValA,
                                              const int*                csrSortedRowPtrA,
                                              const int*                csrSortedColIndA,
                                              csrsv2Info_t              info,
                                              int*                      pBufferSizeInBytes)
{
    if(pBufferSizeInBytes == nullptr)
    {
        return HIPSPARSE_STATUS_INVALID_VALUE;
    }

    size_t           buffer_size;
    rocsparse_status status;

    status = rocsparse_scsrsv_buffer_size((rocsparse_handle)handle,
                                          hipOperationToHCCOperation(transA),
                                          m,
                                          nnz,
                                          (rocsparse_mat_descr)descrA,
                                          csrSortedValA,
                                          csrSortedRowPtrA,
                                          csrSortedColIndA,
                                          (rocsparse_mat_info)info,
                                          &buffer_size);

    *pBufferSizeInBytes = (int)buffer_size;

    return rocSPARSEStatusToHIPStatus(status);
}

hipsparseStatus_t hipsparseDcsrsv2_bufferSize(hipsparseHandle_t         handle,
                                              hipsparseOperation_t      transA,
                                              int                       m,
                                              int                       nnz,
                                              const hipsparseMatDescr_t descrA,
                                              double*                   csrSortedValA,
                                              const int*                csrSortedRowPtrA,
                                              const int*                csrSortedColIndA,
                                              csrsv2Info_t              info,
                                              int*                      pBufferSizeInBytes)
{
    if(pBufferSizeInBytes == nullptr)
    {
        return HIPSPARSE_STATUS_INVALID_VALUE;
    }

    size_t           buffer_size;
    rocsparse_status status;

    status = rocsparse_dcsrsv_buffer_size((rocsparse_handle)handle,
                                          hipOperationToHCCOperation(transA),
                                          m,
                                          nnz,
                                          (rocsparse_mat_descr)descrA,
                                          csrSortedValA,
                                          csrSortedRowPtrA,
                                          csrSortedColIndA,
                                          (rocsparse_mat_info)info,
                                          &buffer_size);

    *pBufferSizeInBytes = (int)buffer_size;

    return rocSPARSEStatusToHIPStatus(status);
}

hipsparseStatus_t hipsparseCcsrsv2_bufferSize(hipsparseHandle_t         handle,
                                              hipsparseOperation_t      transA,
                                              int                       m,
                                              int                       nnz,
                                              const hipsparseMatDescr_t descrA,
                                              hipComplex*               csrSortedValA,
                                              const int*                csrSortedRowPtrA,
                                              const int*                csrSortedColIndA,
                                              csrsv2Info_t              info,
                                              int*                      pBufferSizeInBytes)
{
    if(pBufferSizeInBytes == nullptr)
    {
        return HIPSPARSE_STATUS_INVALID_VALUE;
    }

    size_t           buffer_size;
    rocsparse_status status;

    status = rocsparse_ccsrsv_buffer_size((rocsparse_handle)handle,
                                          hipOperationToHCCOperation(transA),
                                          m,
                                          nnz,
                                          (rocsparse_mat_descr)descrA,
                                          (rocsparse_float_complex*)csrSortedValA,
                                          csrSortedRowPtrA,
                                          csrSortedColIndA,
                                          (rocsparse_mat_info)info,
                                          &buffer_size);

    *pBufferSizeInBytes = (int)buffer_size;

    return rocSPARSEStatusToHIPStatus(status);
}

hipsparseStatus_t hipsparseZcsrsv2_bufferSize(hipsparseHandle_t         handle,
                                              hipsparseOperation_t      transA,
                                              int                       m,
                                              int                       nnz,
                                              const hipsparseMatDescr_t descrA,
                                              hipDoubleComplex*         csrSortedValA,
                                              const int*                csrSortedRowPtrA,
                                              const int*                csrSortedColIndA,
                                              csrsv2Info_t              info,
                                              int*                      pBufferSizeInBytes)
{
    if(pBufferSizeInBytes == nullptr)
    {
        return HIPSPARSE_STATUS_INVALID_VALUE;
    }

    size_t           buffer_size;
    rocsparse_status status;

    status = rocsparse_zcsrsv_buffer_size((rocsparse_handle)handle,
                                          hipOperationToHCCOperation(transA),
                                          m,
                                          nnz,
                                          (rocsparse_mat_descr)descrA,
                                          (rocsparse_double_complex*)csrSortedValA,
                                          csrSortedRowPtrA,
                                          csrSortedColIndA,
                                          (rocsparse_mat_info)info,
                                          &buffer_size);

    *pBufferSizeInBytes = (int)buffer_size;

    return rocSPARSEStatusToHIPStatus(status);
}

hipsparseStatus_t hipsparseScsrsv2_bufferSizeExt(hipsparseHandle_t         handle,
                                                 hipsparseOperation_t      transA,
                                                 int                       m,
                                                 int                       nnz,
                                                 const hipsparseMatDescr_t descrA,
                                                 float*                    csrSortedValA,
                                                 const int*                csrSortedRowPtrA,
                                                 const int*                csrSortedColIndA,
                                                 csrsv2Info_t              info,
                                                 size_t*                   pBufferSize)
{
    return rocSPARSEStatusToHIPStatus(
        rocsparse_scsrsv_buffer_size((rocsparse_handle)handle,
                                     hipOperationToHCCOperation(transA),
                                     m,
                                     nnz,
                                     (rocsparse_mat_descr)descrA,
                                     csrSortedValA,
                                     csrSortedRowPtrA,
                                     csrSortedColIndA,
                                     (rocsparse_mat_info)info,
                                     pBufferSize));
}

hipsparseStatus_t hipsparseDcsrsv2_bufferSizeExt(hipsparseHandle_t         handle,
                                                 hipsparseOperation_t      transA,
                                                 int                       m,
                                                 int                       nnz,
                                                 const hipsparseMatDescr_t descrA,
                                                 double*                   csrSortedValA,
                                                 const int*                csrSortedRowPtrA,
                                                 const int*                csrSortedColIndA,
                                                 csrsv2Info_t              info,
                                                 size_t*                   pBufferSize)
{
    return rocSPARSEStatusToHIPStatus(
        rocsparse_dcsrsv_buffer_size((rocsparse_handle)handle,
                                     hipOperationToHCCOperation(transA),
                                     m,
                                     nnz,
                                     (rocsparse_mat_descr)descrA,
                                     csrSortedValA,
                                     csrSortedRowPtrA,
                                     csrSortedColIndA,
                                     (rocsparse_mat_info)info,
                                     pBufferSize));
}

hipsparseStatus_t hipsparseCcsrsv2_bufferSizeExt(hipsparseHandle_t         handle,
                                                 hipsparseOperation_t      transA,
                                                 int                       m,
                                                 int                       nnz,
                                                 const hipsparseMatDescr_t descrA,
                                                 hipComplex*               csrSortedValA,
                                                 const int*                csrSortedRowPtrA,
                                                 const int*                csrSortedColIndA,
                                                 csrsv2Info_t              info,
                                                 size_t*                   pBufferSize)
{
    return rocSPARSEStatusToHIPStatus(
        rocsparse_ccsrsv_buffer_size((rocsparse_handle)handle,
                                     hipOperationToHCCOperation(transA),
                                     m,
                                     nnz,
                                     (rocsparse_mat_descr)descrA,
                                     (rocsparse_float_complex*)csrSortedValA,
                                     csrSortedRowPtrA,
                                     csrSortedColIndA,
                                     (rocsparse_mat_info)info,
                                     pBufferSize));
}

hipsparseStatus_t hipsparseZcsrsv2_bufferSizeExt(hipsparseHandle_t         handle,
                                                 hipsparseOperation_t      transA,
                                                 int                       m,
                                                 int                       nnz,
                                                 const hipsparseMatDescr_t descrA,
                                                 hipDoubleComplex*         csrSortedValA,
                                                 const int*                csrSortedRowPtrA,
                                                 const int*                csrSortedColIndA,
                                                 csrsv2Info_t              info,
                                                 size_t*                   pBufferSize)
{
    return rocSPARSEStatusToHIPStatus(
        rocsparse_zcsrsv_buffer_size((rocsparse_handle)handle,
                                     hipOperationToHCCOperation(transA),
                                     m,
                                     nnz,
                                     (rocsparse_mat_descr)descrA,
                                     (rocsparse_double_complex*)csrSortedValA,
                                     csrSortedRowPtrA,
                                     csrSortedColIndA,
                                     (rocsparse_mat_info)info,
                                     pBufferSize));
}

hipsparseStatus_t hipsparseScsrsv2_analysis(hipsparseHandle_t         handle,
                                            hipsparseOperation_t      transA,
                                            int                       m,
                                            int                       nnz,
                                            const hipsparseMatDescr_t descrA,
                                            const float*              csrSortedValA,
                                            const int*                csrSortedRowPtrA,
                                            const int*                csrSortedColIndA,
                                            csrsv2Info_t              info,
                                            hipsparseSolvePolicy_t    policy,
                                            void*                     pBuffer)
{
    // Obtain stream, to explicitly sync (cusparse csrsv2_analysis is blocking)
    hipStream_t stream;
    RETURN_IF_HIPSPARSE_ERROR(hipsparseGetStream(handle, &stream));

    // csrsv analysis
    RETURN_IF_ROCSPARSE_ERROR(rocsparse_scsrsv_analysis((rocsparse_handle)handle,
                                                        hipOperationToHCCOperation(transA),
                                                        m,
                                                        nnz,
                                                        (rocsparse_mat_descr)descrA,
                                                        csrSortedValA,
                                                        csrSortedRowPtrA,
                                                        csrSortedColIndA,
                                                        (rocsparse_mat_info)info,
                                                        rocsparse_analysis_policy_force,
                                                        rocsparse_solve_policy_auto,
                                                        pBuffer));

    // Synchronize stream
    RETURN_IF_HIP_ERROR(hipStreamSynchronize(stream));

    return HIPSPARSE_STATUS_SUCCESS;
}

hipsparseStatus_t hipsparseDcsrsv2_analysis(hipsparseHandle_t         handle,
                                            hipsparseOperation_t      transA,
                                            int                       m,
                                            int                       nnz,
                                            const hipsparseMatDescr_t descrA,
                                            const double*             csrSortedValA,
                                            const int*                csrSortedRowPtrA,
                                            const int*                csrSortedColIndA,
                                            csrsv2Info_t              info,
                                            hipsparseSolvePolicy_t    policy,
                                            void*                     pBuffer)
{
    // Obtain stream, to explicitly sync (cusparse csrsv2_analysis is blocking)
    hipStream_t stream;
    RETURN_IF_HIPSPARSE_ERROR(hipsparseGetStream(handle, &stream));

    // csrsv analysis
    RETURN_IF_ROCSPARSE_ERROR(rocsparse_dcsrsv_analysis((rocsparse_handle)handle,
                                                        hipOperationToHCCOperation(transA),
                                                        m,
                                                        nnz,
                                                        (rocsparse_mat_descr)descrA,
                                                        csrSortedValA,
                                                        csrSortedRowPtrA,
                                                        csrSortedColIndA,
                                                        (rocsparse_mat_info)info,
                                                        rocsparse_analysis_policy_force,
                                                        rocsparse_solve_policy_auto,
                                                        pBuffer));

    // Synchronize stream
    RETURN_IF_HIP_ERROR(hipStreamSynchronize(stream));

    return HIPSPARSE_STATUS_SUCCESS;
}

hipsparseStatus_t hipsparseCcsrsv2_analysis(hipsparseHandle_t         handle,
                                            hipsparseOperation_t      transA,
                                            int                       m,
                                            int                       nnz,
                                            const hipsparseMatDescr_t descrA,
                                            const hipComplex*         csrSortedValA,
                                            const int*                csrSortedRowPtrA,
                                            const int*                csrSortedColIndA,
                                            csrsv2Info_t              info,
                                            hipsparseSolvePolicy_t    policy,
                                            void*                     pBuffer)
{
    // Obtain stream, to explicitly sync (cusparse csrsv2_analysis is blocking)
    hipStream_t stream;
    RETURN_IF_HIPSPARSE_ERROR(hipsparseGetStream(handle, &stream));

    // csrsv analysis
    RETURN_IF_ROCSPARSE_ERROR(
        rocsparse_ccsrsv_analysis((rocsparse_handle)handle,
                                  hipOperationToHCCOperation(transA),
                                  m,
                                  nnz,
                                  (rocsparse_mat_descr)descrA,
                                  (const rocsparse_float_complex*)csrSortedValA,
                                  csrSortedRowPtrA,
                                  csrSortedColIndA,
                                  (rocsparse_mat_info)info,
                                  rocsparse_analysis_policy_force,
                                  rocsparse_solve_policy_auto,
                                  pBuffer));

    // Synchronize stream
    RETURN_IF_HIP_ERROR(hipStreamSynchronize(stream));

    return HIPSPARSE_STATUS_SUCCESS;
}

hipsparseStatus_t hipsparseZcsrsv2_analysis(hipsparseHandle_t         handle,
                                            hipsparseOperation_t      transA,
                                            int                       m,
                                            int                       nnz,
                                            const hipsparseMatDescr_t descrA,
                                            const hipDoubleComplex*   csrSortedValA,
                                            const int*                csrSortedRowPtrA,
                                            const int*                csrSortedColIndA,
                                            csrsv2Info_t              info,
                                            hipsparseSolvePolicy_t    policy,
                                            void*                     pBuffer)
{
    // Obtain stream, to explicitly sync (cusparse csrsv2_analysis is blocking)
    hipStream_t stream;
    RETURN_IF_HIPSPARSE_ERROR(hipsparseGetStream(handle, &stream));

    // csrsv analysis
    RETURN_IF_ROCSPARSE_ERROR(
        rocsparse_zcsrsv_analysis((rocsparse_handle)handle,
                                  hipOperationToHCCOperation(transA),
                                  m,
                                  nnz,
                                  (rocsparse_mat_descr)descrA,
                                  (const rocsparse_double_complex*)csrSortedValA,
                                  csrSortedRowPtrA,
                                  csrSortedColIndA,
                                  (rocsparse_mat_info)info,
                                  rocsparse_analysis_policy_force,
                                  rocsparse_solve_policy_auto,
                                  pBuffer));

    // Synchronize stream
    RETURN_IF_HIP_ERROR(hipStreamSynchronize(stream));

    return HIPSPARSE_STATUS_SUCCESS;
}

hipsparseStatus_t hipsparseScsrsv2_solve(hipsparseHandle_t         handle,
                                         hipsparseOperation_t      transA,
                                         int                       m,
                                         int                       nnz,
                                         const float*              alpha,
                                         const hipsparseMatDescr_t descrA,
                                         const float*              csrSortedValA,
                                         const int*                csrSortedRowPtrA,
                                         const int*                csrSortedColIndA,
                                         csrsv2Info_t              info,
                                         const float*              f,
                                         float*                    x,
                                         hipsparseSolvePolicy_t    policy,
                                         void*                     pBuffer)
{
    return rocSPARSEStatusToHIPStatus(rocsparse_scsrsv_solve((rocsparse_handle)handle,
                                                             hipOperationToHCCOperation(transA),
                                                             m,
                                                             nnz,
                                                             alpha,
                                                             (rocsparse_mat_descr)descrA,
                                                             csrSortedValA,
                                                             csrSortedRowPtrA,
                                                             csrSortedColIndA,
                                                             (rocsparse_mat_info)info,
                                                             f,
                                                             x,
                                                             rocsparse_solve_policy_auto,
                                                             pBuffer));
}

hipsparseStatus_t hipsparseDcsrsv2_solve(hipsparseHandle_t         handle,
                                         hipsparseOperation_t      transA,
                                         int                       m,
                                         int                       nnz,
                                         const double*             alpha,
                                         const hipsparseMatDescr_t descrA,
                                         const double*             csrSortedValA,
                                         const int*                csrSortedRowPtrA,
                                         const int*                csrSortedColIndA,
                                         csrsv2Info_t              info,
                                         const double*             f,
                                         double*                   x,
                                         hipsparseSolvePolicy_t    policy,
                                         void*                     pBuffer)
{
    return rocSPARSEStatusToHIPStatus(rocsparse_dcsrsv_solve((rocsparse_handle)handle,
                                                             hipOperationToHCCOperation(transA),
                                                             m,
                                                             nnz,
                                                             alpha,
                                                             (rocsparse_mat_descr)descrA,
                                                             csrSortedValA,
                                                             csrSortedRowPtrA,
                                                             csrSortedColIndA,
                                                             (rocsparse_mat_info)info,
                                                             f,
                                                             x,
                                                             rocsparse_solve_policy_auto,
                                                             pBuffer));
}

hipsparseStatus_t hipsparseCcsrsv2_solve(hipsparseHandle_t         handle,
                                         hipsparseOperation_t      transA,
                                         int                       m,
                                         int                       nnz,
                                         const hipComplex*         alpha,
                                         const hipsparseMatDescr_t descrA,
                                         const hipComplex*         csrSortedValA,
                                         const int*                csrSortedRowPtrA,
                                         const int*                csrSortedColIndA,
                                         csrsv2Info_t              info,
                                         const hipComplex*         f,
                                         hipComplex*               x,
                                         hipsparseSolvePolicy_t    policy,
                                         void*                     pBuffer)
{
    return rocSPARSEStatusToHIPStatus(
        rocsparse_ccsrsv_solve((rocsparse_handle)handle,
                               hipOperationToHCCOperation(transA),
                               m,
                               nnz,
                               (const rocsparse_float_complex*)alpha,
                               (rocsparse_mat_descr)descrA,
                               (const rocsparse_float_complex*)csrSortedValA,
                               csrSortedRowPtrA,
                               csrSortedColIndA,
                               (rocsparse_mat_info)info,
                               (const rocsparse_float_complex*)f,
                               (rocsparse_float_complex*)x,
                               rocsparse_solve_policy_auto,
                               pBuffer));
}

hipsparseStatus_t hipsparseZcsrsv2_solve(hipsparseHandle_t         handle,
                                         hipsparseOperation_t      transA,
                                         int                       m,
                                         int                       nnz,
                                         const hipDoubleComplex*   alpha,
                                         const hipsparseMatDescr_t descrA,
                                         const hipDoubleComplex*   csrSortedValA,
                                         const int*                csrSortedRowPtrA,
                                         const int*                csrSortedColIndA,
                                         csrsv2Info_t              info,
                                         const hipDoubleComplex*   f,
                                         hipDoubleComplex*         x,
                                         hipsparseSolvePolicy_t    policy,
                                         void*                     pBuffer)
{
    return rocSPARSEStatusToHIPStatus(
        rocsparse_zcsrsv_solve((rocsparse_handle)handle,
                               hipOperationToHCCOperation(transA),
                               m,
                               nnz,
                               (const rocsparse_double_complex*)alpha,
                               (rocsparse_mat_descr)descrA,
                               (const rocsparse_double_complex*)csrSortedValA,
                               csrSortedRowPtrA,
                               csrSortedColIndA,
                               (rocsparse_mat_info)info,
                               (const rocsparse_double_complex*)f,
                               (rocsparse_double_complex*)x,
                               rocsparse_solve_policy_auto,
                               pBuffer));
}

hipsparseStatus_t hipsparseShybmv(hipsparseHandle_t         handle,
                                  hipsparseOperation_t      transA,
                                  const float*              alpha,
                                  const hipsparseMatDescr_t descrA,
                                  const hipsparseHybMat_t   hybA,
                                  const float*              x,
                                  const float*              beta,
                                  float*                    y)
{
    return rocSPARSEStatusToHIPStatus(rocsparse_shybmv((rocsparse_handle)handle,
                                                       hipOperationToHCCOperation(transA),
                                                       alpha,
                                                       (rocsparse_mat_descr)descrA,
                                                       (rocsparse_hyb_mat)hybA,
                                                       x,
                                                       beta,
                                                       y));
}

hipsparseStatus_t hipsparseDhybmv(hipsparseHandle_t         handle,
                                  hipsparseOperation_t      transA,
                                  const double*             alpha,
                                  const hipsparseMatDescr_t descrA,
                                  const hipsparseHybMat_t   hybA,
                                  const double*             x,
                                  const double*             beta,
                                  double*                   y)
{
    return rocSPARSEStatusToHIPStatus(rocsparse_dhybmv((rocsparse_handle)handle,
                                                       hipOperationToHCCOperation(transA),
                                                       alpha,
                                                       (rocsparse_mat_descr)descrA,
                                                       (rocsparse_hyb_mat)hybA,
                                                       x,
                                                       beta,
                                                       y));
}

hipsparseStatus_t hipsparseChybmv(hipsparseHandle_t         handle,
                                  hipsparseOperation_t      transA,
                                  const hipComplex*         alpha,
                                  const hipsparseMatDescr_t descrA,
                                  const hipsparseHybMat_t   hybA,
                                  const hipComplex*         x,
                                  const hipComplex*         beta,
                                  hipComplex*               y)
{
    return rocSPARSEStatusToHIPStatus(rocsparse_chybmv((rocsparse_handle)handle,
                                                       hipOperationToHCCOperation(transA),
                                                       (const rocsparse_float_complex*)alpha,
                                                       (rocsparse_mat_descr)descrA,
                                                       (rocsparse_hyb_mat)hybA,
                                                       (const rocsparse_float_complex*)x,
                                                       (const rocsparse_float_complex*)beta,
                                                       (rocsparse_float_complex*)y));
}

hipsparseStatus_t hipsparseZhybmv(hipsparseHandle_t         handle,
                                  hipsparseOperation_t      transA,
                                  const hipDoubleComplex*   alpha,
                                  const hipsparseMatDescr_t descrA,
                                  const hipsparseHybMat_t   hybA,
                                  const hipDoubleComplex*   x,
                                  const hipDoubleComplex*   beta,
                                  hipDoubleComplex*         y)
{
    return rocSPARSEStatusToHIPStatus(rocsparse_zhybmv((rocsparse_handle)handle,
                                                       hipOperationToHCCOperation(transA),
                                                       (const rocsparse_double_complex*)alpha,
                                                       (rocsparse_mat_descr)descrA,
                                                       (rocsparse_hyb_mat)hybA,
                                                       (const rocsparse_double_complex*)x,
                                                       (const rocsparse_double_complex*)beta,
                                                       (rocsparse_double_complex*)y));
}

hipsparseStatus_t hipsparseSbsrmv(hipsparseHandle_t         handle,
                                  hipsparseDirection_t      dirA,
                                  hipsparseOperation_t      transA,
                                  int                       mb,
                                  int                       nb,
                                  int                       nnzb,
                                  const float*              alpha,
                                  const hipsparseMatDescr_t descrA,
                                  const float*              bsrSortedValA,
                                  const int*                bsrSortedRowPtrA,
                                  const int*                bsrSortedColIndA,
                                  int                       blockDim,
                                  const float*              x,
                                  const float*              beta,
                                  float*                    y)
{
    return rocSPARSEStatusToHIPStatus(rocsparse_sbsrmv((rocsparse_handle)handle,
                                                       hipDirectionToHCCDirection(dirA),
                                                       hipOperationToHCCOperation(transA),
                                                       mb,
                                                       nb,
                                                       nnzb,
                                                       alpha,
                                                       (const rocsparse_mat_descr)descrA,
                                                       bsrSortedValA,
                                                       bsrSortedRowPtrA,
                                                       bsrSortedColIndA,
                                                       blockDim,
                                                       x,
                                                       beta,
                                                       y));
}

hipsparseStatus_t hipsparseDbsrmv(hipsparseHandle_t         handle,
                                  hipsparseDirection_t      dirA,
                                  hipsparseOperation_t      transA,
                                  int                       mb,
                                  int                       nb,
                                  int                       nnzb,
                                  const double*             alpha,
                                  const hipsparseMatDescr_t descrA,
                                  const double*             bsrSortedValA,
                                  const int*                bsrSortedRowPtrA,
                                  const int*                bsrSortedColIndA,
                                  int                       blockDim,
                                  const double*             x,
                                  const double*             beta,
                                  double*                   y)
{
    return rocSPARSEStatusToHIPStatus(rocsparse_dbsrmv((rocsparse_handle)handle,
                                                       hipDirectionToHCCDirection(dirA),
                                                       hipOperationToHCCOperation(transA),
                                                       mb,
                                                       nb,
                                                       nnzb,
                                                       alpha,
                                                       (const rocsparse_mat_descr)descrA,
                                                       bsrSortedValA,
                                                       bsrSortedRowPtrA,
                                                       bsrSortedColIndA,
                                                       blockDim,
                                                       x,
                                                       beta,
                                                       y));
}

hipsparseStatus_t hipsparseCbsrmv(hipsparseHandle_t         handle,
                                  hipsparseDirection_t      dirA,
                                  hipsparseOperation_t      transA,
                                  int                       mb,
                                  int                       nb,
                                  int                       nnzb,
                                  const hipComplex*         alpha,
                                  const hipsparseMatDescr_t descrA,
                                  const hipComplex*         bsrSortedValA,
                                  const int*                bsrSortedRowPtrA,
                                  const int*                bsrSortedColIndA,
                                  int                       blockDim,
                                  const hipComplex*         x,
                                  const hipComplex*         beta,
                                  hipComplex*               y)
{
    return rocSPARSEStatusToHIPStatus(
        rocsparse_cbsrmv((rocsparse_handle)handle,
                         hipDirectionToHCCDirection(dirA),
                         hipOperationToHCCOperation(transA),
                         mb,
                         nb,
                         nnzb,
                         (const rocsparse_float_complex*)alpha,
                         (const rocsparse_mat_descr)descrA,
                         (const rocsparse_float_complex*)bsrSortedValA,
                         bsrSortedRowPtrA,
                         bsrSortedColIndA,
                         blockDim,
                         (const rocsparse_float_complex*)x,
                         (const rocsparse_float_complex*)beta,
                         (rocsparse_float_complex*)y));
}

hipsparseStatus_t hipsparseZbsrmv(hipsparseHandle_t         handle,
                                  hipsparseDirection_t      dirA,
                                  hipsparseOperation_t      transA,
                                  int                       mb,
                                  int                       nb,
                                  int                       nnzb,
                                  const hipDoubleComplex*   alpha,
                                  const hipsparseMatDescr_t descrA,
                                  const hipDoubleComplex*   bsrSortedValA,
                                  const int*                bsrSortedRowPtrA,
                                  const int*                bsrSortedColIndA,
                                  int                       blockDim,
                                  const hipDoubleComplex*   x,
                                  const hipDoubleComplex*   beta,
                                  hipDoubleComplex*         y)
{
    return rocSPARSEStatusToHIPStatus(
        rocsparse_zbsrmv((rocsparse_handle)handle,
                         hipDirectionToHCCDirection(dirA),
                         hipOperationToHCCOperation(transA),
                         mb,
                         nb,
                         nnzb,
                         (const rocsparse_double_complex*)alpha,
                         (const rocsparse_mat_descr)descrA,
                         (const rocsparse_double_complex*)bsrSortedValA,
                         bsrSortedRowPtrA,
                         bsrSortedColIndA,
                         blockDim,
                         (const rocsparse_double_complex*)x,
                         (const rocsparse_double_complex*)beta,
                         (rocsparse_double_complex*)y));
}

<<<<<<< HEAD
hipsparseStatus_t hipsparseSbsrmm(hipsparseHandle_t         handle,
                                  hipsparseDirection_t      dirA,
                                  hipsparseOperation_t      transA,
                                  hipsparseOperation_t      transB,
                                  int                       mb,
                                  int                       n,
                                  int                       kb,
                                  int                       nnzb,
                                  const float*              alpha,
                                  const hipsparseMatDescr_t descrA,
                                  const float*              bsrValA,
                                  const int*                bsrRowPtrA,
                                  const int*                bsrColIndA,
                                  int                       blockDim,
                                  const float*              B,
                                  int                       ldb,
                                  const float*              beta,
                                  float*                    C,
                                  int                       ldc)
{
    return rocSPARSEStatusToHIPStatus(rocsparse_sbsrmm((rocsparse_handle)handle,
                                                       hipDirectionToHCCDirection(dirA),
                                                       hipOperationToHCCOperation(transA),
                                                       hipOperationToHCCOperation(transB),
                                                       mb,
                                                       n,
                                                       kb,
                                                       nnzb,
                                                       alpha,
                                                       (rocsparse_mat_descr)descrA,
                                                       bsrValA,
                                                       bsrRowPtrA,
                                                       bsrColIndA,
                                                       blockDim,
                                                       B,
                                                       ldb,
                                                       beta,
                                                       C,
                                                       ldc));
}

hipsparseStatus_t hipsparseDbsrmm(hipsparseHandle_t         handle,
                                  hipsparseDirection_t      dirA,
                                  hipsparseOperation_t      transA,
                                  hipsparseOperation_t      transB,
                                  int                       mb,
                                  int                       n,
                                  int                       kb,
                                  int                       nnzb,
                                  const double*             alpha,
                                  const hipsparseMatDescr_t descrA,
                                  const double*             bsrValA,
                                  const int*                bsrRowPtrA,
                                  const int*                bsrColIndA,
                                  int                       blockDim,
                                  const double*             B,
                                  int                       ldb,
                                  const double*             beta,
                                  double*                   C,
                                  int                       ldc)
{
    return rocSPARSEStatusToHIPStatus(rocsparse_dbsrmm((rocsparse_handle)handle,
                                                       hipDirectionToHCCDirection(dirA),
                                                       hipOperationToHCCOperation(transA),
                                                       hipOperationToHCCOperation(transB),
                                                       mb,
                                                       n,
                                                       kb,
                                                       nnzb,
                                                       alpha,
                                                       (rocsparse_mat_descr)descrA,
                                                       bsrValA,
                                                       bsrRowPtrA,
                                                       bsrColIndA,
                                                       blockDim,
                                                       B,
                                                       ldb,
                                                       beta,
                                                       C,
                                                       ldc));
}

hipsparseStatus_t hipsparseCbsrmm(hipsparseHandle_t         handle,
                                  hipsparseDirection_t      dirA,
                                  hipsparseOperation_t      transA,
                                  hipsparseOperation_t      transB,
                                  int                       mb,
                                  int                       n,
                                  int                       kb,
                                  int                       nnzb,
                                  const hipComplex*         alpha,
                                  const hipsparseMatDescr_t descrA,
                                  const hipComplex*         bsrValA,
                                  const int*                bsrRowPtrA,
                                  const int*                bsrColIndA,
                                  int                       blockDim,
                                  const hipComplex*         B,
                                  int                       ldb,
                                  const hipComplex*         beta,
                                  hipComplex*               C,
                                  int                       ldc)
{
    return rocSPARSEStatusToHIPStatus(
        rocsparse_cbsrmm((rocsparse_handle)handle,
                        hipDirectionToHCCDirection(dirA),
                        hipOperationToHCCOperation(transA),
                        hipOperationToHCCOperation(transB),
                        mb,
                        n,
                        kb,
                        nnzb,
                        (const rocsparse_float_complex*)alpha,
                        (rocsparse_mat_descr)descrA,
                        (const rocsparse_float_complex*)bsrValA,
                        bsrRowPtrA,
                        bsrColIndA,
                        blockDim,
                        (const rocsparse_float_complex*)B,
                        ldb,
                        (const rocsparse_float_complex*)beta,
                        (rocsparse_float_complex*)C,
                        ldc));
}

hipsparseStatus_t hipsparseZbsrmm(hipsparseHandle_t         handle,
                                  hipsparseDirection_t      dirA,
                                  hipsparseOperation_t      transA,
                                  hipsparseOperation_t      transB,
                                  int                       mb,
                                  int                       n,
                                  int                       kb,
                                  int                       nnzb,
                                  const hipDoubleComplex*   alpha,
                                  const hipsparseMatDescr_t descrA,
                                  const hipDoubleComplex*   bsrValA,
                                  const int*                bsrRowPtrA,
                                  const int*                bsrColIndA,
                                  int                       blockDim,
                                  const hipDoubleComplex*   B,
                                  int                       ldb,
                                  const hipDoubleComplex*   beta,
                                  hipDoubleComplex*         C,
                                  int                       ldc)
{
    return rocSPARSEStatusToHIPStatus(
        rocsparse_zbsrmm((rocsparse_handle)handle,
                        hipDirectionToHCCDirection(dirA),
                        hipOperationToHCCOperation(transA),
                        hipOperationToHCCOperation(transB),
                        mb,
                        n,
                        kb,
                        nnzb,
                        (const rocsparse_double_complex*)alpha,
                        (rocsparse_mat_descr)descrA,
                        (const rocsparse_double_complex*)bsrValA,
                        bsrRowPtrA,
                        bsrColIndA,
                        blockDim,
                        (const rocsparse_double_complex*)B,
                        ldb,
                        (const rocsparse_double_complex*)beta,
                        (rocsparse_double_complex*)C,
                        ldc));
=======
hipsparseStatus_t
    hipsparseXbsrsv2_zeroPivot(hipsparseHandle_t handle, bsrsv2Info_t info, int* position)
{
    return rocSPARSEStatusToHIPStatus(
        rocsparse_bsrsv_zero_pivot((rocsparse_handle)handle, (rocsparse_mat_info)info, position));
}

hipsparseStatus_t hipsparseSbsrsv2_bufferSize(hipsparseHandle_t         handle,
                                              hipsparseDirection_t      dir,
                                              hipsparseOperation_t      transA,
                                              int                       mb,
                                              int                       nnzb,
                                              const hipsparseMatDescr_t descrA,
                                              float*                    bsrSortedValA,
                                              const int*                bsrSortedRowPtrA,
                                              const int*                bsrSortedColIndA,
                                              int                       blockDim,
                                              bsrsv2Info_t              info,
                                              int*                      pBufferSizeInBytes)
{
    if(pBufferSizeInBytes == nullptr)
    {
        return HIPSPARSE_STATUS_INVALID_VALUE;
    }

    size_t           buffer_size;
    rocsparse_status status;

    status = rocsparse_sbsrsv_buffer_size((rocsparse_handle)handle,
                                          hipDirectionToHCCDirection(dir),
                                          hipOperationToHCCOperation(transA),
                                          mb,
                                          nnzb,
                                          (rocsparse_mat_descr)descrA,
                                          bsrSortedValA,
                                          bsrSortedRowPtrA,
                                          bsrSortedColIndA,
                                          blockDim,
                                          (rocsparse_mat_info)info,
                                          &buffer_size);

    *pBufferSizeInBytes = (int)buffer_size;

    return rocSPARSEStatusToHIPStatus(status);
}

hipsparseStatus_t hipsparseDbsrsv2_bufferSize(hipsparseHandle_t         handle,
                                              hipsparseDirection_t      dir,
                                              hipsparseOperation_t      transA,
                                              int                       mb,
                                              int                       nnzb,
                                              const hipsparseMatDescr_t descrA,
                                              double*                   bsrSortedValA,
                                              const int*                bsrSortedRowPtrA,
                                              const int*                bsrSortedColIndA,
                                              int                       blockDim,
                                              bsrsv2Info_t              info,
                                              int*                      pBufferSizeInBytes)
{
    if(pBufferSizeInBytes == nullptr)
    {
        return HIPSPARSE_STATUS_INVALID_VALUE;
    }

    size_t           buffer_size;
    rocsparse_status status;

    status = rocsparse_dbsrsv_buffer_size((rocsparse_handle)handle,
                                          hipDirectionToHCCDirection(dir),
                                          hipOperationToHCCOperation(transA),
                                          mb,
                                          nnzb,
                                          (rocsparse_mat_descr)descrA,
                                          bsrSortedValA,
                                          bsrSortedRowPtrA,
                                          bsrSortedColIndA,
                                          blockDim,
                                          (rocsparse_mat_info)info,
                                          &buffer_size);

    *pBufferSizeInBytes = (int)buffer_size;

    return rocSPARSEStatusToHIPStatus(status);
}

hipsparseStatus_t hipsparseCbsrsv2_bufferSize(hipsparseHandle_t         handle,
                                              hipsparseDirection_t      dir,
                                              hipsparseOperation_t      transA,
                                              int                       mb,
                                              int                       nnzb,
                                              const hipsparseMatDescr_t descrA,
                                              hipComplex*               bsrSortedValA,
                                              const int*                bsrSortedRowPtrA,
                                              const int*                bsrSortedColIndA,
                                              int                       blockDim,
                                              bsrsv2Info_t              info,
                                              int*                      pBufferSizeInBytes)
{
    if(pBufferSizeInBytes == nullptr)
    {
        return HIPSPARSE_STATUS_INVALID_VALUE;
    }

    size_t           buffer_size;
    rocsparse_status status;

    status = rocsparse_cbsrsv_buffer_size((rocsparse_handle)handle,
                                          hipDirectionToHCCDirection(dir),
                                          hipOperationToHCCOperation(transA),
                                          mb,
                                          nnzb,
                                          (rocsparse_mat_descr)descrA,
                                          (rocsparse_float_complex*)bsrSortedValA,
                                          bsrSortedRowPtrA,
                                          bsrSortedColIndA,
                                          blockDim,
                                          (rocsparse_mat_info)info,
                                          &buffer_size);

    *pBufferSizeInBytes = (int)buffer_size;

    return rocSPARSEStatusToHIPStatus(status);
}

hipsparseStatus_t hipsparseZbsrsv2_bufferSize(hipsparseHandle_t         handle,
                                              hipsparseDirection_t      dir,
                                              hipsparseOperation_t      transA,
                                              int                       mb,
                                              int                       nnzb,
                                              const hipsparseMatDescr_t descrA,
                                              hipDoubleComplex*         bsrSortedValA,
                                              const int*                bsrSortedRowPtrA,
                                              const int*                bsrSortedColIndA,
                                              int                       blockDim,
                                              bsrsv2Info_t              info,
                                              int*                      pBufferSizeInBytes)
{
    if(pBufferSizeInBytes == nullptr)
    {
        return HIPSPARSE_STATUS_INVALID_VALUE;
    }

    size_t           buffer_size;
    rocsparse_status status;

    status = rocsparse_zbsrsv_buffer_size((rocsparse_handle)handle,
                                          hipDirectionToHCCDirection(dir),
                                          hipOperationToHCCOperation(transA),
                                          mb,
                                          nnzb,
                                          (rocsparse_mat_descr)descrA,
                                          (rocsparse_double_complex*)bsrSortedValA,
                                          bsrSortedRowPtrA,
                                          bsrSortedColIndA,
                                          blockDim,
                                          (rocsparse_mat_info)info,
                                          &buffer_size);

    *pBufferSizeInBytes = (int)buffer_size;

    return rocSPARSEStatusToHIPStatus(status);
}

hipsparseStatus_t hipsparseSbsrsv2_bufferSizeExt(hipsparseHandle_t         handle,
                                                 hipsparseDirection_t      dir,
                                                 hipsparseOperation_t      transA,
                                                 int                       mb,
                                                 int                       nnzb,
                                                 const hipsparseMatDescr_t descrA,
                                                 float*                    bsrSortedValA,
                                                 const int*                bsrSortedRowPtrA,
                                                 const int*                bsrSortedColIndA,
                                                 int                       blockDim,
                                                 bsrsv2Info_t              info,
                                                 size_t*                   pBufferSize)
{
    return rocSPARSEStatusToHIPStatus(
        rocsparse_sbsrsv_buffer_size((rocsparse_handle)handle,
                                     hipDirectionToHCCDirection(dir),
                                     hipOperationToHCCOperation(transA),
                                     mb,
                                     nnzb,
                                     (rocsparse_mat_descr)descrA,
                                     bsrSortedValA,
                                     bsrSortedRowPtrA,
                                     bsrSortedColIndA,
                                     blockDim,
                                     (rocsparse_mat_info)info,
                                     pBufferSize));
}

hipsparseStatus_t hipsparseDbsrsv2_bufferSizeExt(hipsparseHandle_t         handle,
                                                 hipsparseDirection_t      dir,
                                                 hipsparseOperation_t      transA,
                                                 int                       mb,
                                                 int                       nnzb,
                                                 const hipsparseMatDescr_t descrA,
                                                 double*                   bsrSortedValA,
                                                 const int*                bsrSortedRowPtrA,
                                                 const int*                bsrSortedColIndA,
                                                 int                       blockDim,
                                                 bsrsv2Info_t              info,
                                                 size_t*                   pBufferSize)
{
    return rocSPARSEStatusToHIPStatus(
        rocsparse_dbsrsv_buffer_size((rocsparse_handle)handle,
                                     hipDirectionToHCCDirection(dir),
                                     hipOperationToHCCOperation(transA),
                                     mb,
                                     nnzb,
                                     (rocsparse_mat_descr)descrA,
                                     bsrSortedValA,
                                     bsrSortedRowPtrA,
                                     bsrSortedColIndA,
                                     blockDim,
                                     (rocsparse_mat_info)info,
                                     pBufferSize));
}

hipsparseStatus_t hipsparseCbsrsv2_bufferSizeExt(hipsparseHandle_t         handle,
                                                 hipsparseDirection_t      dir,
                                                 hipsparseOperation_t      transA,
                                                 int                       mb,
                                                 int                       nnzb,
                                                 const hipsparseMatDescr_t descrA,
                                                 hipComplex*               bsrSortedValA,
                                                 const int*                bsrSortedRowPtrA,
                                                 const int*                bsrSortedColIndA,
                                                 int                       blockDim,
                                                 bsrsv2Info_t              info,
                                                 size_t*                   pBufferSize)
{
    return rocSPARSEStatusToHIPStatus(
        rocsparse_cbsrsv_buffer_size((rocsparse_handle)handle,
                                     hipDirectionToHCCDirection(dir),
                                     hipOperationToHCCOperation(transA),
                                     mb,
                                     nnzb,
                                     (rocsparse_mat_descr)descrA,
                                     (rocsparse_float_complex*)bsrSortedValA,
                                     bsrSortedRowPtrA,
                                     bsrSortedColIndA,
                                     blockDim,
                                     (rocsparse_mat_info)info,
                                     pBufferSize));
}

hipsparseStatus_t hipsparseZbsrsv2_bufferSizeExt(hipsparseHandle_t         handle,
                                                 hipsparseDirection_t      dir,
                                                 hipsparseOperation_t      transA,
                                                 int                       mb,
                                                 int                       nnzb,
                                                 const hipsparseMatDescr_t descrA,
                                                 hipDoubleComplex*         bsrSortedValA,
                                                 const int*                bsrSortedRowPtrA,
                                                 const int*                bsrSortedColIndA,
                                                 int                       blockDim,
                                                 bsrsv2Info_t              info,
                                                 size_t*                   pBufferSize)
{
    return rocSPARSEStatusToHIPStatus(
        rocsparse_zbsrsv_buffer_size((rocsparse_handle)handle,
                                     hipDirectionToHCCDirection(dir),
                                     hipOperationToHCCOperation(transA),
                                     mb,
                                     nnzb,
                                     (rocsparse_mat_descr)descrA,
                                     (rocsparse_double_complex*)bsrSortedValA,
                                     bsrSortedRowPtrA,
                                     bsrSortedColIndA,
                                     blockDim,
                                     (rocsparse_mat_info)info,
                                     pBufferSize));
}

hipsparseStatus_t hipsparseSbsrsv2_analysis(hipsparseHandle_t         handle,
                                            hipsparseDirection_t      dir,
                                            hipsparseOperation_t      transA,
                                            int                       mb,
                                            int                       nnzb,
                                            const hipsparseMatDescr_t descrA,
                                            const float*              bsrSortedValA,
                                            const int*                bsrSortedRowPtrA,
                                            const int*                bsrSortedColIndA,
                                            int                       blockDim,
                                            bsrsv2Info_t              info,
                                            hipsparseSolvePolicy_t    policy,
                                            void*                     pBuffer)
{
    return rocSPARSEStatusToHIPStatus(rocsparse_sbsrsv_analysis((rocsparse_handle)handle,
                                                                hipDirectionToHCCDirection(dir),
                                                                hipOperationToHCCOperation(transA),
                                                                mb,
                                                                nnzb,
                                                                (rocsparse_mat_descr)descrA,
                                                                bsrSortedValA,
                                                                bsrSortedRowPtrA,
                                                                bsrSortedColIndA,
                                                                blockDim,
                                                                (rocsparse_mat_info)info,
                                                                rocsparse_analysis_policy_force,
                                                                rocsparse_solve_policy_auto,
                                                                pBuffer));
}

hipsparseStatus_t hipsparseDbsrsv2_analysis(hipsparseHandle_t         handle,
                                            hipsparseDirection_t      dir,
                                            hipsparseOperation_t      transA,
                                            int                       mb,
                                            int                       nnzb,
                                            const hipsparseMatDescr_t descrA,
                                            const double*             bsrSortedValA,
                                            const int*                bsrSortedRowPtrA,
                                            const int*                bsrSortedColIndA,
                                            int                       blockDim,
                                            bsrsv2Info_t              info,
                                            hipsparseSolvePolicy_t    policy,
                                            void*                     pBuffer)
{
    return rocSPARSEStatusToHIPStatus(rocsparse_dbsrsv_analysis((rocsparse_handle)handle,
                                                                hipDirectionToHCCDirection(dir),
                                                                hipOperationToHCCOperation(transA),
                                                                mb,
                                                                nnzb,
                                                                (rocsparse_mat_descr)descrA,
                                                                bsrSortedValA,
                                                                bsrSortedRowPtrA,
                                                                bsrSortedColIndA,
                                                                blockDim,
                                                                (rocsparse_mat_info)info,
                                                                rocsparse_analysis_policy_force,
                                                                rocsparse_solve_policy_auto,
                                                                pBuffer));
}

hipsparseStatus_t hipsparseCbsrsv2_analysis(hipsparseHandle_t         handle,
                                            hipsparseDirection_t      dir,
                                            hipsparseOperation_t      transA,
                                            int                       mb,
                                            int                       nnzb,
                                            const hipsparseMatDescr_t descrA,
                                            const hipComplex*         bsrSortedValA,
                                            const int*                bsrSortedRowPtrA,
                                            const int*                bsrSortedColIndA,
                                            int                       blockDim,
                                            bsrsv2Info_t              info,
                                            hipsparseSolvePolicy_t    policy,
                                            void*                     pBuffer)
{
    return rocSPARSEStatusToHIPStatus(
        rocsparse_cbsrsv_analysis((rocsparse_handle)handle,
                                  hipDirectionToHCCDirection(dir),
                                  hipOperationToHCCOperation(transA),
                                  mb,
                                  nnzb,
                                  (rocsparse_mat_descr)descrA,
                                  (const rocsparse_float_complex*)bsrSortedValA,
                                  bsrSortedRowPtrA,
                                  bsrSortedColIndA,
                                  blockDim,
                                  (rocsparse_mat_info)info,
                                  rocsparse_analysis_policy_force,
                                  rocsparse_solve_policy_auto,
                                  pBuffer));
}

hipsparseStatus_t hipsparseZbsrsv2_analysis(hipsparseHandle_t         handle,
                                            hipsparseDirection_t      dir,
                                            hipsparseOperation_t      transA,
                                            int                       mb,
                                            int                       nnzb,
                                            const hipsparseMatDescr_t descrA,
                                            const hipDoubleComplex*   bsrSortedValA,
                                            const int*                bsrSortedRowPtrA,
                                            const int*                bsrSortedColIndA,
                                            int                       blockDim,
                                            bsrsv2Info_t              info,
                                            hipsparseSolvePolicy_t    policy,
                                            void*                     pBuffer)
{
    return rocSPARSEStatusToHIPStatus(
        rocsparse_zbsrsv_analysis((rocsparse_handle)handle,
                                  hipDirectionToHCCDirection(dir),
                                  hipOperationToHCCOperation(transA),
                                  mb,
                                  nnzb,
                                  (rocsparse_mat_descr)descrA,
                                  (const rocsparse_double_complex*)bsrSortedValA,
                                  bsrSortedRowPtrA,
                                  bsrSortedColIndA,
                                  blockDim,
                                  (rocsparse_mat_info)info,
                                  rocsparse_analysis_policy_force,
                                  rocsparse_solve_policy_auto,
                                  pBuffer));
}

hipsparseStatus_t hipsparseSbsrsv2_solve(hipsparseHandle_t         handle,
                                         hipsparseDirection_t      dir,
                                         hipsparseOperation_t      transA,
                                         int                       mb,
                                         int                       nnzb,
                                         const float*              alpha,
                                         const hipsparseMatDescr_t descrA,
                                         const float*              bsrSortedValA,
                                         const int*                bsrSortedRowPtrA,
                                         const int*                bsrSortedColIndA,
                                         int                       blockDim,
                                         bsrsv2Info_t              info,
                                         const float*              f,
                                         float*                    x,
                                         hipsparseSolvePolicy_t    policy,
                                         void*                     pBuffer)
{
    return rocSPARSEStatusToHIPStatus(rocsparse_sbsrsv_solve((rocsparse_handle)handle,
                                                             hipDirectionToHCCDirection(dir),
                                                             hipOperationToHCCOperation(transA),
                                                             mb,
                                                             nnzb,
                                                             alpha,
                                                             (rocsparse_mat_descr)descrA,
                                                             bsrSortedValA,
                                                             bsrSortedRowPtrA,
                                                             bsrSortedColIndA,
                                                             blockDim,
                                                             (rocsparse_mat_info)info,
                                                             f,
                                                             x,
                                                             rocsparse_solve_policy_auto,
                                                             pBuffer));
}

hipsparseStatus_t hipsparseDbsrsv2_solve(hipsparseHandle_t         handle,
                                         hipsparseDirection_t      dir,
                                         hipsparseOperation_t      transA,
                                         int                       mb,
                                         int                       nnzb,
                                         const double*             alpha,
                                         const hipsparseMatDescr_t descrA,
                                         const double*             bsrSortedValA,
                                         const int*                bsrSortedRowPtrA,
                                         const int*                bsrSortedColIndA,
                                         int                       blockDim,
                                         bsrsv2Info_t              info,
                                         const double*             f,
                                         double*                   x,
                                         hipsparseSolvePolicy_t    policy,
                                         void*                     pBuffer)
{
    return rocSPARSEStatusToHIPStatus(rocsparse_dbsrsv_solve((rocsparse_handle)handle,
                                                             hipDirectionToHCCDirection(dir),
                                                             hipOperationToHCCOperation(transA),
                                                             mb,
                                                             nnzb,
                                                             alpha,
                                                             (rocsparse_mat_descr)descrA,
                                                             bsrSortedValA,
                                                             bsrSortedRowPtrA,
                                                             bsrSortedColIndA,
                                                             blockDim,
                                                             (rocsparse_mat_info)info,
                                                             f,
                                                             x,
                                                             rocsparse_solve_policy_auto,
                                                             pBuffer));
}

hipsparseStatus_t hipsparseCbsrsv2_solve(hipsparseHandle_t         handle,
                                         hipsparseDirection_t      dir,
                                         hipsparseOperation_t      transA,
                                         int                       mb,
                                         int                       nnzb,
                                         const hipComplex*         alpha,
                                         const hipsparseMatDescr_t descrA,
                                         const hipComplex*         bsrSortedValA,
                                         const int*                bsrSortedRowPtrA,
                                         const int*                bsrSortedColIndA,
                                         int                       blockDim,
                                         bsrsv2Info_t              info,
                                         const hipComplex*         f,
                                         hipComplex*               x,
                                         hipsparseSolvePolicy_t    policy,
                                         void*                     pBuffer)
{
    return rocSPARSEStatusToHIPStatus(
        rocsparse_cbsrsv_solve((rocsparse_handle)handle,
                               hipDirectionToHCCDirection(dir),
                               hipOperationToHCCOperation(transA),
                               mb,
                               nnzb,
                               (const rocsparse_float_complex*)alpha,
                               (rocsparse_mat_descr)descrA,
                               (const rocsparse_float_complex*)bsrSortedValA,
                               bsrSortedRowPtrA,
                               bsrSortedColIndA,
                               blockDim,
                               (rocsparse_mat_info)info,
                               (const rocsparse_float_complex*)f,
                               (rocsparse_float_complex*)x,
                               rocsparse_solve_policy_auto,
                               pBuffer));
}

hipsparseStatus_t hipsparseZbsrsv2_solve(hipsparseHandle_t         handle,
                                         hipsparseDirection_t      dir,
                                         hipsparseOperation_t      transA,
                                         int                       mb,
                                         int                       nnzb,
                                         const hipDoubleComplex*   alpha,
                                         const hipsparseMatDescr_t descrA,
                                         const hipDoubleComplex*   bsrSortedValA,
                                         const int*                bsrSortedRowPtrA,
                                         const int*                bsrSortedColIndA,
                                         int                       blockDim,
                                         bsrsv2Info_t              info,
                                         const hipDoubleComplex*   f,
                                         hipDoubleComplex*         x,
                                         hipsparseSolvePolicy_t    policy,
                                         void*                     pBuffer)
{
    return rocSPARSEStatusToHIPStatus(
        rocsparse_zbsrsv_solve((rocsparse_handle)handle,
                               hipDirectionToHCCDirection(dir),
                               hipOperationToHCCOperation(transA),
                               mb,
                               nnzb,
                               (const rocsparse_double_complex*)alpha,
                               (rocsparse_mat_descr)descrA,
                               (const rocsparse_double_complex*)bsrSortedValA,
                               bsrSortedRowPtrA,
                               bsrSortedColIndA,
                               blockDim,
                               (rocsparse_mat_info)info,
                               (const rocsparse_double_complex*)f,
                               (rocsparse_double_complex*)x,
                               rocsparse_solve_policy_auto,
                               pBuffer));
>>>>>>> fc707c16
}

hipsparseStatus_t hipsparseScsrmm(hipsparseHandle_t         handle,
                                  hipsparseOperation_t      transA,
                                  int                       m,
                                  int                       n,
                                  int                       k,
                                  int                       nnz,
                                  const float*              alpha,
                                  const hipsparseMatDescr_t descrA,
                                  const float*              csrSortedValA,
                                  const int*                csrSortedRowPtrA,
                                  const int*                csrSortedColIndA,
                                  const float*              B,
                                  int                       ldb,
                                  const float*              beta,
                                  float*                    C,
                                  int                       ldc)
{
    return rocSPARSEStatusToHIPStatus(rocsparse_scsrmm((rocsparse_handle)handle,
                                                       hipOperationToHCCOperation(transA),
                                                       rocsparse_operation_none,
                                                       m,
                                                       n,
                                                       k,
                                                       nnz,
                                                       alpha,
                                                       (rocsparse_mat_descr)descrA,
                                                       csrSortedValA,
                                                       csrSortedRowPtrA,
                                                       csrSortedColIndA,
                                                       B,
                                                       ldb,
                                                       beta,
                                                       C,
                                                       ldc));
}

hipsparseStatus_t hipsparseDcsrmm(hipsparseHandle_t         handle,
                                  hipsparseOperation_t      transA,
                                  int                       m,
                                  int                       n,
                                  int                       k,
                                  int                       nnz,
                                  const double*             alpha,
                                  const hipsparseMatDescr_t descrA,
                                  const double*             csrSortedValA,
                                  const int*                csrSortedRowPtrA,
                                  const int*                csrSortedColIndA,
                                  const double*             B,
                                  int                       ldb,
                                  const double*             beta,
                                  double*                   C,
                                  int                       ldc)
{
    return rocSPARSEStatusToHIPStatus(rocsparse_dcsrmm((rocsparse_handle)handle,
                                                       hipOperationToHCCOperation(transA),
                                                       rocsparse_operation_none,
                                                       m,
                                                       n,
                                                       k,
                                                       nnz,
                                                       alpha,
                                                       (rocsparse_mat_descr)descrA,
                                                       csrSortedValA,
                                                       csrSortedRowPtrA,
                                                       csrSortedColIndA,
                                                       B,
                                                       ldb,
                                                       beta,
                                                       C,
                                                       ldc));
}

hipsparseStatus_t hipsparseCcsrmm(hipsparseHandle_t         handle,
                                  hipsparseOperation_t      transA,
                                  int                       m,
                                  int                       n,
                                  int                       k,
                                  int                       nnz,
                                  const hipComplex*         alpha,
                                  const hipsparseMatDescr_t descrA,
                                  const hipComplex*         csrSortedValA,
                                  const int*                csrSortedRowPtrA,
                                  const int*                csrSortedColIndA,
                                  const hipComplex*         B,
                                  int                       ldb,
                                  const hipComplex*         beta,
                                  hipComplex*               C,
                                  int                       ldc)
{
    return rocSPARSEStatusToHIPStatus(
        rocsparse_ccsrmm((rocsparse_handle)handle,
                         hipOperationToHCCOperation(transA),
                         rocsparse_operation_none,
                         m,
                         n,
                         k,
                         nnz,
                         (const rocsparse_float_complex*)alpha,
                         (rocsparse_mat_descr)descrA,
                         (const rocsparse_float_complex*)csrSortedValA,
                         csrSortedRowPtrA,
                         csrSortedColIndA,
                         (const rocsparse_float_complex*)B,
                         ldb,
                         (const rocsparse_float_complex*)beta,
                         (rocsparse_float_complex*)C,
                         ldc));
}

hipsparseStatus_t hipsparseZcsrmm(hipsparseHandle_t         handle,
                                  hipsparseOperation_t      transA,
                                  int                       m,
                                  int                       n,
                                  int                       k,
                                  int                       nnz,
                                  const hipDoubleComplex*   alpha,
                                  const hipsparseMatDescr_t descrA,
                                  const hipDoubleComplex*   csrSortedValA,
                                  const int*                csrSortedRowPtrA,
                                  const int*                csrSortedColIndA,
                                  const hipDoubleComplex*   B,
                                  int                       ldb,
                                  const hipDoubleComplex*   beta,
                                  hipDoubleComplex*         C,
                                  int                       ldc)
{
    return rocSPARSEStatusToHIPStatus(
        rocsparse_zcsrmm((rocsparse_handle)handle,
                         hipOperationToHCCOperation(transA),
                         rocsparse_operation_none,
                         m,
                         n,
                         k,
                         nnz,
                         (const rocsparse_double_complex*)alpha,
                         (rocsparse_mat_descr)descrA,
                         (const rocsparse_double_complex*)csrSortedValA,
                         csrSortedRowPtrA,
                         csrSortedColIndA,
                         (const rocsparse_double_complex*)B,
                         ldb,
                         (const rocsparse_double_complex*)beta,
                         (rocsparse_double_complex*)C,
                         ldc));
}

hipsparseStatus_t hipsparseScsrmm2(hipsparseHandle_t         handle,
                                   hipsparseOperation_t      transA,
                                   hipsparseOperation_t      transB,
                                   int                       m,
                                   int                       n,
                                   int                       k,
                                   int                       nnz,
                                   const float*              alpha,
                                   const hipsparseMatDescr_t descrA,
                                   const float*              csrSortedValA,
                                   const int*                csrSortedRowPtrA,
                                   const int*                csrSortedColIndA,
                                   const float*              B,
                                   int                       ldb,
                                   const float*              beta,
                                   float*                    C,
                                   int                       ldc)
{
    return rocSPARSEStatusToHIPStatus(rocsparse_scsrmm((rocsparse_handle)handle,
                                                       hipOperationToHCCOperation(transA),
                                                       hipOperationToHCCOperation(transB),
                                                       m,
                                                       n,
                                                       k,
                                                       nnz,
                                                       alpha,
                                                       (rocsparse_mat_descr)descrA,
                                                       csrSortedValA,
                                                       csrSortedRowPtrA,
                                                       csrSortedColIndA,
                                                       B,
                                                       ldb,
                                                       beta,
                                                       C,
                                                       ldc));
}

hipsparseStatus_t hipsparseDcsrmm2(hipsparseHandle_t         handle,
                                   hipsparseOperation_t      transA,
                                   hipsparseOperation_t      transB,
                                   int                       m,
                                   int                       n,
                                   int                       k,
                                   int                       nnz,
                                   const double*             alpha,
                                   const hipsparseMatDescr_t descrA,
                                   const double*             csrSortedValA,
                                   const int*                csrSortedRowPtrA,
                                   const int*                csrSortedColIndA,
                                   const double*             B,
                                   int                       ldb,
                                   const double*             beta,
                                   double*                   C,
                                   int                       ldc)
{
    return rocSPARSEStatusToHIPStatus(rocsparse_dcsrmm((rocsparse_handle)handle,
                                                       hipOperationToHCCOperation(transA),
                                                       hipOperationToHCCOperation(transB),
                                                       m,
                                                       n,
                                                       k,
                                                       nnz,
                                                       alpha,
                                                       (rocsparse_mat_descr)descrA,
                                                       csrSortedValA,
                                                       csrSortedRowPtrA,
                                                       csrSortedColIndA,
                                                       B,
                                                       ldb,
                                                       beta,
                                                       C,
                                                       ldc));
}

hipsparseStatus_t hipsparseCcsrmm2(hipsparseHandle_t         handle,
                                   hipsparseOperation_t      transA,
                                   hipsparseOperation_t      transB,
                                   int                       m,
                                   int                       n,
                                   int                       k,
                                   int                       nnz,
                                   const hipComplex*         alpha,
                                   const hipsparseMatDescr_t descrA,
                                   const hipComplex*         csrSortedValA,
                                   const int*                csrSortedRowPtrA,
                                   const int*                csrSortedColIndA,
                                   const hipComplex*         B,
                                   int                       ldb,
                                   const hipComplex*         beta,
                                   hipComplex*               C,
                                   int                       ldc)
{
    return rocSPARSEStatusToHIPStatus(
        rocsparse_ccsrmm((rocsparse_handle)handle,
                         hipOperationToHCCOperation(transA),
                         hipOperationToHCCOperation(transB),
                         m,
                         n,
                         k,
                         nnz,
                         (const rocsparse_float_complex*)alpha,
                         (rocsparse_mat_descr)descrA,
                         (const rocsparse_float_complex*)csrSortedValA,
                         csrSortedRowPtrA,
                         csrSortedColIndA,
                         (const rocsparse_float_complex*)B,
                         ldb,
                         (const rocsparse_float_complex*)beta,
                         (rocsparse_float_complex*)C,
                         ldc));
}

hipsparseStatus_t hipsparseZcsrmm2(hipsparseHandle_t         handle,
                                   hipsparseOperation_t      transA,
                                   hipsparseOperation_t      transB,
                                   int                       m,
                                   int                       n,
                                   int                       k,
                                   int                       nnz,
                                   const hipDoubleComplex*   alpha,
                                   const hipsparseMatDescr_t descrA,
                                   const hipDoubleComplex*   csrSortedValA,
                                   const int*                csrSortedRowPtrA,
                                   const int*                csrSortedColIndA,
                                   const hipDoubleComplex*   B,
                                   int                       ldb,
                                   const hipDoubleComplex*   beta,
                                   hipDoubleComplex*         C,
                                   int                       ldc)
{
    return rocSPARSEStatusToHIPStatus(
        rocsparse_zcsrmm((rocsparse_handle)handle,
                         hipOperationToHCCOperation(transA),
                         hipOperationToHCCOperation(transB),
                         m,
                         n,
                         k,
                         nnz,
                         (const rocsparse_double_complex*)alpha,
                         (rocsparse_mat_descr)descrA,
                         (const rocsparse_double_complex*)csrSortedValA,
                         csrSortedRowPtrA,
                         csrSortedColIndA,
                         (const rocsparse_double_complex*)B,
                         ldb,
                         (const rocsparse_double_complex*)beta,
                         (rocsparse_double_complex*)C,
                         ldc));
}

hipsparseStatus_t
    hipsparseXcsrsm2_zeroPivot(hipsparseHandle_t handle, csrsm2Info_t info, int* position)
{
    // Obtain stream, to explicitly sync (cusparse csrsm2_zeropivot is blocking)
    hipStream_t stream;
    RETURN_IF_HIPSPARSE_ERROR(hipsparseGetStream(handle, &stream));

    // csrsm zero pivot
    RETURN_IF_ROCSPARSE_ERROR(
        rocsparse_csrsm_zero_pivot((rocsparse_handle)handle, (rocsparse_mat_info)info, position));

    // Synchronize stream
    RETURN_IF_HIP_ERROR(hipStreamSynchronize(stream));

    return HIPSPARSE_STATUS_SUCCESS;
}

hipsparseStatus_t hipsparseScsrsm2_bufferSizeExt(hipsparseHandle_t         handle,
                                                 int                       algo,
                                                 hipsparseOperation_t      transA,
                                                 hipsparseOperation_t      transB,
                                                 int                       m,
                                                 int                       nrhs,
                                                 int                       nnz,
                                                 const float*              alpha,
                                                 const hipsparseMatDescr_t descrA,
                                                 const float*              csrSortedValA,
                                                 const int*                csrSortedRowPtrA,
                                                 const int*                csrSortedColIndA,
                                                 const float*              B,
                                                 int                       ldb,
                                                 csrsm2Info_t              info,
                                                 hipsparseSolvePolicy_t    policy,
                                                 size_t*                   pBufferSize)
{
    return rocSPARSEStatusToHIPStatus(
        rocsparse_scsrsm_buffer_size((rocsparse_handle)handle,
                                     hipOperationToHCCOperation(transA),
                                     hipOperationToHCCOperation(transB),
                                     m,
                                     nrhs,
                                     nnz,
                                     alpha,
                                     (const rocsparse_mat_descr)descrA,
                                     csrSortedValA,
                                     csrSortedRowPtrA,
                                     csrSortedColIndA,
                                     B,
                                     ldb,
                                     (rocsparse_mat_info)info,
                                     rocsparse_solve_policy_auto,
                                     pBufferSize));
}

hipsparseStatus_t hipsparseDcsrsm2_bufferSizeExt(hipsparseHandle_t         handle,
                                                 int                       algo,
                                                 hipsparseOperation_t      transA,
                                                 hipsparseOperation_t      transB,
                                                 int                       m,
                                                 int                       nrhs,
                                                 int                       nnz,
                                                 const double*             alpha,
                                                 const hipsparseMatDescr_t descrA,
                                                 const double*             csrSortedValA,
                                                 const int*                csrSortedRowPtrA,
                                                 const int*                csrSortedColIndA,
                                                 const double*             B,
                                                 int                       ldb,
                                                 csrsm2Info_t              info,
                                                 hipsparseSolvePolicy_t    policy,
                                                 size_t*                   pBufferSize)
{
    return rocSPARSEStatusToHIPStatus(
        rocsparse_dcsrsm_buffer_size((rocsparse_handle)handle,
                                     hipOperationToHCCOperation(transA),
                                     hipOperationToHCCOperation(transB),
                                     m,
                                     nrhs,
                                     nnz,
                                     alpha,
                                     (const rocsparse_mat_descr)descrA,
                                     csrSortedValA,
                                     csrSortedRowPtrA,
                                     csrSortedColIndA,
                                     B,
                                     ldb,
                                     (rocsparse_mat_info)info,
                                     rocsparse_solve_policy_auto,
                                     pBufferSize));
}

hipsparseStatus_t hipsparseCcsrsm2_bufferSizeExt(hipsparseHandle_t         handle,
                                                 int                       algo,
                                                 hipsparseOperation_t      transA,
                                                 hipsparseOperation_t      transB,
                                                 int                       m,
                                                 int                       nrhs,
                                                 int                       nnz,
                                                 const hipComplex*         alpha,
                                                 const hipsparseMatDescr_t descrA,
                                                 const hipComplex*         csrSortedValA,
                                                 const int*                csrSortedRowPtrA,
                                                 const int*                csrSortedColIndA,
                                                 const hipComplex*         B,
                                                 int                       ldb,
                                                 csrsm2Info_t              info,
                                                 hipsparseSolvePolicy_t    policy,
                                                 size_t*                   pBufferSize)
{
    return rocSPARSEStatusToHIPStatus(
        rocsparse_ccsrsm_buffer_size((rocsparse_handle)handle,
                                     hipOperationToHCCOperation(transA),
                                     hipOperationToHCCOperation(transB),
                                     m,
                                     nrhs,
                                     nnz,
                                     (const rocsparse_float_complex*)alpha,
                                     (const rocsparse_mat_descr)descrA,
                                     (const rocsparse_float_complex*)csrSortedValA,
                                     csrSortedRowPtrA,
                                     csrSortedColIndA,
                                     (const rocsparse_float_complex*)B,
                                     ldb,
                                     (rocsparse_mat_info)info,
                                     rocsparse_solve_policy_auto,
                                     pBufferSize));
}

hipsparseStatus_t hipsparseZcsrsm2_bufferSizeExt(hipsparseHandle_t         handle,
                                                 int                       algo,
                                                 hipsparseOperation_t      transA,
                                                 hipsparseOperation_t      transB,
                                                 int                       m,
                                                 int                       nrhs,
                                                 int                       nnz,
                                                 const hipDoubleComplex*   alpha,
                                                 const hipsparseMatDescr_t descrA,
                                                 const hipDoubleComplex*   csrSortedValA,
                                                 const int*                csrSortedRowPtrA,
                                                 const int*                csrSortedColIndA,
                                                 const hipDoubleComplex*   B,
                                                 int                       ldb,
                                                 csrsm2Info_t              info,
                                                 hipsparseSolvePolicy_t    policy,
                                                 size_t*                   pBufferSize)
{
    return rocSPARSEStatusToHIPStatus(
        rocsparse_zcsrsm_buffer_size((rocsparse_handle)handle,
                                     hipOperationToHCCOperation(transA),
                                     hipOperationToHCCOperation(transB),
                                     m,
                                     nrhs,
                                     nnz,
                                     (const rocsparse_double_complex*)alpha,
                                     (const rocsparse_mat_descr)descrA,
                                     (const rocsparse_double_complex*)csrSortedValA,
                                     csrSortedRowPtrA,
                                     csrSortedColIndA,
                                     (const rocsparse_double_complex*)B,
                                     ldb,
                                     (rocsparse_mat_info)info,
                                     rocsparse_solve_policy_auto,
                                     pBufferSize));
}

hipsparseStatus_t hipsparseScsrsm2_analysis(hipsparseHandle_t         handle,
                                            int                       algo,
                                            hipsparseOperation_t      transA,
                                            hipsparseOperation_t      transB,
                                            int                       m,
                                            int                       nrhs,
                                            int                       nnz,
                                            const float*              alpha,
                                            const hipsparseMatDescr_t descrA,
                                            const float*              csrSortedValA,
                                            const int*                csrSortedRowPtrA,
                                            const int*                csrSortedColIndA,
                                            const float*              B,
                                            int                       ldb,
                                            csrsm2Info_t              info,
                                            hipsparseSolvePolicy_t    policy,
                                            void*                     pBuffer)
{
    return rocSPARSEStatusToHIPStatus(rocsparse_scsrsm_analysis((rocsparse_handle)handle,
                                                                hipOperationToHCCOperation(transA),
                                                                hipOperationToHCCOperation(transB),
                                                                m,
                                                                nrhs,
                                                                nnz,
                                                                alpha,
                                                                (const rocsparse_mat_descr)descrA,
                                                                csrSortedValA,
                                                                csrSortedRowPtrA,
                                                                csrSortedColIndA,
                                                                B,
                                                                ldb,
                                                                (rocsparse_mat_info)info,
                                                                rocsparse_analysis_policy_force,
                                                                rocsparse_solve_policy_auto,
                                                                pBuffer));
}

hipsparseStatus_t hipsparseDcsrsm2_analysis(hipsparseHandle_t         handle,
                                            int                       algo,
                                            hipsparseOperation_t      transA,
                                            hipsparseOperation_t      transB,
                                            int                       m,
                                            int                       nrhs,
                                            int                       nnz,
                                            const double*             alpha,
                                            const hipsparseMatDescr_t descrA,
                                            const double*             csrSortedValA,
                                            const int*                csrSortedRowPtrA,
                                            const int*                csrSortedColIndA,
                                            const double*             B,
                                            int                       ldb,
                                            csrsm2Info_t              info,
                                            hipsparseSolvePolicy_t    policy,
                                            void*                     pBuffer)
{
    return rocSPARSEStatusToHIPStatus(rocsparse_dcsrsm_analysis((rocsparse_handle)handle,
                                                                hipOperationToHCCOperation(transA),
                                                                hipOperationToHCCOperation(transB),
                                                                m,
                                                                nrhs,
                                                                nnz,
                                                                alpha,
                                                                (const rocsparse_mat_descr)descrA,
                                                                csrSortedValA,
                                                                csrSortedRowPtrA,
                                                                csrSortedColIndA,
                                                                B,
                                                                ldb,
                                                                (rocsparse_mat_info)info,
                                                                rocsparse_analysis_policy_force,
                                                                rocsparse_solve_policy_auto,
                                                                pBuffer));
}

hipsparseStatus_t hipsparseCcsrsm2_analysis(hipsparseHandle_t         handle,
                                            int                       algo,
                                            hipsparseOperation_t      transA,
                                            hipsparseOperation_t      transB,
                                            int                       m,
                                            int                       nrhs,
                                            int                       nnz,
                                            const hipComplex*         alpha,
                                            const hipsparseMatDescr_t descrA,
                                            const hipComplex*         csrSortedValA,
                                            const int*                csrSortedRowPtrA,
                                            const int*                csrSortedColIndA,
                                            const hipComplex*         B,
                                            int                       ldb,
                                            csrsm2Info_t              info,
                                            hipsparseSolvePolicy_t    policy,
                                            void*                     pBuffer)
{
    return rocSPARSEStatusToHIPStatus(
        rocsparse_ccsrsm_analysis((rocsparse_handle)handle,
                                  hipOperationToHCCOperation(transA),
                                  hipOperationToHCCOperation(transB),
                                  m,
                                  nrhs,
                                  nnz,
                                  (const rocsparse_float_complex*)alpha,
                                  (const rocsparse_mat_descr)descrA,
                                  (const rocsparse_float_complex*)csrSortedValA,
                                  csrSortedRowPtrA,
                                  csrSortedColIndA,
                                  (const rocsparse_float_complex*)B,
                                  ldb,
                                  (rocsparse_mat_info)info,
                                  rocsparse_analysis_policy_force,
                                  rocsparse_solve_policy_auto,
                                  pBuffer));
}

hipsparseStatus_t hipsparseZcsrsm2_analysis(hipsparseHandle_t         handle,
                                            int                       algo,
                                            hipsparseOperation_t      transA,
                                            hipsparseOperation_t      transB,
                                            int                       m,
                                            int                       nrhs,
                                            int                       nnz,
                                            const hipDoubleComplex*   alpha,
                                            const hipsparseMatDescr_t descrA,
                                            const hipDoubleComplex*   csrSortedValA,
                                            const int*                csrSortedRowPtrA,
                                            const int*                csrSortedColIndA,
                                            const hipDoubleComplex*   B,
                                            int                       ldb,
                                            csrsm2Info_t              info,
                                            hipsparseSolvePolicy_t    policy,
                                            void*                     pBuffer)
{
    return rocSPARSEStatusToHIPStatus(
        rocsparse_zcsrsm_analysis((rocsparse_handle)handle,
                                  hipOperationToHCCOperation(transA),
                                  hipOperationToHCCOperation(transB),
                                  m,
                                  nrhs,
                                  nnz,
                                  (const rocsparse_double_complex*)alpha,
                                  (const rocsparse_mat_descr)descrA,
                                  (const rocsparse_double_complex*)csrSortedValA,
                                  csrSortedRowPtrA,
                                  csrSortedColIndA,
                                  (const rocsparse_double_complex*)B,
                                  ldb,
                                  (rocsparse_mat_info)info,
                                  rocsparse_analysis_policy_force,
                                  rocsparse_solve_policy_auto,
                                  pBuffer));
}

hipsparseStatus_t hipsparseScsrsm2_solve(hipsparseHandle_t         handle,
                                         int                       algo,
                                         hipsparseOperation_t      transA,
                                         hipsparseOperation_t      transB,
                                         int                       m,
                                         int                       nrhs,
                                         int                       nnz,
                                         const float*              alpha,
                                         const hipsparseMatDescr_t descrA,
                                         const float*              csrSortedValA,
                                         const int*                csrSortedRowPtrA,
                                         const int*                csrSortedColIndA,
                                         float*                    B,
                                         int                       ldb,
                                         csrsm2Info_t              info,
                                         hipsparseSolvePolicy_t    policy,
                                         void*                     pBuffer)
{
    return rocSPARSEStatusToHIPStatus(rocsparse_scsrsm_solve((rocsparse_handle)handle,
                                                             hipOperationToHCCOperation(transA),
                                                             hipOperationToHCCOperation(transB),
                                                             m,
                                                             nrhs,
                                                             nnz,
                                                             alpha,
                                                             (const rocsparse_mat_descr)descrA,
                                                             csrSortedValA,
                                                             csrSortedRowPtrA,
                                                             csrSortedColIndA,
                                                             B,
                                                             ldb,
                                                             (rocsparse_mat_info)info,
                                                             rocsparse_solve_policy_auto,
                                                             pBuffer));
}

hipsparseStatus_t hipsparseDcsrsm2_solve(hipsparseHandle_t         handle,
                                         int                       algo,
                                         hipsparseOperation_t      transA,
                                         hipsparseOperation_t      transB,
                                         int                       m,
                                         int                       nrhs,
                                         int                       nnz,
                                         const double*             alpha,
                                         const hipsparseMatDescr_t descrA,
                                         const double*             csrSortedValA,
                                         const int*                csrSortedRowPtrA,
                                         const int*                csrSortedColIndA,
                                         double*                   B,
                                         int                       ldb,
                                         csrsm2Info_t              info,
                                         hipsparseSolvePolicy_t    policy,
                                         void*                     pBuffer)
{
    return rocSPARSEStatusToHIPStatus(rocsparse_dcsrsm_solve((rocsparse_handle)handle,
                                                             hipOperationToHCCOperation(transA),
                                                             hipOperationToHCCOperation(transB),
                                                             m,
                                                             nrhs,
                                                             nnz,
                                                             alpha,
                                                             (const rocsparse_mat_descr)descrA,
                                                             csrSortedValA,
                                                             csrSortedRowPtrA,
                                                             csrSortedColIndA,
                                                             B,
                                                             ldb,
                                                             (rocsparse_mat_info)info,
                                                             rocsparse_solve_policy_auto,
                                                             pBuffer));
}

hipsparseStatus_t hipsparseCcsrsm2_solve(hipsparseHandle_t         handle,
                                         int                       algo,
                                         hipsparseOperation_t      transA,
                                         hipsparseOperation_t      transB,
                                         int                       m,
                                         int                       nrhs,
                                         int                       nnz,
                                         const hipComplex*         alpha,
                                         const hipsparseMatDescr_t descrA,
                                         const hipComplex*         csrSortedValA,
                                         const int*                csrSortedRowPtrA,
                                         const int*                csrSortedColIndA,
                                         hipComplex*               B,
                                         int                       ldb,
                                         csrsm2Info_t              info,
                                         hipsparseSolvePolicy_t    policy,
                                         void*                     pBuffer)
{
    return rocSPARSEStatusToHIPStatus(
        rocsparse_ccsrsm_solve((rocsparse_handle)handle,
                               hipOperationToHCCOperation(transA),
                               hipOperationToHCCOperation(transB),
                               m,
                               nrhs,
                               nnz,
                               (const rocsparse_float_complex*)alpha,
                               (const rocsparse_mat_descr)descrA,
                               (const rocsparse_float_complex*)csrSortedValA,
                               csrSortedRowPtrA,
                               csrSortedColIndA,
                               (rocsparse_float_complex*)B,
                               ldb,
                               (rocsparse_mat_info)info,
                               rocsparse_solve_policy_auto,
                               pBuffer));
}

hipsparseStatus_t hipsparseZcsrsm2_solve(hipsparseHandle_t         handle,
                                         int                       algo,
                                         hipsparseOperation_t      transA,
                                         hipsparseOperation_t      transB,
                                         int                       m,
                                         int                       nrhs,
                                         int                       nnz,
                                         const hipDoubleComplex*   alpha,
                                         const hipsparseMatDescr_t descrA,
                                         const hipDoubleComplex*   csrSortedValA,
                                         const int*                csrSortedRowPtrA,
                                         const int*                csrSortedColIndA,
                                         hipDoubleComplex*         B,
                                         int                       ldb,
                                         csrsm2Info_t              info,
                                         hipsparseSolvePolicy_t    policy,
                                         void*                     pBuffer)
{
    return rocSPARSEStatusToHIPStatus(
        rocsparse_zcsrsm_solve((rocsparse_handle)handle,
                               hipOperationToHCCOperation(transA),
                               hipOperationToHCCOperation(transB),
                               m,
                               nrhs,
                               nnz,
                               (const rocsparse_double_complex*)alpha,
                               (const rocsparse_mat_descr)descrA,
                               (const rocsparse_double_complex*)csrSortedValA,
                               csrSortedRowPtrA,
                               csrSortedColIndA,
                               (rocsparse_double_complex*)B,
                               ldb,
                               (rocsparse_mat_info)info,
                               rocsparse_solve_policy_auto,
                               pBuffer));
}

hipsparseStatus_t hipsparseXcsrgeamNnz(hipsparseHandle_t         handle,
                                       int                       m,
                                       int                       n,
                                       const hipsparseMatDescr_t descrA,
                                       int                       nnzA,
                                       const int*                csrRowPtrA,
                                       const int*                csrColIndA,
                                       const hipsparseMatDescr_t descrB,
                                       int                       nnzB,
                                       const int*                csrRowPtrB,
                                       const int*                csrColIndB,
                                       const hipsparseMatDescr_t descrC,
                                       int*                      csrRowPtrC,
                                       int*                      nnzTotalDevHostPtr)
{
    return rocSPARSEStatusToHIPStatus(rocsparse_csrgeam_nnz((rocsparse_handle)handle,
                                                            m,
                                                            n,
                                                            (const rocsparse_mat_descr)descrA,
                                                            nnzA,
                                                            csrRowPtrA,
                                                            csrColIndA,
                                                            (const rocsparse_mat_descr)descrB,
                                                            nnzB,
                                                            csrRowPtrB,
                                                            csrColIndB,
                                                            (const rocsparse_mat_descr)descrC,
                                                            csrRowPtrC,
                                                            nnzTotalDevHostPtr));
}

hipsparseStatus_t hipsparseScsrgeam(hipsparseHandle_t         handle,
                                    int                       m,
                                    int                       n,
                                    const float*              alpha,
                                    const hipsparseMatDescr_t descrA,
                                    int                       nnzA,
                                    const float*              csrValA,
                                    const int*                csrRowPtrA,
                                    const int*                csrColIndA,
                                    const float*              beta,
                                    const hipsparseMatDescr_t descrB,
                                    int                       nnzB,
                                    const float*              csrValB,
                                    const int*                csrRowPtrB,
                                    const int*                csrColIndB,
                                    const hipsparseMatDescr_t descrC,
                                    float*                    csrValC,
                                    int*                      csrRowPtrC,
                                    int*                      csrColIndC)
{
    return rocSPARSEStatusToHIPStatus(rocsparse_scsrgeam((rocsparse_handle)handle,
                                                         m,
                                                         n,
                                                         alpha,
                                                         (const rocsparse_mat_descr)descrA,
                                                         nnzA,
                                                         csrValA,
                                                         csrRowPtrA,
                                                         csrColIndA,
                                                         beta,
                                                         (const rocsparse_mat_descr)descrB,
                                                         nnzB,
                                                         csrValB,
                                                         csrRowPtrB,
                                                         csrColIndB,
                                                         (const rocsparse_mat_descr)descrC,
                                                         csrValC,
                                                         csrRowPtrC,
                                                         csrColIndC));
}

hipsparseStatus_t hipsparseDcsrgeam(hipsparseHandle_t         handle,
                                    int                       m,
                                    int                       n,
                                    const double*             alpha,
                                    const hipsparseMatDescr_t descrA,
                                    int                       nnzA,
                                    const double*             csrValA,
                                    const int*                csrRowPtrA,
                                    const int*                csrColIndA,
                                    const double*             beta,
                                    const hipsparseMatDescr_t descrB,
                                    int                       nnzB,
                                    const double*             csrValB,
                                    const int*                csrRowPtrB,
                                    const int*                csrColIndB,
                                    const hipsparseMatDescr_t descrC,
                                    double*                   csrValC,
                                    int*                      csrRowPtrC,
                                    int*                      csrColIndC)
{
    return rocSPARSEStatusToHIPStatus(rocsparse_dcsrgeam((rocsparse_handle)handle,
                                                         m,
                                                         n,
                                                         alpha,
                                                         (const rocsparse_mat_descr)descrA,
                                                         nnzA,
                                                         csrValA,
                                                         csrRowPtrA,
                                                         csrColIndA,
                                                         beta,
                                                         (const rocsparse_mat_descr)descrB,
                                                         nnzB,
                                                         csrValB,
                                                         csrRowPtrB,
                                                         csrColIndB,
                                                         (const rocsparse_mat_descr)descrC,
                                                         csrValC,
                                                         csrRowPtrC,
                                                         csrColIndC));
}

hipsparseStatus_t hipsparseCcsrgeam(hipsparseHandle_t         handle,
                                    int                       m,
                                    int                       n,
                                    const hipComplex*         alpha,
                                    const hipsparseMatDescr_t descrA,
                                    int                       nnzA,
                                    const hipComplex*         csrValA,
                                    const int*                csrRowPtrA,
                                    const int*                csrColIndA,
                                    const hipComplex*         beta,
                                    const hipsparseMatDescr_t descrB,
                                    int                       nnzB,
                                    const hipComplex*         csrValB,
                                    const int*                csrRowPtrB,
                                    const int*                csrColIndB,
                                    const hipsparseMatDescr_t descrC,
                                    hipComplex*               csrValC,
                                    int*                      csrRowPtrC,
                                    int*                      csrColIndC)
{
    return rocSPARSEStatusToHIPStatus(rocsparse_ccsrgeam((rocsparse_handle)handle,
                                                         m,
                                                         n,
                                                         (const rocsparse_float_complex*)alpha,
                                                         (const rocsparse_mat_descr)descrA,
                                                         nnzA,
                                                         (const rocsparse_float_complex*)csrValA,
                                                         csrRowPtrA,
                                                         csrColIndA,
                                                         (const rocsparse_float_complex*)beta,
                                                         (const rocsparse_mat_descr)descrB,
                                                         nnzB,
                                                         (const rocsparse_float_complex*)csrValB,
                                                         csrRowPtrB,
                                                         csrColIndB,
                                                         (const rocsparse_mat_descr)descrC,
                                                         (rocsparse_float_complex*)csrValC,
                                                         csrRowPtrC,
                                                         csrColIndC));
}

hipsparseStatus_t hipsparseZcsrgeam(hipsparseHandle_t         handle,
                                    int                       m,
                                    int                       n,
                                    const hipDoubleComplex*   alpha,
                                    const hipsparseMatDescr_t descrA,
                                    int                       nnzA,
                                    const hipDoubleComplex*   csrValA,
                                    const int*                csrRowPtrA,
                                    const int*                csrColIndA,
                                    const hipDoubleComplex*   beta,
                                    const hipsparseMatDescr_t descrB,
                                    int                       nnzB,
                                    const hipDoubleComplex*   csrValB,
                                    const int*                csrRowPtrB,
                                    const int*                csrColIndB,
                                    const hipsparseMatDescr_t descrC,
                                    hipDoubleComplex*         csrValC,
                                    int*                      csrRowPtrC,
                                    int*                      csrColIndC)
{
    return rocSPARSEStatusToHIPStatus(rocsparse_zcsrgeam((rocsparse_handle)handle,
                                                         m,
                                                         n,
                                                         (const rocsparse_double_complex*)alpha,
                                                         (const rocsparse_mat_descr)descrA,
                                                         nnzA,
                                                         (const rocsparse_double_complex*)csrValA,
                                                         csrRowPtrA,
                                                         csrColIndA,
                                                         (const rocsparse_double_complex*)beta,
                                                         (const rocsparse_mat_descr)descrB,
                                                         nnzB,
                                                         (const rocsparse_double_complex*)csrValB,
                                                         csrRowPtrB,
                                                         csrColIndB,
                                                         (const rocsparse_mat_descr)descrC,
                                                         (rocsparse_double_complex*)csrValC,
                                                         csrRowPtrC,
                                                         csrColIndC));
}

hipsparseStatus_t hipsparseScsrgeam2_bufferSizeExt(hipsparseHandle_t         handle,
                                                   int                       m,
                                                   int                       n,
                                                   const float*              alpha,
                                                   const hipsparseMatDescr_t descrA,
                                                   int                       nnzA,
                                                   const float*              csrSortedValA,
                                                   const int*                csrSortedRowPtrA,
                                                   const int*                csrSortedColIndA,
                                                   const float*              beta,
                                                   const hipsparseMatDescr_t descrB,
                                                   int                       nnzB,
                                                   const float*              csrSortedValB,
                                                   const int*                csrSortedRowPtrB,
                                                   const int*                csrSortedColIndB,
                                                   const hipsparseMatDescr_t descrC,
                                                   const float*              csrSortedValC,
                                                   const int*                csrSortedRowPtrC,
                                                   const int*                csrSortedColIndC,
                                                   size_t*                   pBufferSizeInBytes)
{
    *pBufferSizeInBytes = 4;

    return HIPSPARSE_STATUS_SUCCESS;
}

hipsparseStatus_t hipsparseDcsrgeam2_bufferSizeExt(hipsparseHandle_t         handle,
                                                   int                       m,
                                                   int                       n,
                                                   const double*             alpha,
                                                   const hipsparseMatDescr_t descrA,
                                                   int                       nnzA,
                                                   const double*             csrSortedValA,
                                                   const int*                csrSortedRowPtrA,
                                                   const int*                csrSortedColIndA,
                                                   const double*             beta,
                                                   const hipsparseMatDescr_t descrB,
                                                   int                       nnzB,
                                                   const double*             csrSortedValB,
                                                   const int*                csrSortedRowPtrB,
                                                   const int*                csrSortedColIndB,
                                                   const hipsparseMatDescr_t descrC,
                                                   const double*             csrSortedValC,
                                                   const int*                csrSortedRowPtrC,
                                                   const int*                csrSortedColIndC,
                                                   size_t*                   pBufferSizeInBytes)
{
    *pBufferSizeInBytes = 4;

    return HIPSPARSE_STATUS_SUCCESS;
}

hipsparseStatus_t hipsparseCcsrgeam2_bufferSizeExt(hipsparseHandle_t         handle,
                                                   int                       m,
                                                   int                       n,
                                                   const hipComplex*         alpha,
                                                   const hipsparseMatDescr_t descrA,
                                                   int                       nnzA,
                                                   const hipComplex*         csrSortedValA,
                                                   const int*                csrSortedRowPtrA,
                                                   const int*                csrSortedColIndA,
                                                   const hipComplex*         beta,
                                                   const hipsparseMatDescr_t descrB,
                                                   int                       nnzB,
                                                   const hipComplex*         csrSortedValB,
                                                   const int*                csrSortedRowPtrB,
                                                   const int*                csrSortedColIndB,
                                                   const hipsparseMatDescr_t descrC,
                                                   const hipComplex*         csrSortedValC,
                                                   const int*                csrSortedRowPtrC,
                                                   const int*                csrSortedColIndC,
                                                   size_t*                   pBufferSizeInBytes)
{
    *pBufferSizeInBytes = 4;

    return HIPSPARSE_STATUS_SUCCESS;
}

hipsparseStatus_t hipsparseZcsrgeam2_bufferSizeExt(hipsparseHandle_t         handle,
                                                   int                       m,
                                                   int                       n,
                                                   const hipDoubleComplex*   alpha,
                                                   const hipsparseMatDescr_t descrA,
                                                   int                       nnzA,
                                                   const hipDoubleComplex*   csrSortedValA,
                                                   const int*                csrSortedRowPtrA,
                                                   const int*                csrSortedColIndA,
                                                   const hipDoubleComplex*   beta,
                                                   const hipsparseMatDescr_t descrB,
                                                   int                       nnzB,
                                                   const hipDoubleComplex*   csrSortedValB,
                                                   const int*                csrSortedRowPtrB,
                                                   const int*                csrSortedColIndB,
                                                   const hipsparseMatDescr_t descrC,
                                                   const hipDoubleComplex*   csrSortedValC,
                                                   const int*                csrSortedRowPtrC,
                                                   const int*                csrSortedColIndC,
                                                   size_t*                   pBufferSizeInBytes)
{
    *pBufferSizeInBytes = 4;

    return HIPSPARSE_STATUS_SUCCESS;
}

hipsparseStatus_t hipsparseXcsrgeam2Nnz(hipsparseHandle_t         handle,
                                        int                       m,
                                        int                       n,
                                        const hipsparseMatDescr_t descrA,
                                        int                       nnzA,
                                        const int*                csrSortedRowPtrA,
                                        const int*                csrSortedColIndA,
                                        const hipsparseMatDescr_t descrB,
                                        int                       nnzB,
                                        const int*                csrSortedRowPtrB,
                                        const int*                csrSortedColIndB,
                                        const hipsparseMatDescr_t descrC,
                                        int*                      csrSortedRowPtrC,
                                        int*                      nnzTotalDevHostPtr,
                                        void*                     workspace)
{
    return rocSPARSEStatusToHIPStatus(rocsparse_csrgeam_nnz((rocsparse_handle)handle,
                                                            m,
                                                            n,
                                                            (const rocsparse_mat_descr)descrA,
                                                            nnzA,
                                                            csrSortedRowPtrA,
                                                            csrSortedColIndA,
                                                            (const rocsparse_mat_descr)descrB,
                                                            nnzB,
                                                            csrSortedRowPtrB,
                                                            csrSortedColIndB,
                                                            (const rocsparse_mat_descr)descrC,
                                                            csrSortedRowPtrC,
                                                            nnzTotalDevHostPtr));
}

hipsparseStatus_t hipsparseScsrgeam2(hipsparseHandle_t         handle,
                                     int                       m,
                                     int                       n,
                                     const float*              alpha,
                                     const hipsparseMatDescr_t descrA,
                                     int                       nnzA,
                                     const float*              csrSortedValA,
                                     const int*                csrSortedRowPtrA,
                                     const int*                csrSortedColIndA,
                                     const float*              beta,
                                     const hipsparseMatDescr_t descrB,
                                     int                       nnzB,
                                     const float*              csrSortedValB,
                                     const int*                csrSortedRowPtrB,
                                     const int*                csrSortedColIndB,
                                     const hipsparseMatDescr_t descrC,
                                     float*                    csrSortedValC,
                                     int*                      csrSortedRowPtrC,
                                     int*                      csrSortedColIndC,
                                     void*                     pBuffer)
{
    return rocSPARSEStatusToHIPStatus(rocsparse_scsrgeam((rocsparse_handle)handle,
                                                         m,
                                                         n,
                                                         alpha,
                                                         (const rocsparse_mat_descr)descrA,
                                                         nnzA,
                                                         csrSortedValA,
                                                         csrSortedRowPtrA,
                                                         csrSortedColIndA,
                                                         beta,
                                                         (const rocsparse_mat_descr)descrB,
                                                         nnzB,
                                                         csrSortedValB,
                                                         csrSortedRowPtrB,
                                                         csrSortedColIndB,
                                                         (const rocsparse_mat_descr)descrC,
                                                         csrSortedValC,
                                                         csrSortedRowPtrC,
                                                         csrSortedColIndC));
}

hipsparseStatus_t hipsparseDcsrgeam2(hipsparseHandle_t         handle,
                                     int                       m,
                                     int                       n,
                                     const double*             alpha,
                                     const hipsparseMatDescr_t descrA,
                                     int                       nnzA,
                                     const double*             csrSortedValA,
                                     const int*                csrSortedRowPtrA,
                                     const int*                csrSortedColIndA,
                                     const double*             beta,
                                     const hipsparseMatDescr_t descrB,
                                     int                       nnzB,
                                     const double*             csrSortedValB,
                                     const int*                csrSortedRowPtrB,
                                     const int*                csrSortedColIndB,
                                     const hipsparseMatDescr_t descrC,
                                     double*                   csrSortedValC,
                                     int*                      csrSortedRowPtrC,
                                     int*                      csrSortedColIndC,
                                     void*                     pBuffer)
{
    return rocSPARSEStatusToHIPStatus(rocsparse_dcsrgeam((rocsparse_handle)handle,
                                                         m,
                                                         n,
                                                         alpha,
                                                         (const rocsparse_mat_descr)descrA,
                                                         nnzA,
                                                         csrSortedValA,
                                                         csrSortedRowPtrA,
                                                         csrSortedColIndA,
                                                         beta,
                                                         (const rocsparse_mat_descr)descrB,
                                                         nnzB,
                                                         csrSortedValB,
                                                         csrSortedRowPtrB,
                                                         csrSortedColIndB,
                                                         (const rocsparse_mat_descr)descrC,
                                                         csrSortedValC,
                                                         csrSortedRowPtrC,
                                                         csrSortedColIndC));
}

hipsparseStatus_t hipsparseCcsrgeam2(hipsparseHandle_t         handle,
                                     int                       m,
                                     int                       n,
                                     const hipComplex*         alpha,
                                     const hipsparseMatDescr_t descrA,
                                     int                       nnzA,
                                     const hipComplex*         csrSortedValA,
                                     const int*                csrSortedRowPtrA,
                                     const int*                csrSortedColIndA,
                                     const hipComplex*         beta,
                                     const hipsparseMatDescr_t descrB,
                                     int                       nnzB,
                                     const hipComplex*         csrSortedValB,
                                     const int*                csrSortedRowPtrB,
                                     const int*                csrSortedColIndB,
                                     const hipsparseMatDescr_t descrC,
                                     hipComplex*               csrSortedValC,
                                     int*                      csrSortedRowPtrC,
                                     int*                      csrSortedColIndC,
                                     void*                     pBuffer)
{
    return rocSPARSEStatusToHIPStatus(
        rocsparse_ccsrgeam((rocsparse_handle)handle,
                           m,
                           n,
                           (const rocsparse_float_complex*)alpha,
                           (const rocsparse_mat_descr)descrA,
                           nnzA,
                           (const rocsparse_float_complex*)csrSortedValA,
                           csrSortedRowPtrA,
                           csrSortedColIndA,
                           (const rocsparse_float_complex*)beta,
                           (const rocsparse_mat_descr)descrB,
                           nnzB,
                           (const rocsparse_float_complex*)csrSortedValB,
                           csrSortedRowPtrB,
                           csrSortedColIndB,
                           (const rocsparse_mat_descr)descrC,
                           (rocsparse_float_complex*)csrSortedValC,
                           csrSortedRowPtrC,
                           csrSortedColIndC));
}

hipsparseStatus_t hipsparseZcsrgeam2(hipsparseHandle_t         handle,
                                     int                       m,
                                     int                       n,
                                     const hipDoubleComplex*   alpha,
                                     const hipsparseMatDescr_t descrA,
                                     int                       nnzA,
                                     const hipDoubleComplex*   csrSortedValA,
                                     const int*                csrSortedRowPtrA,
                                     const int*                csrSortedColIndA,
                                     const hipDoubleComplex*   beta,
                                     const hipsparseMatDescr_t descrB,
                                     int                       nnzB,
                                     const hipDoubleComplex*   csrSortedValB,
                                     const int*                csrSortedRowPtrB,
                                     const int*                csrSortedColIndB,
                                     const hipsparseMatDescr_t descrC,
                                     hipDoubleComplex*         csrSortedValC,
                                     int*                      csrSortedRowPtrC,
                                     int*                      csrSortedColIndC,
                                     void*                     pBuffer)
{
    return rocSPARSEStatusToHIPStatus(
        rocsparse_zcsrgeam((rocsparse_handle)handle,
                           m,
                           n,
                           (const rocsparse_double_complex*)alpha,
                           (const rocsparse_mat_descr)descrA,
                           nnzA,
                           (const rocsparse_double_complex*)csrSortedValA,
                           csrSortedRowPtrA,
                           csrSortedColIndA,
                           (const rocsparse_double_complex*)beta,
                           (const rocsparse_mat_descr)descrB,
                           nnzB,
                           (const rocsparse_double_complex*)csrSortedValB,
                           csrSortedRowPtrB,
                           csrSortedColIndB,
                           (const rocsparse_mat_descr)descrC,
                           (rocsparse_double_complex*)csrSortedValC,
                           csrSortedRowPtrC,
                           csrSortedColIndC));
}

hipsparseStatus_t hipsparseXcsrgemmNnz(hipsparseHandle_t         handle,
                                       hipsparseOperation_t      transA,
                                       hipsparseOperation_t      transB,
                                       int                       m,
                                       int                       n,
                                       int                       k,
                                       const hipsparseMatDescr_t descrA,
                                       int                       nnzA,
                                       const int*                csrRowPtrA,
                                       const int*                csrColIndA,
                                       const hipsparseMatDescr_t descrB,
                                       int                       nnzB,
                                       const int*                csrRowPtrB,
                                       const int*                csrColIndB,
                                       const hipsparseMatDescr_t descrC,
                                       int*                      csrRowPtrC,
                                       int*                      nnzTotalDevHostPtr)
{
    // Create matrix info
    rocsparse_mat_info info;
    RETURN_IF_ROCSPARSE_ERROR(rocsparse_create_mat_info(&info));

    // Buffer
    size_t buffer_size;
    void*  temp_buffer;

    // Initialize alpha = 1.0
    hipDoubleComplex  one = make_hipDoubleComplex(1.0, 0.0);
    hipDoubleComplex* alpha;

    // Get pointer mode
    rocsparse_pointer_mode pointer_mode;
    RETURN_IF_ROCSPARSE_ERROR(rocsparse_get_pointer_mode((rocsparse_handle)handle, &pointer_mode));

    if(pointer_mode == rocsparse_pointer_mode_host)
    {
        alpha  = (hipDoubleComplex*)malloc(sizeof(hipDoubleComplex));
        *alpha = one;
    }
    else
    {
        RETURN_IF_HIP_ERROR(hipMalloc((void**)&alpha, sizeof(hipDoubleComplex)));
        RETURN_IF_HIP_ERROR(
            hipMemcpy(alpha, &one, sizeof(hipDoubleComplex), hipMemcpyHostToDevice));
    }

    // Obtain temporary buffer size
    RETURN_IF_ROCSPARSE_ERROR(rocsparse_zcsrgemm_buffer_size((rocsparse_handle)handle,
                                                             hipOperationToHCCOperation(transA),
                                                             hipOperationToHCCOperation(transB),
                                                             m,
                                                             n,
                                                             k,
                                                             (const rocsparse_double_complex*)alpha,
                                                             (rocsparse_mat_descr)descrA,
                                                             nnzA,
                                                             csrRowPtrA,
                                                             csrColIndA,
                                                             (rocsparse_mat_descr)descrB,
                                                             nnzB,
                                                             csrRowPtrB,
                                                             csrColIndB,
                                                             nullptr,
                                                             nullptr,
                                                             0,
                                                             nullptr,
                                                             nullptr,
                                                             info,
                                                             &buffer_size));

    RETURN_IF_HIP_ERROR(hipMalloc(&temp_buffer, buffer_size));

    // Determine nnz
    RETURN_IF_ROCSPARSE_ERROR(rocsparse_csrgemm_nnz((rocsparse_handle)handle,
                                                    hipOperationToHCCOperation(transA),
                                                    hipOperationToHCCOperation(transB),
                                                    m,
                                                    n,
                                                    k,
                                                    (rocsparse_mat_descr)descrA,
                                                    nnzA,
                                                    csrRowPtrA,
                                                    csrColIndA,
                                                    (rocsparse_mat_descr)descrB,
                                                    nnzB,
                                                    csrRowPtrB,
                                                    csrColIndB,
                                                    nullptr,
                                                    0,
                                                    nullptr,
                                                    nullptr,
                                                    (rocsparse_mat_descr)descrC,
                                                    csrRowPtrC,
                                                    nnzTotalDevHostPtr,
                                                    info,
                                                    temp_buffer));

    if(pointer_mode == rocsparse_pointer_mode_host)
    {
        free(alpha);
    }
    else
    {
        RETURN_IF_HIP_ERROR(hipFree(alpha));
    }

    RETURN_IF_HIP_ERROR(hipFree(temp_buffer));

    RETURN_IF_ROCSPARSE_ERROR(rocsparse_destroy_mat_info(info));

    return HIPSPARSE_STATUS_SUCCESS;
}

hipsparseStatus_t hipsparseScsrgemm(hipsparseHandle_t         handle,
                                    hipsparseOperation_t      transA,
                                    hipsparseOperation_t      transB,
                                    int                       m,
                                    int                       n,
                                    int                       k,
                                    const hipsparseMatDescr_t descrA,
                                    int                       nnzA,
                                    const float*              csrValA,
                                    const int*                csrRowPtrA,
                                    const int*                csrColIndA,
                                    const hipsparseMatDescr_t descrB,
                                    int                       nnzB,
                                    const float*              csrValB,
                                    const int*                csrRowPtrB,
                                    const int*                csrColIndB,
                                    const hipsparseMatDescr_t descrC,
                                    float*                    csrValC,
                                    const int*                csrRowPtrC,
                                    int*                      csrColIndC)
{
    // Create matrix info
    rocsparse_mat_info info;
    RETURN_IF_ROCSPARSE_ERROR(rocsparse_create_mat_info(&info));

    // Buffer
    size_t buffer_size;
    void*  temp_buffer;

    // Initialize alpha = 1.0
    float  one = 1.0f;
    float* alpha;

    // Get pointer mode
    rocsparse_pointer_mode pointer_mode;
    RETURN_IF_ROCSPARSE_ERROR(rocsparse_get_pointer_mode((rocsparse_handle)handle, &pointer_mode));

    if(pointer_mode == rocsparse_pointer_mode_host)
    {
        alpha  = (float*)malloc(sizeof(float));
        *alpha = one;
    }
    else
    {
        RETURN_IF_HIP_ERROR(hipMalloc((void**)&alpha, sizeof(float)));
        RETURN_IF_HIP_ERROR(hipMemcpy(alpha, &one, sizeof(float), hipMemcpyHostToDevice));
    }

    // Obtain temporary buffer size
    RETURN_IF_ROCSPARSE_ERROR(rocsparse_scsrgemm_buffer_size((rocsparse_handle)handle,
                                                             hipOperationToHCCOperation(transA),
                                                             hipOperationToHCCOperation(transB),
                                                             m,
                                                             n,
                                                             k,
                                                             alpha,
                                                             (rocsparse_mat_descr)descrA,
                                                             nnzA,
                                                             csrRowPtrA,
                                                             csrColIndA,
                                                             (rocsparse_mat_descr)descrB,
                                                             nnzB,
                                                             csrRowPtrB,
                                                             csrColIndB,
                                                             nullptr,
                                                             nullptr,
                                                             0,
                                                             nullptr,
                                                             nullptr,
                                                             info,
                                                             &buffer_size));

    RETURN_IF_HIP_ERROR(hipMalloc(&temp_buffer, buffer_size));

    // Perform csrgemm computation
    RETURN_IF_ROCSPARSE_ERROR(rocsparse_scsrgemm((rocsparse_handle)handle,
                                                 hipOperationToHCCOperation(transA),
                                                 hipOperationToHCCOperation(transB),
                                                 m,
                                                 n,
                                                 k,
                                                 alpha,
                                                 (rocsparse_mat_descr)descrA,
                                                 nnzA,
                                                 csrValA,
                                                 csrRowPtrA,
                                                 csrColIndA,
                                                 (rocsparse_mat_descr)descrB,
                                                 nnzB,
                                                 csrValB,
                                                 csrRowPtrB,
                                                 csrColIndB,
                                                 nullptr,
                                                 nullptr,
                                                 0,
                                                 nullptr,
                                                 nullptr,
                                                 nullptr,
                                                 (rocsparse_mat_descr)descrC,
                                                 csrValC,
                                                 csrRowPtrC,
                                                 csrColIndC,
                                                 info,
                                                 temp_buffer));

    if(pointer_mode == rocsparse_pointer_mode_host)
    {
        free(alpha);
    }
    else
    {
        RETURN_IF_HIP_ERROR(hipFree(alpha));
    }

    RETURN_IF_HIP_ERROR(hipFree(temp_buffer));

    RETURN_IF_ROCSPARSE_ERROR(rocsparse_destroy_mat_info(info));

    return HIPSPARSE_STATUS_SUCCESS;
}

hipsparseStatus_t hipsparseDcsrgemm(hipsparseHandle_t         handle,
                                    hipsparseOperation_t      transA,
                                    hipsparseOperation_t      transB,
                                    int                       m,
                                    int                       n,
                                    int                       k,
                                    const hipsparseMatDescr_t descrA,
                                    int                       nnzA,
                                    const double*             csrValA,
                                    const int*                csrRowPtrA,
                                    const int*                csrColIndA,
                                    const hipsparseMatDescr_t descrB,
                                    int                       nnzB,
                                    const double*             csrValB,
                                    const int*                csrRowPtrB,
                                    const int*                csrColIndB,
                                    const hipsparseMatDescr_t descrC,
                                    double*                   csrValC,
                                    const int*                csrRowPtrC,
                                    int*                      csrColIndC)
{
    // Create matrix info
    rocsparse_mat_info info;
    RETURN_IF_ROCSPARSE_ERROR(rocsparse_create_mat_info(&info));

    // Buffer
    size_t buffer_size;
    void*  temp_buffer;

    // Initialize alpha = 1.0
    double  one = 1.0;
    double* alpha;

    // Get pointer mode
    rocsparse_pointer_mode pointer_mode;
    RETURN_IF_ROCSPARSE_ERROR(rocsparse_get_pointer_mode((rocsparse_handle)handle, &pointer_mode));

    if(pointer_mode == rocsparse_pointer_mode_host)
    {
        alpha  = (double*)malloc(sizeof(double));
        *alpha = one;
    }
    else
    {
        RETURN_IF_HIP_ERROR(hipMalloc((void**)&alpha, sizeof(double)));
        RETURN_IF_HIP_ERROR(hipMemcpy(alpha, &one, sizeof(double), hipMemcpyHostToDevice));
    }

    // Obtain temporary buffer size
    RETURN_IF_ROCSPARSE_ERROR(rocsparse_dcsrgemm_buffer_size((rocsparse_handle)handle,
                                                             hipOperationToHCCOperation(transA),
                                                             hipOperationToHCCOperation(transB),
                                                             m,
                                                             n,
                                                             k,
                                                             alpha,
                                                             (rocsparse_mat_descr)descrA,
                                                             nnzA,
                                                             csrRowPtrA,
                                                             csrColIndA,
                                                             (rocsparse_mat_descr)descrB,
                                                             nnzB,
                                                             csrRowPtrB,
                                                             csrColIndB,
                                                             nullptr,
                                                             nullptr,
                                                             0,
                                                             nullptr,
                                                             nullptr,
                                                             info,
                                                             &buffer_size));

    RETURN_IF_HIP_ERROR(hipMalloc(&temp_buffer, buffer_size));

    // Perform csrgemm computation
    RETURN_IF_ROCSPARSE_ERROR(rocsparse_dcsrgemm((rocsparse_handle)handle,
                                                 hipOperationToHCCOperation(transA),
                                                 hipOperationToHCCOperation(transB),
                                                 m,
                                                 n,
                                                 k,
                                                 alpha,
                                                 (rocsparse_mat_descr)descrA,
                                                 nnzA,
                                                 csrValA,
                                                 csrRowPtrA,
                                                 csrColIndA,
                                                 (rocsparse_mat_descr)descrB,
                                                 nnzB,
                                                 csrValB,
                                                 csrRowPtrB,
                                                 csrColIndB,
                                                 nullptr,
                                                 nullptr,
                                                 0,
                                                 nullptr,
                                                 nullptr,
                                                 nullptr,
                                                 (rocsparse_mat_descr)descrC,
                                                 csrValC,
                                                 csrRowPtrC,
                                                 csrColIndC,
                                                 info,
                                                 temp_buffer));

    if(pointer_mode == rocsparse_pointer_mode_host)
    {
        free(alpha);
    }
    else
    {
        RETURN_IF_HIP_ERROR(hipFree(alpha));
    }

    RETURN_IF_HIP_ERROR(hipFree(temp_buffer));

    RETURN_IF_ROCSPARSE_ERROR(rocsparse_destroy_mat_info(info));

    return HIPSPARSE_STATUS_SUCCESS;
}

hipsparseStatus_t hipsparseCcsrgemm(hipsparseHandle_t         handle,
                                    hipsparseOperation_t      transA,
                                    hipsparseOperation_t      transB,
                                    int                       m,
                                    int                       n,
                                    int                       k,
                                    const hipsparseMatDescr_t descrA,
                                    int                       nnzA,
                                    const hipComplex*         csrValA,
                                    const int*                csrRowPtrA,
                                    const int*                csrColIndA,
                                    const hipsparseMatDescr_t descrB,
                                    int                       nnzB,
                                    const hipComplex*         csrValB,
                                    const int*                csrRowPtrB,
                                    const int*                csrColIndB,
                                    const hipsparseMatDescr_t descrC,
                                    hipComplex*               csrValC,
                                    const int*                csrRowPtrC,
                                    int*                      csrColIndC)
{
    // Create matrix info
    rocsparse_mat_info info;
    RETURN_IF_ROCSPARSE_ERROR(rocsparse_create_mat_info(&info));

    // Buffer
    size_t buffer_size;
    void*  temp_buffer;

    // Initialize alpha = 1.0
    hipComplex  one = make_hipComplex(1.0f, 0.0f);
    hipComplex* alpha;

    // Get pointer mode
    rocsparse_pointer_mode pointer_mode;
    RETURN_IF_ROCSPARSE_ERROR(rocsparse_get_pointer_mode((rocsparse_handle)handle, &pointer_mode));

    if(pointer_mode == rocsparse_pointer_mode_host)
    {
        alpha  = (hipComplex*)malloc(sizeof(hipComplex));
        *alpha = one;
    }
    else
    {
        RETURN_IF_HIP_ERROR(hipMalloc((void**)&alpha, sizeof(hipComplex)));
        RETURN_IF_HIP_ERROR(hipMemcpy(alpha, &one, sizeof(hipComplex), hipMemcpyHostToDevice));
    }

    // Obtain temporary buffer size
    RETURN_IF_ROCSPARSE_ERROR(rocsparse_ccsrgemm_buffer_size((rocsparse_handle)handle,
                                                             hipOperationToHCCOperation(transA),
                                                             hipOperationToHCCOperation(transB),
                                                             m,
                                                             n,
                                                             k,
                                                             (const rocsparse_float_complex*)alpha,
                                                             (rocsparse_mat_descr)descrA,
                                                             nnzA,
                                                             csrRowPtrA,
                                                             csrColIndA,
                                                             (rocsparse_mat_descr)descrB,
                                                             nnzB,
                                                             csrRowPtrB,
                                                             csrColIndB,
                                                             nullptr,
                                                             nullptr,
                                                             0,
                                                             nullptr,
                                                             nullptr,
                                                             info,
                                                             &buffer_size));

    RETURN_IF_HIP_ERROR(hipMalloc(&temp_buffer, buffer_size));

    // Perform csrgemm computation
    RETURN_IF_ROCSPARSE_ERROR(rocsparse_ccsrgemm((rocsparse_handle)handle,
                                                 hipOperationToHCCOperation(transA),
                                                 hipOperationToHCCOperation(transB),
                                                 m,
                                                 n,
                                                 k,
                                                 (const rocsparse_float_complex*)alpha,
                                                 (rocsparse_mat_descr)descrA,
                                                 nnzA,
                                                 (const rocsparse_float_complex*)csrValA,
                                                 csrRowPtrA,
                                                 csrColIndA,
                                                 (rocsparse_mat_descr)descrB,
                                                 nnzB,
                                                 (const rocsparse_float_complex*)csrValB,
                                                 csrRowPtrB,
                                                 csrColIndB,
                                                 nullptr,
                                                 nullptr,
                                                 0,
                                                 nullptr,
                                                 nullptr,
                                                 nullptr,
                                                 (rocsparse_mat_descr)descrC,
                                                 (rocsparse_float_complex*)csrValC,
                                                 csrRowPtrC,
                                                 csrColIndC,
                                                 info,
                                                 temp_buffer));

    if(pointer_mode == rocsparse_pointer_mode_host)
    {
        free(alpha);
    }
    else
    {
        RETURN_IF_HIP_ERROR(hipFree(alpha));
    }

    RETURN_IF_HIP_ERROR(hipFree(temp_buffer));

    RETURN_IF_ROCSPARSE_ERROR(rocsparse_destroy_mat_info(info));

    return HIPSPARSE_STATUS_SUCCESS;
}

hipsparseStatus_t hipsparseZcsrgemm(hipsparseHandle_t         handle,
                                    hipsparseOperation_t      transA,
                                    hipsparseOperation_t      transB,
                                    int                       m,
                                    int                       n,
                                    int                       k,
                                    const hipsparseMatDescr_t descrA,
                                    int                       nnzA,
                                    const hipDoubleComplex*   csrValA,
                                    const int*                csrRowPtrA,
                                    const int*                csrColIndA,
                                    const hipsparseMatDescr_t descrB,
                                    int                       nnzB,
                                    const hipDoubleComplex*   csrValB,
                                    const int*                csrRowPtrB,
                                    const int*                csrColIndB,
                                    const hipsparseMatDescr_t descrC,
                                    hipDoubleComplex*         csrValC,
                                    const int*                csrRowPtrC,
                                    int*                      csrColIndC)
{
    // Create matrix info
    rocsparse_mat_info info;
    RETURN_IF_ROCSPARSE_ERROR(rocsparse_create_mat_info(&info));

    // Buffer
    size_t buffer_size;
    void*  temp_buffer;

    // Initialize alpha = 1.0
    hipDoubleComplex  one = make_hipDoubleComplex(1.0, 0.0);
    hipDoubleComplex* alpha;

    // Get pointer mode
    rocsparse_pointer_mode pointer_mode;
    RETURN_IF_ROCSPARSE_ERROR(rocsparse_get_pointer_mode((rocsparse_handle)handle, &pointer_mode));

    if(pointer_mode == rocsparse_pointer_mode_host)
    {
        alpha  = (hipDoubleComplex*)malloc(sizeof(hipDoubleComplex));
        *alpha = one;
    }
    else
    {
        RETURN_IF_HIP_ERROR(hipMalloc((void**)&alpha, sizeof(hipDoubleComplex)));
        RETURN_IF_HIP_ERROR(
            hipMemcpy(alpha, &one, sizeof(hipDoubleComplex), hipMemcpyHostToDevice));
    }

    // Obtain temporary buffer size
    RETURN_IF_ROCSPARSE_ERROR(rocsparse_zcsrgemm_buffer_size((rocsparse_handle)handle,
                                                             hipOperationToHCCOperation(transA),
                                                             hipOperationToHCCOperation(transB),
                                                             m,
                                                             n,
                                                             k,
                                                             (const rocsparse_double_complex*)alpha,
                                                             (rocsparse_mat_descr)descrA,
                                                             nnzA,
                                                             csrRowPtrA,
                                                             csrColIndA,
                                                             (rocsparse_mat_descr)descrB,
                                                             nnzB,
                                                             csrRowPtrB,
                                                             csrColIndB,
                                                             nullptr,
                                                             nullptr,
                                                             0,
                                                             nullptr,
                                                             nullptr,
                                                             info,
                                                             &buffer_size));

    RETURN_IF_HIP_ERROR(hipMalloc(&temp_buffer, buffer_size));

    // Perform csrgemm computation
    RETURN_IF_ROCSPARSE_ERROR(rocsparse_zcsrgemm((rocsparse_handle)handle,
                                                 hipOperationToHCCOperation(transA),
                                                 hipOperationToHCCOperation(transB),
                                                 m,
                                                 n,
                                                 k,
                                                 (const rocsparse_double_complex*)alpha,
                                                 (rocsparse_mat_descr)descrA,
                                                 nnzA,
                                                 (const rocsparse_double_complex*)csrValA,
                                                 csrRowPtrA,
                                                 csrColIndA,
                                                 (rocsparse_mat_descr)descrB,
                                                 nnzB,
                                                 (const rocsparse_double_complex*)csrValB,
                                                 csrRowPtrB,
                                                 csrColIndB,
                                                 nullptr,
                                                 nullptr,
                                                 0,
                                                 nullptr,
                                                 nullptr,
                                                 nullptr,
                                                 (rocsparse_mat_descr)descrC,
                                                 (rocsparse_double_complex*)csrValC,
                                                 csrRowPtrC,
                                                 csrColIndC,
                                                 info,
                                                 temp_buffer));

    if(pointer_mode == rocsparse_pointer_mode_host)
    {
        free(alpha);
    }
    else
    {
        RETURN_IF_HIP_ERROR(hipFree(alpha));
    }

    RETURN_IF_HIP_ERROR(hipFree(temp_buffer));

    RETURN_IF_ROCSPARSE_ERROR(rocsparse_destroy_mat_info(info));

    return HIPSPARSE_STATUS_SUCCESS;
}

hipsparseStatus_t hipsparseScsrgemm2_bufferSizeExt(hipsparseHandle_t         handle,
                                                   int                       m,
                                                   int                       n,
                                                   int                       k,
                                                   const float*              alpha,
                                                   const hipsparseMatDescr_t descrA,
                                                   int                       nnzA,
                                                   const int*                csrRowPtrA,
                                                   const int*                csrColIndA,
                                                   const hipsparseMatDescr_t descrB,
                                                   int                       nnzB,
                                                   const int*                csrRowPtrB,
                                                   const int*                csrColIndB,
                                                   const float*              beta,
                                                   const hipsparseMatDescr_t descrD,
                                                   int                       nnzD,
                                                   const int*                csrRowPtrD,
                                                   const int*                csrColIndD,
                                                   csrgemm2Info_t            info,
                                                   size_t*                   pBufferSizeInBytes)
{
    return rocSPARSEStatusToHIPStatus(rocsparse_scsrgemm_buffer_size((rocsparse_handle)handle,
                                                                     rocsparse_operation_none,
                                                                     rocsparse_operation_none,
                                                                     m,
                                                                     n,
                                                                     k,
                                                                     alpha,
                                                                     (rocsparse_mat_descr)descrA,
                                                                     nnzA,
                                                                     csrRowPtrA,
                                                                     csrColIndA,
                                                                     (rocsparse_mat_descr)descrB,
                                                                     nnzB,
                                                                     csrRowPtrB,
                                                                     csrColIndB,
                                                                     beta,
                                                                     (rocsparse_mat_descr)descrD,
                                                                     nnzD,
                                                                     csrRowPtrD,
                                                                     csrColIndD,
                                                                     (rocsparse_mat_info)info,
                                                                     pBufferSizeInBytes));
}

hipsparseStatus_t hipsparseDcsrgemm2_bufferSizeExt(hipsparseHandle_t         handle,
                                                   int                       m,
                                                   int                       n,
                                                   int                       k,
                                                   const double*             alpha,
                                                   const hipsparseMatDescr_t descrA,
                                                   int                       nnzA,
                                                   const int*                csrRowPtrA,
                                                   const int*                csrColIndA,
                                                   const hipsparseMatDescr_t descrB,
                                                   int                       nnzB,
                                                   const int*                csrRowPtrB,
                                                   const int*                csrColIndB,
                                                   const double*             beta,
                                                   const hipsparseMatDescr_t descrD,
                                                   int                       nnzD,
                                                   const int*                csrRowPtrD,
                                                   const int*                csrColIndD,
                                                   csrgemm2Info_t            info,
                                                   size_t*                   pBufferSizeInBytes)
{
    return rocSPARSEStatusToHIPStatus(rocsparse_dcsrgemm_buffer_size((rocsparse_handle)handle,
                                                                     rocsparse_operation_none,
                                                                     rocsparse_operation_none,
                                                                     m,
                                                                     n,
                                                                     k,
                                                                     alpha,
                                                                     (rocsparse_mat_descr)descrA,
                                                                     nnzA,
                                                                     csrRowPtrA,
                                                                     csrColIndA,
                                                                     (rocsparse_mat_descr)descrB,
                                                                     nnzB,
                                                                     csrRowPtrB,
                                                                     csrColIndB,
                                                                     beta,
                                                                     (rocsparse_mat_descr)descrD,
                                                                     nnzD,
                                                                     csrRowPtrD,
                                                                     csrColIndD,
                                                                     (rocsparse_mat_info)info,
                                                                     pBufferSizeInBytes));
}

hipsparseStatus_t hipsparseCcsrgemm2_bufferSizeExt(hipsparseHandle_t         handle,
                                                   int                       m,
                                                   int                       n,
                                                   int                       k,
                                                   const hipComplex*         alpha,
                                                   const hipsparseMatDescr_t descrA,
                                                   int                       nnzA,
                                                   const int*                csrRowPtrA,
                                                   const int*                csrColIndA,
                                                   const hipsparseMatDescr_t descrB,
                                                   int                       nnzB,
                                                   const int*                csrRowPtrB,
                                                   const int*                csrColIndB,
                                                   const hipComplex*         beta,
                                                   const hipsparseMatDescr_t descrD,
                                                   int                       nnzD,
                                                   const int*                csrRowPtrD,
                                                   const int*                csrColIndD,
                                                   csrgemm2Info_t            info,
                                                   size_t*                   pBufferSizeInBytes)
{
    return rocSPARSEStatusToHIPStatus(
        rocsparse_ccsrgemm_buffer_size((rocsparse_handle)handle,
                                       rocsparse_operation_none,
                                       rocsparse_operation_none,
                                       m,
                                       n,
                                       k,
                                       (const rocsparse_float_complex*)alpha,
                                       (rocsparse_mat_descr)descrA,
                                       nnzA,
                                       csrRowPtrA,
                                       csrColIndA,
                                       (rocsparse_mat_descr)descrB,
                                       nnzB,
                                       csrRowPtrB,
                                       csrColIndB,
                                       (const rocsparse_float_complex*)beta,
                                       (rocsparse_mat_descr)descrD,
                                       nnzD,
                                       csrRowPtrD,
                                       csrColIndD,
                                       (rocsparse_mat_info)info,
                                       pBufferSizeInBytes));
}

hipsparseStatus_t hipsparseZcsrgemm2_bufferSizeExt(hipsparseHandle_t         handle,
                                                   int                       m,
                                                   int                       n,
                                                   int                       k,
                                                   const hipDoubleComplex*   alpha,
                                                   const hipsparseMatDescr_t descrA,
                                                   int                       nnzA,
                                                   const int*                csrRowPtrA,
                                                   const int*                csrColIndA,
                                                   const hipsparseMatDescr_t descrB,
                                                   int                       nnzB,
                                                   const int*                csrRowPtrB,
                                                   const int*                csrColIndB,
                                                   const hipDoubleComplex*   beta,
                                                   const hipsparseMatDescr_t descrD,
                                                   int                       nnzD,
                                                   const int*                csrRowPtrD,
                                                   const int*                csrColIndD,
                                                   csrgemm2Info_t            info,
                                                   size_t*                   pBufferSizeInBytes)
{
    return rocSPARSEStatusToHIPStatus(
        rocsparse_zcsrgemm_buffer_size((rocsparse_handle)handle,
                                       rocsparse_operation_none,
                                       rocsparse_operation_none,
                                       m,
                                       n,
                                       k,
                                       (const rocsparse_double_complex*)alpha,
                                       (rocsparse_mat_descr)descrA,
                                       nnzA,
                                       csrRowPtrA,
                                       csrColIndA,
                                       (rocsparse_mat_descr)descrB,
                                       nnzB,
                                       csrRowPtrB,
                                       csrColIndB,
                                       (const rocsparse_double_complex*)beta,
                                       (rocsparse_mat_descr)descrD,
                                       nnzD,
                                       csrRowPtrD,
                                       csrColIndD,
                                       (rocsparse_mat_info)info,
                                       pBufferSizeInBytes));
}

hipsparseStatus_t hipsparseXcsrgemm2Nnz(hipsparseHandle_t         handle,
                                        int                       m,
                                        int                       n,
                                        int                       k,
                                        const hipsparseMatDescr_t descrA,
                                        int                       nnzA,
                                        const int*                csrRowPtrA,
                                        const int*                csrColIndA,
                                        const hipsparseMatDescr_t descrB,
                                        int                       nnzB,
                                        const int*                csrRowPtrB,
                                        const int*                csrColIndB,
                                        const hipsparseMatDescr_t descrD,
                                        int                       nnzD,
                                        const int*                csrRowPtrD,
                                        const int*                csrColIndD,
                                        const hipsparseMatDescr_t descrC,
                                        int*                      csrRowPtrC,
                                        int*                      nnzTotalDevHostPtr,
                                        const csrgemm2Info_t      info,
                                        void*                     pBuffer)
{
    return rocSPARSEStatusToHIPStatus(rocsparse_csrgemm_nnz((rocsparse_handle)handle,
                                                            rocsparse_operation_none,
                                                            rocsparse_operation_none,
                                                            m,
                                                            n,
                                                            k,
                                                            (rocsparse_mat_descr)descrA,
                                                            nnzA,
                                                            csrRowPtrA,
                                                            csrColIndA,
                                                            (rocsparse_mat_descr)descrB,
                                                            nnzB,
                                                            csrRowPtrB,
                                                            csrColIndB,
                                                            (rocsparse_mat_descr)descrD,
                                                            nnzD,
                                                            csrRowPtrD,
                                                            csrColIndD,
                                                            (rocsparse_mat_descr)descrC,
                                                            csrRowPtrC,
                                                            nnzTotalDevHostPtr,
                                                            (rocsparse_mat_info)info,
                                                            pBuffer));
}

hipsparseStatus_t hipsparseScsrgemm2(hipsparseHandle_t         handle,
                                     int                       m,
                                     int                       n,
                                     int                       k,
                                     const float*              alpha,
                                     const hipsparseMatDescr_t descrA,
                                     int                       nnzA,
                                     const float*              csrValA,
                                     const int*                csrRowPtrA,
                                     const int*                csrColIndA,
                                     const hipsparseMatDescr_t descrB,
                                     int                       nnzB,
                                     const float*              csrValB,
                                     const int*                csrRowPtrB,
                                     const int*                csrColIndB,
                                     const float*              beta,
                                     const hipsparseMatDescr_t descrD,
                                     int                       nnzD,
                                     const float*              csrValD,
                                     const int*                csrRowPtrD,
                                     const int*                csrColIndD,
                                     const hipsparseMatDescr_t descrC,
                                     float*                    csrValC,
                                     const int*                csrRowPtrC,
                                     int*                      csrColIndC,
                                     const csrgemm2Info_t      info,
                                     void*                     pBuffer)
{
    return rocSPARSEStatusToHIPStatus(rocsparse_scsrgemm((rocsparse_handle)handle,
                                                         rocsparse_operation_none,
                                                         rocsparse_operation_none,
                                                         m,
                                                         n,
                                                         k,
                                                         alpha,
                                                         (rocsparse_mat_descr)descrA,
                                                         nnzA,
                                                         csrValA,
                                                         csrRowPtrA,
                                                         csrColIndA,
                                                         (rocsparse_mat_descr)descrB,
                                                         nnzB,
                                                         csrValB,
                                                         csrRowPtrB,
                                                         csrColIndB,
                                                         beta,
                                                         (rocsparse_mat_descr)descrD,
                                                         nnzD,
                                                         csrValD,
                                                         csrRowPtrD,
                                                         csrColIndD,
                                                         (rocsparse_mat_descr)descrC,
                                                         csrValC,
                                                         csrRowPtrC,
                                                         csrColIndC,
                                                         (rocsparse_mat_info)info,
                                                         pBuffer));
}

hipsparseStatus_t hipsparseDcsrgemm2(hipsparseHandle_t         handle,
                                     int                       m,
                                     int                       n,
                                     int                       k,
                                     const double*             alpha,
                                     const hipsparseMatDescr_t descrA,
                                     int                       nnzA,
                                     const double*             csrValA,
                                     const int*                csrRowPtrA,
                                     const int*                csrColIndA,
                                     const hipsparseMatDescr_t descrB,
                                     int                       nnzB,
                                     const double*             csrValB,
                                     const int*                csrRowPtrB,
                                     const int*                csrColIndB,
                                     const double*             beta,
                                     const hipsparseMatDescr_t descrD,
                                     int                       nnzD,
                                     const double*             csrValD,
                                     const int*                csrRowPtrD,
                                     const int*                csrColIndD,
                                     const hipsparseMatDescr_t descrC,
                                     double*                   csrValC,
                                     const int*                csrRowPtrC,
                                     int*                      csrColIndC,
                                     const csrgemm2Info_t      info,
                                     void*                     pBuffer)
{
    return rocSPARSEStatusToHIPStatus(rocsparse_dcsrgemm((rocsparse_handle)handle,
                                                         rocsparse_operation_none,
                                                         rocsparse_operation_none,
                                                         m,
                                                         n,
                                                         k,
                                                         alpha,
                                                         (rocsparse_mat_descr)descrA,
                                                         nnzA,
                                                         csrValA,
                                                         csrRowPtrA,
                                                         csrColIndA,
                                                         (rocsparse_mat_descr)descrB,
                                                         nnzB,
                                                         csrValB,
                                                         csrRowPtrB,
                                                         csrColIndB,
                                                         beta,
                                                         (rocsparse_mat_descr)descrD,
                                                         nnzD,
                                                         csrValD,
                                                         csrRowPtrD,
                                                         csrColIndD,
                                                         (rocsparse_mat_descr)descrC,
                                                         csrValC,
                                                         csrRowPtrC,
                                                         csrColIndC,
                                                         (rocsparse_mat_info)info,
                                                         pBuffer));
}

hipsparseStatus_t hipsparseCcsrgemm2(hipsparseHandle_t         handle,
                                     int                       m,
                                     int                       n,
                                     int                       k,
                                     const hipComplex*         alpha,
                                     const hipsparseMatDescr_t descrA,
                                     int                       nnzA,
                                     const hipComplex*         csrValA,
                                     const int*                csrRowPtrA,
                                     const int*                csrColIndA,
                                     const hipsparseMatDescr_t descrB,
                                     int                       nnzB,
                                     const hipComplex*         csrValB,
                                     const int*                csrRowPtrB,
                                     const int*                csrColIndB,
                                     const hipComplex*         beta,
                                     const hipsparseMatDescr_t descrD,
                                     int                       nnzD,
                                     const hipComplex*         csrValD,
                                     const int*                csrRowPtrD,
                                     const int*                csrColIndD,
                                     const hipsparseMatDescr_t descrC,
                                     hipComplex*               csrValC,
                                     const int*                csrRowPtrC,
                                     int*                      csrColIndC,
                                     const csrgemm2Info_t      info,
                                     void*                     pBuffer)
{
    return rocSPARSEStatusToHIPStatus(rocsparse_ccsrgemm((rocsparse_handle)handle,
                                                         rocsparse_operation_none,
                                                         rocsparse_operation_none,
                                                         m,
                                                         n,
                                                         k,
                                                         (const rocsparse_float_complex*)alpha,
                                                         (rocsparse_mat_descr)descrA,
                                                         nnzA,
                                                         (const rocsparse_float_complex*)csrValA,
                                                         csrRowPtrA,
                                                         csrColIndA,
                                                         (rocsparse_mat_descr)descrB,
                                                         nnzB,
                                                         (const rocsparse_float_complex*)csrValB,
                                                         csrRowPtrB,
                                                         csrColIndB,
                                                         (const rocsparse_float_complex*)beta,
                                                         (rocsparse_mat_descr)descrD,
                                                         nnzD,
                                                         (const rocsparse_float_complex*)csrValD,
                                                         csrRowPtrD,
                                                         csrColIndD,
                                                         (rocsparse_mat_descr)descrC,
                                                         (rocsparse_float_complex*)csrValC,
                                                         csrRowPtrC,
                                                         csrColIndC,
                                                         (rocsparse_mat_info)info,
                                                         pBuffer));
}

hipsparseStatus_t hipsparseZcsrgemm2(hipsparseHandle_t         handle,
                                     int                       m,
                                     int                       n,
                                     int                       k,
                                     const hipDoubleComplex*   alpha,
                                     const hipsparseMatDescr_t descrA,
                                     int                       nnzA,
                                     const hipDoubleComplex*   csrValA,
                                     const int*                csrRowPtrA,
                                     const int*                csrColIndA,
                                     const hipsparseMatDescr_t descrB,
                                     int                       nnzB,
                                     const hipDoubleComplex*   csrValB,
                                     const int*                csrRowPtrB,
                                     const int*                csrColIndB,
                                     const hipDoubleComplex*   beta,
                                     const hipsparseMatDescr_t descrD,
                                     int                       nnzD,
                                     const hipDoubleComplex*   csrValD,
                                     const int*                csrRowPtrD,
                                     const int*                csrColIndD,
                                     const hipsparseMatDescr_t descrC,
                                     hipDoubleComplex*         csrValC,
                                     const int*                csrRowPtrC,
                                     int*                      csrColIndC,
                                     const csrgemm2Info_t      info,
                                     void*                     pBuffer)
{
    return rocSPARSEStatusToHIPStatus(rocsparse_zcsrgemm((rocsparse_handle)handle,
                                                         rocsparse_operation_none,
                                                         rocsparse_operation_none,
                                                         m,
                                                         n,
                                                         k,
                                                         (const rocsparse_double_complex*)alpha,
                                                         (rocsparse_mat_descr)descrA,
                                                         nnzA,
                                                         (const rocsparse_double_complex*)csrValA,
                                                         csrRowPtrA,
                                                         csrColIndA,
                                                         (rocsparse_mat_descr)descrB,
                                                         nnzB,
                                                         (const rocsparse_double_complex*)csrValB,
                                                         csrRowPtrB,
                                                         csrColIndB,
                                                         (const rocsparse_double_complex*)beta,
                                                         (rocsparse_mat_descr)descrD,
                                                         nnzD,
                                                         (const rocsparse_double_complex*)csrValD,
                                                         csrRowPtrD,
                                                         csrColIndD,
                                                         (rocsparse_mat_descr)descrC,
                                                         (rocsparse_double_complex*)csrValC,
                                                         csrRowPtrC,
                                                         csrColIndC,
                                                         (rocsparse_mat_info)info,
                                                         pBuffer));
}

hipsparseStatus_t
    hipsparseXcsrilu02_zeroPivot(hipsparseHandle_t handle, csrilu02Info_t info, int* position)
{
    // Obtain stream, to explicitly sync (cusparse csrilu02_zeropivot is blocking)
    hipStream_t stream;
    RETURN_IF_HIPSPARSE_ERROR(hipsparseGetStream(handle, &stream));

    // csrilu0 zero pivot
    RETURN_IF_ROCSPARSE_ERROR(
        rocsparse_csrilu0_zero_pivot((rocsparse_handle)handle, (rocsparse_mat_info)info, position));

    // Synchronize stream
    RETURN_IF_HIP_ERROR(hipStreamSynchronize(stream));

    return HIPSPARSE_STATUS_SUCCESS;
}

hipsparseStatus_t hipsparseScsrilu02_bufferSize(hipsparseHandle_t         handle,
                                                int                       m,
                                                int                       nnz,
                                                const hipsparseMatDescr_t descrA,
                                                float*                    csrSortedValA,
                                                const int*                csrSortedRowPtrA,
                                                const int*                csrSortedColIndA,
                                                csrilu02Info_t            info,
                                                int*                      pBufferSizeInBytes)
{
    if(pBufferSizeInBytes == nullptr)
    {
        return HIPSPARSE_STATUS_INVALID_VALUE;
    }

    size_t           buffer_size;
    rocsparse_status status;

    status = rocsparse_scsrilu0_buffer_size((rocsparse_handle)handle,
                                            m,
                                            nnz,
                                            (rocsparse_mat_descr)descrA,
                                            csrSortedValA,
                                            csrSortedRowPtrA,
                                            csrSortedColIndA,
                                            (rocsparse_mat_info)info,
                                            &buffer_size);

    *pBufferSizeInBytes = (int)buffer_size;

    return rocSPARSEStatusToHIPStatus(status);
}

hipsparseStatus_t hipsparseDcsrilu02_bufferSize(hipsparseHandle_t         handle,
                                                int                       m,
                                                int                       nnz,
                                                const hipsparseMatDescr_t descrA,
                                                double*                   csrSortedValA,
                                                const int*                csrSortedRowPtrA,
                                                const int*                csrSortedColIndA,
                                                csrilu02Info_t            info,
                                                int*                      pBufferSizeInBytes)
{
    if(pBufferSizeInBytes == nullptr)
    {
        return HIPSPARSE_STATUS_INVALID_VALUE;
    }

    size_t           buffer_size;
    rocsparse_status status;

    status = rocsparse_dcsrilu0_buffer_size((rocsparse_handle)handle,
                                            m,
                                            nnz,
                                            (rocsparse_mat_descr)descrA,
                                            csrSortedValA,
                                            csrSortedRowPtrA,
                                            csrSortedColIndA,
                                            (rocsparse_mat_info)info,
                                            &buffer_size);

    *pBufferSizeInBytes = (int)buffer_size;

    return rocSPARSEStatusToHIPStatus(status);
}

hipsparseStatus_t hipsparseCcsrilu02_bufferSize(hipsparseHandle_t         handle,
                                                int                       m,
                                                int                       nnz,
                                                const hipsparseMatDescr_t descrA,
                                                hipComplex*               csrSortedValA,
                                                const int*                csrSortedRowPtrA,
                                                const int*                csrSortedColIndA,
                                                csrilu02Info_t            info,
                                                int*                      pBufferSizeInBytes)
{
    if(pBufferSizeInBytes == nullptr)
    {
        return HIPSPARSE_STATUS_INVALID_VALUE;
    }

    size_t           buffer_size;
    rocsparse_status status;

    status = rocsparse_ccsrilu0_buffer_size((rocsparse_handle)handle,
                                            m,
                                            nnz,
                                            (rocsparse_mat_descr)descrA,
                                            (rocsparse_float_complex*)csrSortedValA,
                                            csrSortedRowPtrA,
                                            csrSortedColIndA,
                                            (rocsparse_mat_info)info,
                                            &buffer_size);

    *pBufferSizeInBytes = (int)buffer_size;

    return rocSPARSEStatusToHIPStatus(status);
}

hipsparseStatus_t hipsparseZcsrilu02_bufferSize(hipsparseHandle_t         handle,
                                                int                       m,
                                                int                       nnz,
                                                const hipsparseMatDescr_t descrA,
                                                hipDoubleComplex*         csrSortedValA,
                                                const int*                csrSortedRowPtrA,
                                                const int*                csrSortedColIndA,
                                                csrilu02Info_t            info,
                                                int*                      pBufferSizeInBytes)
{
    if(pBufferSizeInBytes == nullptr)
    {
        return HIPSPARSE_STATUS_INVALID_VALUE;
    }

    size_t           buffer_size;
    rocsparse_status status;

    status = rocsparse_zcsrilu0_buffer_size((rocsparse_handle)handle,
                                            m,
                                            nnz,
                                            (rocsparse_mat_descr)descrA,
                                            (rocsparse_double_complex*)csrSortedValA,
                                            csrSortedRowPtrA,
                                            csrSortedColIndA,
                                            (rocsparse_mat_info)info,
                                            &buffer_size);

    *pBufferSizeInBytes = (int)buffer_size;

    return rocSPARSEStatusToHIPStatus(status);
}

hipsparseStatus_t hipsparseScsrilu02_bufferSizeExt(hipsparseHandle_t         handle,
                                                   int                       m,
                                                   int                       nnz,
                                                   const hipsparseMatDescr_t descrA,
                                                   float*                    csrSortedValA,
                                                   const int*                csrSortedRowPtrA,
                                                   const int*                csrSortedColIndA,
                                                   csrilu02Info_t            info,
                                                   size_t*                   pBufferSize)
{
    return rocSPARSEStatusToHIPStatus(rocsparse_scsrilu0_buffer_size((rocsparse_handle)handle,
                                                                     m,
                                                                     nnz,
                                                                     (rocsparse_mat_descr)descrA,
                                                                     csrSortedValA,
                                                                     csrSortedRowPtrA,
                                                                     csrSortedColIndA,
                                                                     (rocsparse_mat_info)info,
                                                                     pBufferSize));
}

hipsparseStatus_t hipsparseDcsrilu02_bufferSizeExt(hipsparseHandle_t         handle,
                                                   int                       m,
                                                   int                       nnz,
                                                   const hipsparseMatDescr_t descrA,
                                                   double*                   csrSortedValA,
                                                   const int*                csrSortedRowPtrA,
                                                   const int*                csrSortedColIndA,
                                                   csrilu02Info_t            info,
                                                   size_t*                   pBufferSize)
{
    return rocSPARSEStatusToHIPStatus(rocsparse_dcsrilu0_buffer_size((rocsparse_handle)handle,
                                                                     m,
                                                                     nnz,
                                                                     (rocsparse_mat_descr)descrA,
                                                                     csrSortedValA,
                                                                     csrSortedRowPtrA,
                                                                     csrSortedColIndA,
                                                                     (rocsparse_mat_info)info,
                                                                     pBufferSize));
}

hipsparseStatus_t hipsparseCcsrilu02_bufferSizeExt(hipsparseHandle_t         handle,
                                                   int                       m,
                                                   int                       nnz,
                                                   const hipsparseMatDescr_t descrA,
                                                   hipComplex*               csrSortedValA,
                                                   const int*                csrSortedRowPtrA,
                                                   const int*                csrSortedColIndA,
                                                   csrilu02Info_t            info,
                                                   size_t*                   pBufferSize)
{
    return rocSPARSEStatusToHIPStatus(
        rocsparse_ccsrilu0_buffer_size((rocsparse_handle)handle,
                                       m,
                                       nnz,
                                       (rocsparse_mat_descr)descrA,
                                       (rocsparse_float_complex*)csrSortedValA,
                                       csrSortedRowPtrA,
                                       csrSortedColIndA,
                                       (rocsparse_mat_info)info,
                                       pBufferSize));
}

hipsparseStatus_t hipsparseZcsrilu02_bufferSizeExt(hipsparseHandle_t         handle,
                                                   int                       m,
                                                   int                       nnz,
                                                   const hipsparseMatDescr_t descrA,
                                                   hipDoubleComplex*         csrSortedValA,
                                                   const int*                csrSortedRowPtrA,
                                                   const int*                csrSortedColIndA,
                                                   csrilu02Info_t            info,
                                                   size_t*                   pBufferSize)
{
    return rocSPARSEStatusToHIPStatus(
        rocsparse_zcsrilu0_buffer_size((rocsparse_handle)handle,
                                       m,
                                       nnz,
                                       (rocsparse_mat_descr)descrA,
                                       (rocsparse_double_complex*)csrSortedValA,
                                       csrSortedRowPtrA,
                                       csrSortedColIndA,
                                       (rocsparse_mat_info)info,
                                       pBufferSize));
}

hipsparseStatus_t hipsparseScsrilu02_analysis(hipsparseHandle_t         handle,
                                              int                       m,
                                              int                       nnz,
                                              const hipsparseMatDescr_t descrA,
                                              const float*              csrSortedValA,
                                              const int*                csrSortedRowPtrA,
                                              const int*                csrSortedColIndA,
                                              csrilu02Info_t            info,
                                              hipsparseSolvePolicy_t    policy,
                                              void*                     pBuffer)
{
    // Obtain stream, to explicitly sync (cusparse csrilu02_analysis is blocking)
    hipStream_t stream;
    RETURN_IF_HIPSPARSE_ERROR(hipsparseGetStream(handle, &stream));

    // csrilu0 analysis
    RETURN_IF_ROCSPARSE_ERROR(rocsparse_scsrilu0_analysis((rocsparse_handle)handle,
                                                          m,
                                                          nnz,
                                                          (rocsparse_mat_descr)descrA,
                                                          csrSortedValA,
                                                          csrSortedRowPtrA,
                                                          csrSortedColIndA,
                                                          (rocsparse_mat_info)info,
                                                          rocsparse_analysis_policy_force,
                                                          rocsparse_solve_policy_auto,
                                                          pBuffer));

    // Synchronize stream
    RETURN_IF_HIP_ERROR(hipStreamSynchronize(stream));

    return HIPSPARSE_STATUS_SUCCESS;
}

hipsparseStatus_t hipsparseDcsrilu02_analysis(hipsparseHandle_t         handle,
                                              int                       m,
                                              int                       nnz,
                                              const hipsparseMatDescr_t descrA,
                                              const double*             csrSortedValA,
                                              const int*                csrSortedRowPtrA,
                                              const int*                csrSortedColIndA,
                                              csrilu02Info_t            info,
                                              hipsparseSolvePolicy_t    policy,
                                              void*                     pBuffer)
{
    // Obtain stream, to explicitly sync (cusparse csrilu02_analysis is blocking)
    hipStream_t stream;
    RETURN_IF_HIPSPARSE_ERROR(hipsparseGetStream(handle, &stream));

    // csrilu0 analysis
    RETURN_IF_ROCSPARSE_ERROR(rocsparse_dcsrilu0_analysis((rocsparse_handle)handle,
                                                          m,
                                                          nnz,
                                                          (rocsparse_mat_descr)descrA,
                                                          csrSortedValA,
                                                          csrSortedRowPtrA,
                                                          csrSortedColIndA,
                                                          (rocsparse_mat_info)info,
                                                          rocsparse_analysis_policy_force,
                                                          rocsparse_solve_policy_auto,
                                                          pBuffer));

    // Synchronize stream
    RETURN_IF_HIP_ERROR(hipStreamSynchronize(stream));

    return HIPSPARSE_STATUS_SUCCESS;
}

hipsparseStatus_t hipsparseCcsrilu02_analysis(hipsparseHandle_t         handle,
                                              int                       m,
                                              int                       nnz,
                                              const hipsparseMatDescr_t descrA,
                                              const hipComplex*         csrSortedValA,
                                              const int*                csrSortedRowPtrA,
                                              const int*                csrSortedColIndA,
                                              csrilu02Info_t            info,
                                              hipsparseSolvePolicy_t    policy,
                                              void*                     pBuffer)
{
    // Obtain stream, to explicitly sync (cusparse csrilu02_analysis is blocking)
    hipStream_t stream;
    RETURN_IF_HIPSPARSE_ERROR(hipsparseGetStream(handle, &stream));

    // csrilu0 analysis
    RETURN_IF_ROCSPARSE_ERROR(
        rocsparse_ccsrilu0_analysis((rocsparse_handle)handle,
                                    m,
                                    nnz,
                                    (rocsparse_mat_descr)descrA,
                                    (const rocsparse_float_complex*)csrSortedValA,
                                    csrSortedRowPtrA,
                                    csrSortedColIndA,
                                    (rocsparse_mat_info)info,
                                    rocsparse_analysis_policy_force,
                                    rocsparse_solve_policy_auto,
                                    pBuffer));

    // Synchronize stream
    RETURN_IF_HIP_ERROR(hipStreamSynchronize(stream));

    return HIPSPARSE_STATUS_SUCCESS;
}

hipsparseStatus_t hipsparseZcsrilu02_analysis(hipsparseHandle_t         handle,
                                              int                       m,
                                              int                       nnz,
                                              const hipsparseMatDescr_t descrA,
                                              const hipDoubleComplex*   csrSortedValA,
                                              const int*                csrSortedRowPtrA,
                                              const int*                csrSortedColIndA,
                                              csrilu02Info_t            info,
                                              hipsparseSolvePolicy_t    policy,
                                              void*                     pBuffer)
{
    // Obtain stream, to explicitly sync (cusparse csrilu02_analysis is blocking)
    hipStream_t stream;
    RETURN_IF_HIPSPARSE_ERROR(hipsparseGetStream(handle, &stream));

    // csrilu0 analysis
    RETURN_IF_ROCSPARSE_ERROR(
        rocsparse_zcsrilu0_analysis((rocsparse_handle)handle,
                                    m,
                                    nnz,
                                    (rocsparse_mat_descr)descrA,
                                    (const rocsparse_double_complex*)csrSortedValA,
                                    csrSortedRowPtrA,
                                    csrSortedColIndA,
                                    (rocsparse_mat_info)info,
                                    rocsparse_analysis_policy_force,
                                    rocsparse_solve_policy_auto,
                                    pBuffer));

    // Synchronize stream
    RETURN_IF_HIP_ERROR(hipStreamSynchronize(stream));

    return HIPSPARSE_STATUS_SUCCESS;
}

hipsparseStatus_t hipsparseScsrilu02(hipsparseHandle_t         handle,
                                     int                       m,
                                     int                       nnz,
                                     const hipsparseMatDescr_t descrA,
                                     float*                    csrSortedValA_valM,
                                     /* matrix A values are updated inplace
                                        to be the preconditioner M values */
                                     const int*             csrSortedRowPtrA,
                                     const int*             csrSortedColIndA,
                                     csrilu02Info_t         info,
                                     hipsparseSolvePolicy_t policy,
                                     void*                  pBuffer)
{
    return rocSPARSEStatusToHIPStatus(rocsparse_scsrilu0((rocsparse_handle)handle,
                                                         m,
                                                         nnz,
                                                         (rocsparse_mat_descr)descrA,
                                                         csrSortedValA_valM,
                                                         csrSortedRowPtrA,
                                                         csrSortedColIndA,
                                                         (rocsparse_mat_info)info,
                                                         rocsparse_solve_policy_auto,
                                                         pBuffer));
}

hipsparseStatus_t hipsparseDcsrilu02(hipsparseHandle_t         handle,
                                     int                       m,
                                     int                       nnz,
                                     const hipsparseMatDescr_t descrA,
                                     double*                   csrSortedValA_valM,
                                     /* matrix A values are updated inplace
                                        to be the preconditioner M values */
                                     const int*             csrSortedRowPtrA,
                                     const int*             csrSortedColIndA,
                                     csrilu02Info_t         info,
                                     hipsparseSolvePolicy_t policy,
                                     void*                  pBuffer)
{
    return rocSPARSEStatusToHIPStatus(rocsparse_dcsrilu0((rocsparse_handle)handle,
                                                         m,
                                                         nnz,
                                                         (rocsparse_mat_descr)descrA,
                                                         csrSortedValA_valM,
                                                         csrSortedRowPtrA,
                                                         csrSortedColIndA,
                                                         (rocsparse_mat_info)info,
                                                         rocsparse_solve_policy_auto,
                                                         pBuffer));
}

hipsparseStatus_t hipsparseCcsrilu02(hipsparseHandle_t         handle,
                                     int                       m,
                                     int                       nnz,
                                     const hipsparseMatDescr_t descrA,
                                     hipComplex*               csrSortedValA_valM,
                                     /* matrix A values are updated inplace
                                        to be the preconditioner M values */
                                     const int*             csrSortedRowPtrA,
                                     const int*             csrSortedColIndA,
                                     csrilu02Info_t         info,
                                     hipsparseSolvePolicy_t policy,
                                     void*                  pBuffer)
{
    return rocSPARSEStatusToHIPStatus(
        rocsparse_ccsrilu0((rocsparse_handle)handle,
                           m,
                           nnz,
                           (rocsparse_mat_descr)descrA,
                           (rocsparse_float_complex*)csrSortedValA_valM,
                           csrSortedRowPtrA,
                           csrSortedColIndA,
                           (rocsparse_mat_info)info,
                           rocsparse_solve_policy_auto,
                           pBuffer));
}

hipsparseStatus_t hipsparseZcsrilu02(hipsparseHandle_t         handle,
                                     int                       m,
                                     int                       nnz,
                                     const hipsparseMatDescr_t descrA,
                                     hipDoubleComplex*         csrSortedValA_valM,
                                     /* matrix A values are updated inplace
                                        to be the preconditioner M values */
                                     const int*             csrSortedRowPtrA,
                                     const int*             csrSortedColIndA,
                                     csrilu02Info_t         info,
                                     hipsparseSolvePolicy_t policy,
                                     void*                  pBuffer)
{
    return rocSPARSEStatusToHIPStatus(
        rocsparse_zcsrilu0((rocsparse_handle)handle,
                           m,
                           nnz,
                           (rocsparse_mat_descr)descrA,
                           (rocsparse_double_complex*)csrSortedValA_valM,
                           csrSortedRowPtrA,
                           csrSortedColIndA,
                           (rocsparse_mat_info)info,
                           rocsparse_solve_policy_auto,
                           pBuffer));
}

hipsparseStatus_t
    hipsparseXcsric02_zeroPivot(hipsparseHandle_t handle, csric02Info_t info, int* position)
{
    // Obtain stream, to explicitly sync (cusparse csric02_zeropivot is blocking)
    hipStream_t stream;
    RETURN_IF_HIPSPARSE_ERROR(hipsparseGetStream(handle, &stream));

    // csric0 zero pivot
    RETURN_IF_ROCSPARSE_ERROR(
        rocsparse_csric0_zero_pivot((rocsparse_handle)handle, (rocsparse_mat_info)info, position));

    // Synchronize stream
    RETURN_IF_HIP_ERROR(hipStreamSynchronize(stream));

    return HIPSPARSE_STATUS_SUCCESS;
}

hipsparseStatus_t hipsparseScsric02_bufferSize(hipsparseHandle_t         handle,
                                               int                       m,
                                               int                       nnz,
                                               const hipsparseMatDescr_t descrA,
                                               float*                    csrSortedValA,
                                               const int*                csrSortedRowPtrA,
                                               const int*                csrSortedColIndA,
                                               csric02Info_t             info,
                                               int*                      pBufferSizeInBytes)
{
    if(pBufferSizeInBytes == nullptr)
    {
        return HIPSPARSE_STATUS_INVALID_VALUE;
    }

    size_t           buffer_size;
    rocsparse_status status;

    status = rocsparse_scsric0_buffer_size((rocsparse_handle)handle,
                                           m,
                                           nnz,
                                           (rocsparse_mat_descr)descrA,
                                           csrSortedValA,
                                           csrSortedRowPtrA,
                                           csrSortedColIndA,
                                           (rocsparse_mat_info)info,
                                           &buffer_size);

    *pBufferSizeInBytes = (int)buffer_size;

    return rocSPARSEStatusToHIPStatus(status);
}

hipsparseStatus_t hipsparseDcsric02_bufferSize(hipsparseHandle_t         handle,
                                               int                       m,
                                               int                       nnz,
                                               const hipsparseMatDescr_t descrA,
                                               double*                   csrSortedValA,
                                               const int*                csrSortedRowPtrA,
                                               const int*                csrSortedColIndA,
                                               csric02Info_t             info,
                                               int*                      pBufferSizeInBytes)
{
    if(pBufferSizeInBytes == nullptr)
    {
        return HIPSPARSE_STATUS_INVALID_VALUE;
    }

    size_t           buffer_size;
    rocsparse_status status;

    status = rocsparse_dcsric0_buffer_size((rocsparse_handle)handle,
                                           m,
                                           nnz,
                                           (rocsparse_mat_descr)descrA,
                                           csrSortedValA,
                                           csrSortedRowPtrA,
                                           csrSortedColIndA,
                                           (rocsparse_mat_info)info,
                                           &buffer_size);

    *pBufferSizeInBytes = (int)buffer_size;

    return rocSPARSEStatusToHIPStatus(status);
}

hipsparseStatus_t hipsparseCcsric02_bufferSize(hipsparseHandle_t         handle,
                                               int                       m,
                                               int                       nnz,
                                               const hipsparseMatDescr_t descrA,
                                               hipComplex*               csrSortedValA,
                                               const int*                csrSortedRowPtrA,
                                               const int*                csrSortedColIndA,
                                               csric02Info_t             info,
                                               int*                      pBufferSizeInBytes)
{
    if(pBufferSizeInBytes == nullptr)
    {
        return HIPSPARSE_STATUS_INVALID_VALUE;
    }

    size_t           buffer_size;
    rocsparse_status status;

    status = rocsparse_ccsric0_buffer_size((rocsparse_handle)handle,
                                           m,
                                           nnz,
                                           (rocsparse_mat_descr)descrA,
                                           (rocsparse_float_complex*)csrSortedValA,
                                           csrSortedRowPtrA,
                                           csrSortedColIndA,
                                           (rocsparse_mat_info)info,
                                           &buffer_size);

    *pBufferSizeInBytes = (int)buffer_size;

    return rocSPARSEStatusToHIPStatus(status);
}

hipsparseStatus_t hipsparseZcsric02_bufferSize(hipsparseHandle_t         handle,
                                               int                       m,
                                               int                       nnz,
                                               const hipsparseMatDescr_t descrA,
                                               hipDoubleComplex*         csrSortedValA,
                                               const int*                csrSortedRowPtrA,
                                               const int*                csrSortedColIndA,
                                               csric02Info_t             info,
                                               int*                      pBufferSizeInBytes)
{
    if(pBufferSizeInBytes == nullptr)
    {
        return HIPSPARSE_STATUS_INVALID_VALUE;
    }

    size_t           buffer_size;
    rocsparse_status status;

    status = rocsparse_zcsric0_buffer_size((rocsparse_handle)handle,
                                           m,
                                           nnz,
                                           (rocsparse_mat_descr)descrA,
                                           (rocsparse_double_complex*)csrSortedValA,
                                           csrSortedRowPtrA,
                                           csrSortedColIndA,
                                           (rocsparse_mat_info)info,
                                           &buffer_size);

    *pBufferSizeInBytes = (int)buffer_size;

    return rocSPARSEStatusToHIPStatus(status);
}

hipsparseStatus_t hipsparseScsric02_bufferSizeExt(hipsparseHandle_t         handle,
                                                  int                       m,
                                                  int                       nnz,
                                                  const hipsparseMatDescr_t descrA,
                                                  float*                    csrSortedValA,
                                                  const int*                csrSortedRowPtrA,
                                                  const int*                csrSortedColIndA,
                                                  csric02Info_t             info,
                                                  size_t*                   pBufferSize)
{
    return rocSPARSEStatusToHIPStatus(rocsparse_scsric0_buffer_size((rocsparse_handle)handle,
                                                                    m,
                                                                    nnz,
                                                                    (rocsparse_mat_descr)descrA,
                                                                    csrSortedValA,
                                                                    csrSortedRowPtrA,
                                                                    csrSortedColIndA,
                                                                    (rocsparse_mat_info)info,
                                                                    pBufferSize));
}

hipsparseStatus_t hipsparseDcsric02_bufferSizeExt(hipsparseHandle_t         handle,
                                                  int                       m,
                                                  int                       nnz,
                                                  const hipsparseMatDescr_t descrA,
                                                  double*                   csrSortedValA,
                                                  const int*                csrSortedRowPtrA,
                                                  const int*                csrSortedColIndA,
                                                  csric02Info_t             info,
                                                  size_t*                   pBufferSize)
{
    return rocSPARSEStatusToHIPStatus(rocsparse_dcsric0_buffer_size((rocsparse_handle)handle,
                                                                    m,
                                                                    nnz,
                                                                    (rocsparse_mat_descr)descrA,
                                                                    csrSortedValA,
                                                                    csrSortedRowPtrA,
                                                                    csrSortedColIndA,
                                                                    (rocsparse_mat_info)info,
                                                                    pBufferSize));
}

hipsparseStatus_t hipsparseCcsric02_bufferSizeExt(hipsparseHandle_t         handle,
                                                  int                       m,
                                                  int                       nnz,
                                                  const hipsparseMatDescr_t descrA,
                                                  hipComplex*               csrSortedValA,
                                                  const int*                csrSortedRowPtrA,
                                                  const int*                csrSortedColIndA,
                                                  csric02Info_t             info,
                                                  size_t*                   pBufferSize)
{
    return rocSPARSEStatusToHIPStatus(
        rocsparse_ccsric0_buffer_size((rocsparse_handle)handle,
                                      m,
                                      nnz,
                                      (rocsparse_mat_descr)descrA,
                                      (rocsparse_float_complex*)csrSortedValA,
                                      csrSortedRowPtrA,
                                      csrSortedColIndA,
                                      (rocsparse_mat_info)info,
                                      pBufferSize));
}

hipsparseStatus_t hipsparseZcsric02_bufferSizeExt(hipsparseHandle_t         handle,
                                                  int                       m,
                                                  int                       nnz,
                                                  const hipsparseMatDescr_t descrA,
                                                  hipDoubleComplex*         csrSortedValA,
                                                  const int*                csrSortedRowPtrA,
                                                  const int*                csrSortedColIndA,
                                                  csric02Info_t             info,
                                                  size_t*                   pBufferSize)
{
    return rocSPARSEStatusToHIPStatus(
        rocsparse_zcsric0_buffer_size((rocsparse_handle)handle,
                                      m,
                                      nnz,
                                      (rocsparse_mat_descr)descrA,
                                      (rocsparse_double_complex*)csrSortedValA,
                                      csrSortedRowPtrA,
                                      csrSortedColIndA,
                                      (rocsparse_mat_info)info,
                                      pBufferSize));
}

hipsparseStatus_t hipsparseScsric02_analysis(hipsparseHandle_t         handle,
                                             int                       m,
                                             int                       nnz,
                                             const hipsparseMatDescr_t descrA,
                                             const float*              csrSortedValA,
                                             const int*                csrSortedRowPtrA,
                                             const int*                csrSortedColIndA,
                                             csric02Info_t             info,
                                             hipsparseSolvePolicy_t    policy,
                                             void*                     pBuffer)
{
    // Obtain stream, to explicitly sync (cusparse csric02_analysis is blocking)
    hipStream_t stream;
    RETURN_IF_HIPSPARSE_ERROR(hipsparseGetStream(handle, &stream));

    // csric0 analysis
    RETURN_IF_ROCSPARSE_ERROR(rocsparse_scsric0_analysis((rocsparse_handle)handle,
                                                         m,
                                                         nnz,
                                                         (rocsparse_mat_descr)descrA,
                                                         csrSortedValA,
                                                         csrSortedRowPtrA,
                                                         csrSortedColIndA,
                                                         (rocsparse_mat_info)info,
                                                         rocsparse_analysis_policy_force,
                                                         rocsparse_solve_policy_auto,
                                                         pBuffer));

    // Synchronize stream
    RETURN_IF_HIP_ERROR(hipStreamSynchronize(stream));

    return HIPSPARSE_STATUS_SUCCESS;
}

hipsparseStatus_t hipsparseDcsric02_analysis(hipsparseHandle_t         handle,
                                             int                       m,
                                             int                       nnz,
                                             const hipsparseMatDescr_t descrA,
                                             const double*             csrSortedValA,
                                             const int*                csrSortedRowPtrA,
                                             const int*                csrSortedColIndA,
                                             csric02Info_t             info,
                                             hipsparseSolvePolicy_t    policy,
                                             void*                     pBuffer)
{
    // Obtain stream, to explicitly sync (cusparse csric02_analysis is blocking)
    hipStream_t stream;
    RETURN_IF_HIPSPARSE_ERROR(hipsparseGetStream(handle, &stream));

    // csric0 analysis
    RETURN_IF_ROCSPARSE_ERROR(rocsparse_dcsric0_analysis((rocsparse_handle)handle,
                                                         m,
                                                         nnz,
                                                         (rocsparse_mat_descr)descrA,
                                                         csrSortedValA,
                                                         csrSortedRowPtrA,
                                                         csrSortedColIndA,
                                                         (rocsparse_mat_info)info,
                                                         rocsparse_analysis_policy_force,
                                                         rocsparse_solve_policy_auto,
                                                         pBuffer));

    // Synchronize stream
    RETURN_IF_HIP_ERROR(hipStreamSynchronize(stream));

    return HIPSPARSE_STATUS_SUCCESS;
}

hipsparseStatus_t hipsparseCcsric02_analysis(hipsparseHandle_t         handle,
                                             int                       m,
                                             int                       nnz,
                                             const hipsparseMatDescr_t descrA,
                                             const hipComplex*         csrSortedValA,
                                             const int*                csrSortedRowPtrA,
                                             const int*                csrSortedColIndA,
                                             csric02Info_t             info,
                                             hipsparseSolvePolicy_t    policy,
                                             void*                     pBuffer)
{
    // Obtain stream, to explicitly sync (cusparse csric02_analysis is blocking)
    hipStream_t stream;
    RETURN_IF_HIPSPARSE_ERROR(hipsparseGetStream(handle, &stream));

    // csric0 analysis
    RETURN_IF_ROCSPARSE_ERROR(
        rocsparse_ccsric0_analysis((rocsparse_handle)handle,
                                   m,
                                   nnz,
                                   (rocsparse_mat_descr)descrA,
                                   (const rocsparse_float_complex*)csrSortedValA,
                                   csrSortedRowPtrA,
                                   csrSortedColIndA,
                                   (rocsparse_mat_info)info,
                                   rocsparse_analysis_policy_force,
                                   rocsparse_solve_policy_auto,
                                   pBuffer));

    // Synchronize stream
    RETURN_IF_HIP_ERROR(hipStreamSynchronize(stream));

    return HIPSPARSE_STATUS_SUCCESS;
}

hipsparseStatus_t hipsparseZcsric02_analysis(hipsparseHandle_t         handle,
                                             int                       m,
                                             int                       nnz,
                                             const hipsparseMatDescr_t descrA,
                                             const hipDoubleComplex*   csrSortedValA,
                                             const int*                csrSortedRowPtrA,
                                             const int*                csrSortedColIndA,
                                             csric02Info_t             info,
                                             hipsparseSolvePolicy_t    policy,
                                             void*                     pBuffer)
{
    // Obtain stream, to explicitly sync (cusparse csric02_analysis is blocking)
    hipStream_t stream;
    RETURN_IF_HIPSPARSE_ERROR(hipsparseGetStream(handle, &stream));

    // csric0 analysis
    RETURN_IF_ROCSPARSE_ERROR(
        rocsparse_zcsric0_analysis((rocsparse_handle)handle,
                                   m,
                                   nnz,
                                   (rocsparse_mat_descr)descrA,
                                   (const rocsparse_double_complex*)csrSortedValA,
                                   csrSortedRowPtrA,
                                   csrSortedColIndA,
                                   (rocsparse_mat_info)info,
                                   rocsparse_analysis_policy_force,
                                   rocsparse_solve_policy_auto,
                                   pBuffer));

    // Synchronize stream
    RETURN_IF_HIP_ERROR(hipStreamSynchronize(stream));

    return HIPSPARSE_STATUS_SUCCESS;
}

hipsparseStatus_t hipsparseScsric02(hipsparseHandle_t         handle,
                                    int                       m,
                                    int                       nnz,
                                    const hipsparseMatDescr_t descrA,
                                    float*                    csrSortedValA_valM,
                                    /* matrix A values are updated inplace
                                        to be the preconditioner M values */
                                    const int*             csrSortedRowPtrA,
                                    const int*             csrSortedColIndA,
                                    csric02Info_t          info,
                                    hipsparseSolvePolicy_t policy,
                                    void*                  pBuffer)
{
    return rocSPARSEStatusToHIPStatus(rocsparse_scsric0((rocsparse_handle)handle,
                                                        m,
                                                        nnz,
                                                        (rocsparse_mat_descr)descrA,
                                                        csrSortedValA_valM,
                                                        csrSortedRowPtrA,
                                                        csrSortedColIndA,
                                                        (rocsparse_mat_info)info,
                                                        rocsparse_solve_policy_auto,
                                                        pBuffer));
}

hipsparseStatus_t hipsparseDcsric02(hipsparseHandle_t         handle,
                                    int                       m,
                                    int                       nnz,
                                    const hipsparseMatDescr_t descrA,
                                    double*                   csrSortedValA_valM,
                                    /* matrix A values are updated inplace
                                        to be the preconditioner M values */
                                    const int*             csrSortedRowPtrA,
                                    const int*             csrSortedColIndA,
                                    csric02Info_t          info,
                                    hipsparseSolvePolicy_t policy,
                                    void*                  pBuffer)
{
    return rocSPARSEStatusToHIPStatus(rocsparse_dcsric0((rocsparse_handle)handle,
                                                        m,
                                                        nnz,
                                                        (rocsparse_mat_descr)descrA,
                                                        csrSortedValA_valM,
                                                        csrSortedRowPtrA,
                                                        csrSortedColIndA,
                                                        (rocsparse_mat_info)info,
                                                        rocsparse_solve_policy_auto,
                                                        pBuffer));
}

hipsparseStatus_t hipsparseCcsric02(hipsparseHandle_t         handle,
                                    int                       m,
                                    int                       nnz,
                                    const hipsparseMatDescr_t descrA,
                                    hipComplex*               csrSortedValA_valM,
                                    /* matrix A values are updated inplace
                                        to be the preconditioner M values */
                                    const int*             csrSortedRowPtrA,
                                    const int*             csrSortedColIndA,
                                    csric02Info_t          info,
                                    hipsparseSolvePolicy_t policy,
                                    void*                  pBuffer)
{
    return rocSPARSEStatusToHIPStatus(
        rocsparse_ccsric0((rocsparse_handle)handle,
                          m,
                          nnz,
                          (rocsparse_mat_descr)descrA,
                          (rocsparse_float_complex*)csrSortedValA_valM,
                          csrSortedRowPtrA,
                          csrSortedColIndA,
                          (rocsparse_mat_info)info,
                          rocsparse_solve_policy_auto,
                          pBuffer));
}

hipsparseStatus_t hipsparseZcsric02(hipsparseHandle_t         handle,
                                    int                       m,
                                    int                       nnz,
                                    const hipsparseMatDescr_t descrA,
                                    hipDoubleComplex*         csrSortedValA_valM,
                                    /* matrix A values are updated inplace
                                        to be the preconditioner M values */
                                    const int*             csrSortedRowPtrA,
                                    const int*             csrSortedColIndA,
                                    csric02Info_t          info,
                                    hipsparseSolvePolicy_t policy,
                                    void*                  pBuffer)
{
    return rocSPARSEStatusToHIPStatus(
        rocsparse_zcsric0((rocsparse_handle)handle,
                          m,
                          nnz,
                          (rocsparse_mat_descr)descrA,
                          (rocsparse_double_complex*)csrSortedValA_valM,
                          csrSortedRowPtrA,
                          csrSortedColIndA,
                          (rocsparse_mat_info)info,
                          rocsparse_solve_policy_auto,
                          pBuffer));
}

hipsparseStatus_t hipsparseXcsr2coo(hipsparseHandle_t    handle,
                                    const int*           csrRowPtr,
                                    int                  nnz,
                                    int                  m,
                                    int*                 cooRowInd,
                                    hipsparseIndexBase_t idxBase)
{
    return rocSPARSEStatusToHIPStatus(rocsparse_csr2coo(
        (rocsparse_handle)handle, csrRowPtr, nnz, m, cooRowInd, hipBaseToHCCBase(idxBase)));
}

hipsparseStatus_t hipsparseScsr2csc(hipsparseHandle_t    handle,
                                    int                  m,
                                    int                  n,
                                    int                  nnz,
                                    const float*         csrSortedVal,
                                    const int*           csrSortedRowPtr,
                                    const int*           csrSortedColInd,
                                    float*               cscSortedVal,
                                    int*                 cscSortedRowInd,
                                    int*                 cscSortedColPtr,
                                    hipsparseAction_t    copyValues,
                                    hipsparseIndexBase_t idxBase)
{
    // Determine buffer size
    size_t buffer_size = 0;
    RETURN_IF_ROCSPARSE_ERROR(rocsparse_csr2csc_buffer_size((rocsparse_handle)handle,
                                                            m,
                                                            n,
                                                            nnz,
                                                            csrSortedRowPtr,
                                                            csrSortedColInd,
                                                            hipActionToHCCAction(copyValues),
                                                            &buffer_size));

    // Allocate buffer
    void* buffer = nullptr;
    RETURN_IF_HIP_ERROR(hipMalloc(&buffer, buffer_size));

    // Obtain stream, to explicitly sync (cusparse csr2csc is blocking)
    hipStream_t stream;
    RETURN_IF_HIPSPARSE_ERROR(hipsparseGetStream(handle, &stream));

    // Format conversion
    RETURN_IF_ROCSPARSE_ERROR(rocsparse_scsr2csc((rocsparse_handle)handle,
                                                 m,
                                                 n,
                                                 nnz,
                                                 csrSortedVal,
                                                 csrSortedRowPtr,
                                                 csrSortedColInd,
                                                 cscSortedVal,
                                                 cscSortedRowInd,
                                                 cscSortedColPtr,
                                                 hipActionToHCCAction(copyValues),
                                                 hipBaseToHCCBase(idxBase),
                                                 buffer));

    // Free buffer
    RETURN_IF_HIP_ERROR(hipFree(buffer));

    // Synchronize stream
    RETURN_IF_HIP_ERROR(hipStreamSynchronize(stream));

    return HIPSPARSE_STATUS_SUCCESS;
}

hipsparseStatus_t hipsparseDcsr2csc(hipsparseHandle_t    handle,
                                    int                  m,
                                    int                  n,
                                    int                  nnz,
                                    const double*        csrSortedVal,
                                    const int*           csrSortedRowPtr,
                                    const int*           csrSortedColInd,
                                    double*              cscSortedVal,
                                    int*                 cscSortedRowInd,
                                    int*                 cscSortedColPtr,
                                    hipsparseAction_t    copyValues,
                                    hipsparseIndexBase_t idxBase)
{
    // Determine buffer size
    size_t buffer_size = 0;
    RETURN_IF_ROCSPARSE_ERROR(rocsparse_csr2csc_buffer_size((rocsparse_handle)handle,
                                                            m,
                                                            n,
                                                            nnz,
                                                            csrSortedRowPtr,
                                                            csrSortedColInd,
                                                            hipActionToHCCAction(copyValues),
                                                            &buffer_size));

    // Allocate buffer
    void* buffer = nullptr;
    RETURN_IF_HIP_ERROR(hipMalloc(&buffer, buffer_size));

    // Obtain stream, to explicitly sync (cusparse csr2csc is blocking)
    hipStream_t stream;
    RETURN_IF_HIPSPARSE_ERROR(hipsparseGetStream(handle, &stream));

    // Format conversion
    RETURN_IF_ROCSPARSE_ERROR(rocsparse_dcsr2csc((rocsparse_handle)handle,
                                                 m,
                                                 n,
                                                 nnz,
                                                 csrSortedVal,
                                                 csrSortedRowPtr,
                                                 csrSortedColInd,
                                                 cscSortedVal,
                                                 cscSortedRowInd,
                                                 cscSortedColPtr,
                                                 hipActionToHCCAction(copyValues),
                                                 hipBaseToHCCBase(idxBase),
                                                 buffer));

    // Free buffer
    RETURN_IF_HIP_ERROR(hipFree(buffer));

    // Synchronize stream
    RETURN_IF_HIP_ERROR(hipStreamSynchronize(stream));

    return HIPSPARSE_STATUS_SUCCESS;
}

hipsparseStatus_t hipsparseCcsr2csc(hipsparseHandle_t    handle,
                                    int                  m,
                                    int                  n,
                                    int                  nnz,
                                    const hipComplex*    csrSortedVal,
                                    const int*           csrSortedRowPtr,
                                    const int*           csrSortedColInd,
                                    hipComplex*          cscSortedVal,
                                    int*                 cscSortedRowInd,
                                    int*                 cscSortedColPtr,
                                    hipsparseAction_t    copyValues,
                                    hipsparseIndexBase_t idxBase)
{
    // Determine buffer size
    size_t buffer_size = 0;
    RETURN_IF_ROCSPARSE_ERROR(rocsparse_csr2csc_buffer_size((rocsparse_handle)handle,
                                                            m,
                                                            n,
                                                            nnz,
                                                            csrSortedRowPtr,
                                                            csrSortedColInd,
                                                            hipActionToHCCAction(copyValues),
                                                            &buffer_size));

    // Allocate buffer
    void* buffer = nullptr;
    RETURN_IF_HIP_ERROR(hipMalloc(&buffer, buffer_size));

    // Obtain stream, to explicitly sync (cusparse csr2csc is blocking)
    hipStream_t stream;
    RETURN_IF_HIPSPARSE_ERROR(hipsparseGetStream(handle, &stream));

    // Format conversion
    RETURN_IF_ROCSPARSE_ERROR(rocsparse_ccsr2csc((rocsparse_handle)handle,
                                                 m,
                                                 n,
                                                 nnz,
                                                 (const rocsparse_float_complex*)csrSortedVal,
                                                 csrSortedRowPtr,
                                                 csrSortedColInd,
                                                 (rocsparse_float_complex*)cscSortedVal,
                                                 cscSortedRowInd,
                                                 cscSortedColPtr,
                                                 hipActionToHCCAction(copyValues),
                                                 hipBaseToHCCBase(idxBase),
                                                 buffer));

    // Free buffer
    RETURN_IF_HIP_ERROR(hipFree(buffer));

    // Synchronize stream
    RETURN_IF_HIP_ERROR(hipStreamSynchronize(stream));

    return HIPSPARSE_STATUS_SUCCESS;
}

hipsparseStatus_t hipsparseZcsr2csc(hipsparseHandle_t       handle,
                                    int                     m,
                                    int                     n,
                                    int                     nnz,
                                    const hipDoubleComplex* csrSortedVal,
                                    const int*              csrSortedRowPtr,
                                    const int*              csrSortedColInd,
                                    hipDoubleComplex*       cscSortedVal,
                                    int*                    cscSortedRowInd,
                                    int*                    cscSortedColPtr,
                                    hipsparseAction_t       copyValues,
                                    hipsparseIndexBase_t    idxBase)
{
    // Determine buffer size
    size_t buffer_size = 0;
    RETURN_IF_ROCSPARSE_ERROR(rocsparse_csr2csc_buffer_size((rocsparse_handle)handle,
                                                            m,
                                                            n,
                                                            nnz,
                                                            csrSortedRowPtr,
                                                            csrSortedColInd,
                                                            hipActionToHCCAction(copyValues),
                                                            &buffer_size));

    // Allocate buffer
    void* buffer = nullptr;
    RETURN_IF_HIP_ERROR(hipMalloc(&buffer, buffer_size));

    // Obtain stream, to explicitly sync (cusparse csr2csc is blocking)
    hipStream_t stream;
    RETURN_IF_HIPSPARSE_ERROR(hipsparseGetStream(handle, &stream));

    // Format conversion
    RETURN_IF_ROCSPARSE_ERROR(rocsparse_zcsr2csc((rocsparse_handle)handle,
                                                 m,
                                                 n,
                                                 nnz,
                                                 (const rocsparse_double_complex*)csrSortedVal,
                                                 csrSortedRowPtr,
                                                 csrSortedColInd,
                                                 (rocsparse_double_complex*)cscSortedVal,
                                                 cscSortedRowInd,
                                                 cscSortedColPtr,
                                                 hipActionToHCCAction(copyValues),
                                                 hipBaseToHCCBase(idxBase),
                                                 buffer));

    // Free buffer
    RETURN_IF_HIP_ERROR(hipFree(buffer));

    // Synchronize stream
    RETURN_IF_HIP_ERROR(hipStreamSynchronize(stream));

    return HIPSPARSE_STATUS_SUCCESS;
}

hipsparseStatus_t hipsparseScsr2hyb(hipsparseHandle_t         handle,
                                    int                       m,
                                    int                       n,
                                    const hipsparseMatDescr_t descrA,
                                    const float*              csrSortedValA,
                                    const int*                csrSortedRowPtrA,
                                    const int*                csrSortedColIndA,
                                    hipsparseHybMat_t         hybA,
                                    int                       userEllWidth,
                                    hipsparseHybPartition_t   partitionType)
{
    return rocSPARSEStatusToHIPStatus(rocsparse_scsr2hyb((rocsparse_handle)handle,
                                                         m,
                                                         n,
                                                         (rocsparse_mat_descr)descrA,
                                                         csrSortedValA,
                                                         csrSortedRowPtrA,
                                                         csrSortedColIndA,
                                                         (rocsparse_hyb_mat)hybA,
                                                         userEllWidth,
                                                         hipHybPartToHCCHybPart(partitionType)));
}

hipsparseStatus_t hipsparseDcsr2hyb(hipsparseHandle_t         handle,
                                    int                       m,
                                    int                       n,
                                    const hipsparseMatDescr_t descrA,
                                    const double*             csrSortedValA,
                                    const int*                csrSortedRowPtrA,
                                    const int*                csrSortedColIndA,
                                    hipsparseHybMat_t         hybA,
                                    int                       userEllWidth,
                                    hipsparseHybPartition_t   partitionType)
{
    return rocSPARSEStatusToHIPStatus(rocsparse_dcsr2hyb((rocsparse_handle)handle,
                                                         m,
                                                         n,
                                                         (rocsparse_mat_descr)descrA,
                                                         csrSortedValA,
                                                         csrSortedRowPtrA,
                                                         csrSortedColIndA,
                                                         (rocsparse_hyb_mat)hybA,
                                                         userEllWidth,
                                                         hipHybPartToHCCHybPart(partitionType)));
}

hipsparseStatus_t hipsparseCcsr2hyb(hipsparseHandle_t         handle,
                                    int                       m,
                                    int                       n,
                                    const hipsparseMatDescr_t descrA,
                                    const hipComplex*         csrSortedValA,
                                    const int*                csrSortedRowPtrA,
                                    const int*                csrSortedColIndA,
                                    hipsparseHybMat_t         hybA,
                                    int                       userEllWidth,
                                    hipsparseHybPartition_t   partitionType)
{
    return rocSPARSEStatusToHIPStatus(
        rocsparse_ccsr2hyb((rocsparse_handle)handle,
                           m,
                           n,
                           (rocsparse_mat_descr)descrA,
                           (const rocsparse_float_complex*)csrSortedValA,
                           csrSortedRowPtrA,
                           csrSortedColIndA,
                           (rocsparse_hyb_mat)hybA,
                           userEllWidth,
                           hipHybPartToHCCHybPart(partitionType)));
}

hipsparseStatus_t hipsparseZcsr2hyb(hipsparseHandle_t         handle,
                                    int                       m,
                                    int                       n,
                                    const hipsparseMatDescr_t descrA,
                                    const hipDoubleComplex*   csrSortedValA,
                                    const int*                csrSortedRowPtrA,
                                    const int*                csrSortedColIndA,
                                    hipsparseHybMat_t         hybA,
                                    int                       userEllWidth,
                                    hipsparseHybPartition_t   partitionType)
{
    return rocSPARSEStatusToHIPStatus(
        rocsparse_zcsr2hyb((rocsparse_handle)handle,
                           m,
                           n,
                           (rocsparse_mat_descr)descrA,
                           (const rocsparse_double_complex*)csrSortedValA,
                           csrSortedRowPtrA,
                           csrSortedColIndA,
                           (rocsparse_hyb_mat)hybA,
                           userEllWidth,
                           hipHybPartToHCCHybPart(partitionType)));
}

hipsparseStatus_t hipsparseScsr2bsr(hipsparseHandle_t         handle,
                                    hipsparseDirection_t      dirA,
                                    int                       m,
                                    int                       n,
                                    const hipsparseMatDescr_t descrA,
                                    const float*              csrValA,
                                    const int*                csrRowPtrA,
                                    const int*                csrColIndA,
                                    int                       blockDim,
                                    const hipsparseMatDescr_t descrC,
                                    float*                    bsrValC,
                                    int*                      bsrRowPtrC,
                                    int*                      bsrColIndC)
{
    RETURN_IF_ROCSPARSE_ERROR(rocsparse_scsr2bsr((rocsparse_handle)handle,
                                                 hipDirectionToHCCDirection(dirA),
                                                 m,
                                                 n,
                                                 (const rocsparse_mat_descr)descrA,
                                                 csrValA,
                                                 csrRowPtrA,
                                                 csrColIndA,
                                                 blockDim,
                                                 (const rocsparse_mat_descr)descrC,
                                                 bsrValC,
                                                 bsrRowPtrC,
                                                 bsrColIndC));
    return HIPSPARSE_STATUS_SUCCESS;
}

hipsparseStatus_t hipsparseDcsr2bsr(hipsparseHandle_t         handle,
                                    hipsparseDirection_t      dirA,
                                    int                       m,
                                    int                       n,
                                    const hipsparseMatDescr_t descrA,
                                    const double*             csrValA,
                                    const int*                csrRowPtrA,
                                    const int*                csrColIndA,
                                    int                       blockDim,
                                    const hipsparseMatDescr_t descrC,
                                    double*                   bsrValC,
                                    int*                      bsrRowPtrC,
                                    int*                      bsrColIndC)
{
    RETURN_IF_ROCSPARSE_ERROR(rocsparse_dcsr2bsr((rocsparse_handle)handle,
                                                 hipDirectionToHCCDirection(dirA),
                                                 m,
                                                 n,
                                                 (const rocsparse_mat_descr)descrA,
                                                 csrValA,
                                                 csrRowPtrA,
                                                 csrColIndA,
                                                 blockDim,
                                                 (const rocsparse_mat_descr)descrC,
                                                 bsrValC,
                                                 bsrRowPtrC,
                                                 bsrColIndC));
    return HIPSPARSE_STATUS_SUCCESS;
}

hipsparseStatus_t hipsparseCcsr2bsr(hipsparseHandle_t         handle,
                                    hipsparseDirection_t      dirA,
                                    int                       m,
                                    int                       n,
                                    const hipsparseMatDescr_t descrA,
                                    const hipComplex*         csrValA,
                                    const int*                csrRowPtrA,
                                    const int*                csrColIndA,
                                    int                       blockDim,
                                    const hipsparseMatDescr_t descrC,
                                    hipComplex*               bsrValC,
                                    int*                      bsrRowPtrC,
                                    int*                      bsrColIndC)
{
    RETURN_IF_ROCSPARSE_ERROR(rocsparse_ccsr2bsr((rocsparse_handle)handle,
                                                 hipDirectionToHCCDirection(dirA),
                                                 m,
                                                 n,
                                                 (const rocsparse_mat_descr)descrA,
                                                 (rocsparse_float_complex*)csrValA,
                                                 csrRowPtrA,
                                                 csrColIndA,
                                                 blockDim,
                                                 (const rocsparse_mat_descr)descrC,
                                                 (rocsparse_float_complex*)bsrValC,
                                                 bsrRowPtrC,
                                                 bsrColIndC));
    return HIPSPARSE_STATUS_SUCCESS;
}

hipsparseStatus_t hipsparseZcsr2bsr(hipsparseHandle_t         handle,
                                    hipsparseDirection_t      dirA,
                                    int                       m,
                                    int                       n,
                                    const hipsparseMatDescr_t descrA,
                                    const hipDoubleComplex*   csrValA,
                                    const int*                csrRowPtrA,
                                    const int*                csrColIndA,
                                    int                       blockDim,
                                    const hipsparseMatDescr_t descrC,
                                    hipDoubleComplex*         bsrValC,
                                    int*                      bsrRowPtrC,
                                    int*                      bsrColIndC)
{
    RETURN_IF_ROCSPARSE_ERROR(rocsparse_zcsr2bsr((rocsparse_handle)handle,
                                                 hipDirectionToHCCDirection(dirA),
                                                 m,
                                                 n,
                                                 (const rocsparse_mat_descr)descrA,
                                                 (rocsparse_double_complex*)csrValA,
                                                 csrRowPtrA,
                                                 csrColIndA,
                                                 blockDim,
                                                 (const rocsparse_mat_descr)descrC,
                                                 (rocsparse_double_complex*)bsrValC,
                                                 bsrRowPtrC,
                                                 bsrColIndC));
    return HIPSPARSE_STATUS_SUCCESS;
}

hipsparseStatus_t hipsparseSbsr2csr(hipsparseHandle_t         handle,
                                    hipsparseDirection_t      dirA,
                                    int                       mb,
                                    int                       nb,
                                    const hipsparseMatDescr_t descrA,
                                    const float*              bsrValA,
                                    const int*                bsrRowPtrA,
                                    const int*                bsrColIndA,
                                    int                       blockDim,
                                    const hipsparseMatDescr_t descrC,
                                    float*                    csrValC,
                                    int*                      csrRowPtrC,
                                    int*                      csrColIndC)
{
    RETURN_IF_ROCSPARSE_ERROR(rocsparse_sbsr2csr((rocsparse_handle)handle,
                                                 hipDirectionToHCCDirection(dirA),
                                                 mb,
                                                 nb,
                                                 (const rocsparse_mat_descr)descrA,
                                                 bsrValA,
                                                 bsrRowPtrA,
                                                 bsrColIndA,
                                                 blockDim,
                                                 (const rocsparse_mat_descr)descrC,
                                                 csrValC,
                                                 csrRowPtrC,
                                                 csrColIndC));
    return HIPSPARSE_STATUS_SUCCESS;
}

hipsparseStatus_t hipsparseDbsr2csr(hipsparseHandle_t         handle,
                                    hipsparseDirection_t      dirA,
                                    int                       mb,
                                    int                       nb,
                                    const hipsparseMatDescr_t descrA,
                                    const double*             bsrValA,
                                    const int*                bsrRowPtrA,
                                    const int*                bsrColIndA,
                                    int                       blockDim,
                                    const hipsparseMatDescr_t descrC,
                                    double*                   csrValC,
                                    int*                      csrRowPtrC,
                                    int*                      csrColIndC)
{
    RETURN_IF_ROCSPARSE_ERROR(rocsparse_dbsr2csr((rocsparse_handle)handle,
                                                 hipDirectionToHCCDirection(dirA),
                                                 mb,
                                                 nb,
                                                 (const rocsparse_mat_descr)descrA,
                                                 bsrValA,
                                                 bsrRowPtrA,
                                                 bsrColIndA,
                                                 blockDim,
                                                 (const rocsparse_mat_descr)descrC,
                                                 csrValC,
                                                 csrRowPtrC,
                                                 csrColIndC));
    return HIPSPARSE_STATUS_SUCCESS;
}

hipsparseStatus_t hipsparseCbsr2csr(hipsparseHandle_t         handle,
                                    hipsparseDirection_t      dirA,
                                    int                       mb,
                                    int                       nb,
                                    const hipsparseMatDescr_t descrA,
                                    const hipComplex*         bsrValA,
                                    const int*                bsrRowPtrA,
                                    const int*                bsrColIndA,
                                    int                       blockDim,
                                    const hipsparseMatDescr_t descrC,
                                    hipComplex*               csrValC,
                                    int*                      csrRowPtrC,
                                    int*                      csrColIndC)
{
    RETURN_IF_ROCSPARSE_ERROR(rocsparse_cbsr2csr((rocsparse_handle)handle,
                                                 hipDirectionToHCCDirection(dirA),
                                                 mb,
                                                 nb,
                                                 (const rocsparse_mat_descr)descrA,
                                                 (rocsparse_float_complex*)bsrValA,
                                                 bsrRowPtrA,
                                                 bsrColIndA,
                                                 blockDim,
                                                 (const rocsparse_mat_descr)descrC,
                                                 (rocsparse_float_complex*)csrValC,
                                                 csrRowPtrC,
                                                 csrColIndC));
    return HIPSPARSE_STATUS_SUCCESS;
}

hipsparseStatus_t hipsparseZbsr2csr(hipsparseHandle_t         handle,
                                    hipsparseDirection_t      dirA,
                                    int                       mb,
                                    int                       nb,
                                    const hipsparseMatDescr_t descrA,
                                    const hipDoubleComplex*   bsrValA,
                                    const int*                bsrRowPtrA,
                                    const int*                bsrColIndA,
                                    int                       blockDim,
                                    const hipsparseMatDescr_t descrC,
                                    hipDoubleComplex*         csrValC,
                                    int*                      csrRowPtrC,
                                    int*                      csrColIndC)
{
    RETURN_IF_ROCSPARSE_ERROR(rocsparse_zbsr2csr((rocsparse_handle)handle,
                                                 hipDirectionToHCCDirection(dirA),
                                                 mb,
                                                 nb,
                                                 (const rocsparse_mat_descr)descrA,
                                                 (rocsparse_double_complex*)bsrValA,
                                                 bsrRowPtrA,
                                                 bsrColIndA,
                                                 blockDim,
                                                 (const rocsparse_mat_descr)descrC,
                                                 (rocsparse_double_complex*)csrValC,
                                                 csrRowPtrC,
                                                 csrColIndC));
    return HIPSPARSE_STATUS_SUCCESS;
}

hipsparseStatus_t hipsparseScsr2csr_compress(hipsparseHandle_t         handle,
                                             int                       m,
                                             int                       n,
                                             const hipsparseMatDescr_t descrA,
                                             const float*              csrValA,
                                             const int*                csrColIndA,
                                             const int*                csrRowPtrA,
                                             int                       nnzA,
                                             const int*                nnzPerRow,
                                             float*                    csrValC,
                                             int*                      csrColIndC,
                                             int*                      csrRowPtrC,
                                             float                     tol)
{
    return rocSPARSEStatusToHIPStatus(rocsparse_scsr2csr_compress((rocsparse_handle)handle,
                                                                  m,
                                                                  n,
                                                                  (const rocsparse_mat_descr)descrA,
                                                                  csrValA,
                                                                  csrRowPtrA,
                                                                  csrColIndA,
                                                                  nnzA,
                                                                  nnzPerRow,
                                                                  csrValC,
                                                                  csrRowPtrC,
                                                                  csrColIndC,
                                                                  tol));
}

hipsparseStatus_t hipsparseDcsr2csr_compress(hipsparseHandle_t         handle,
                                             int                       m,
                                             int                       n,
                                             const hipsparseMatDescr_t descrA,
                                             const double*             csrValA,
                                             const int*                csrColIndA,
                                             const int*                csrRowPtrA,
                                             int                       nnzA,
                                             const int*                nnzPerRow,
                                             double*                   csrValC,
                                             int*                      csrColIndC,
                                             int*                      csrRowPtrC,
                                             double                    tol)
{
    return rocSPARSEStatusToHIPStatus(rocsparse_dcsr2csr_compress((rocsparse_handle)handle,
                                                                  m,
                                                                  n,
                                                                  (const rocsparse_mat_descr)descrA,
                                                                  csrValA,
                                                                  csrRowPtrA,
                                                                  csrColIndA,
                                                                  nnzA,
                                                                  nnzPerRow,
                                                                  csrValC,
                                                                  csrRowPtrC,
                                                                  csrColIndC,
                                                                  tol));
}

hipsparseStatus_t hipsparseCcsr2csr_compress(hipsparseHandle_t         handle,
                                             int                       m,
                                             int                       n,
                                             const hipsparseMatDescr_t descrA,
                                             const hipComplex*         csrValA,
                                             const int*                csrColIndA,
                                             const int*                csrRowPtrA,
                                             int                       nnzA,
                                             const int*                nnzPerRow,
                                             hipComplex*               csrValC,
                                             int*                      csrColIndC,
                                             int*                      csrRowPtrC,
                                             hipComplex                tol)
{
    rocsparse_float_complex rtol;
    rtol.x = tol.x;
    rtol.y = tol.y;

    return rocSPARSEStatusToHIPStatus(
        rocsparse_ccsr2csr_compress((rocsparse_handle)handle,
                                    m,
                                    n,
                                    (const rocsparse_mat_descr)descrA,
                                    (const rocsparse_float_complex*)csrValA,
                                    csrRowPtrA,
                                    csrColIndA,
                                    nnzA,
                                    nnzPerRow,
                                    (rocsparse_float_complex*)csrValC,
                                    csrRowPtrC,
                                    csrColIndC,
                                    rtol));
}

hipsparseStatus_t hipsparseZcsr2csr_compress(hipsparseHandle_t         handle,
                                             int                       m,
                                             int                       n,
                                             const hipsparseMatDescr_t descrA,
                                             const hipDoubleComplex*   csrValA,
                                             const int*                csrColIndA,
                                             const int*                csrRowPtrA,
                                             int                       nnzA,
                                             const int*                nnzPerRow,
                                             hipDoubleComplex*         csrValC,
                                             int*                      csrColIndC,
                                             int*                      csrRowPtrC,
                                             hipDoubleComplex          tol)
{
    rocsparse_double_complex rtol;
    rtol.x = tol.x;
    rtol.y = tol.y;

    return rocSPARSEStatusToHIPStatus(
        rocsparse_zcsr2csr_compress((rocsparse_handle)handle,
                                    m,
                                    n,
                                    (const rocsparse_mat_descr)descrA,
                                    (const rocsparse_double_complex*)csrValA,
                                    csrRowPtrA,
                                    csrColIndA,
                                    nnzA,
                                    nnzPerRow,
                                    (rocsparse_double_complex*)csrValC,
                                    csrRowPtrC,
                                    csrColIndC,
                                    rtol));
}

hipsparseStatus_t hipsparseShyb2csr(hipsparseHandle_t         handle,
                                    const hipsparseMatDescr_t descrA,
                                    const hipsparseHybMat_t   hybA,
                                    float*                    csrSortedValA,
                                    int*                      csrSortedRowPtrA,
                                    int*                      csrSortedColIndA)
{
    // Determine buffer size
    size_t buffer_size = 0;
    RETURN_IF_ROCSPARSE_ERROR(rocsparse_hyb2csr_buffer_size((rocsparse_handle)handle,
                                                            (const rocsparse_mat_descr)descrA,
                                                            (const rocsparse_hyb_mat)hybA,
                                                            csrSortedRowPtrA,
                                                            &buffer_size));

    // Allocate buffer
    void* buffer = nullptr;
    RETURN_IF_HIP_ERROR(hipMalloc(&buffer, buffer_size));

    // Format conversion
    RETURN_IF_ROCSPARSE_ERROR(rocsparse_shyb2csr((rocsparse_handle)handle,
                                                 (const rocsparse_mat_descr)descrA,
                                                 (const rocsparse_hyb_mat)hybA,
                                                 csrSortedValA,
                                                 csrSortedRowPtrA,
                                                 csrSortedColIndA,
                                                 buffer));

    // Free buffer
    RETURN_IF_HIP_ERROR(hipFree(buffer));

    return HIPSPARSE_STATUS_SUCCESS;
}

hipsparseStatus_t hipsparseDhyb2csr(hipsparseHandle_t         handle,
                                    const hipsparseMatDescr_t descrA,
                                    const hipsparseHybMat_t   hybA,
                                    double*                   csrSortedValA,
                                    int*                      csrSortedRowPtrA,
                                    int*                      csrSortedColIndA)
{
    // Determine buffer size
    size_t buffer_size = 0;
    RETURN_IF_ROCSPARSE_ERROR(rocsparse_hyb2csr_buffer_size((rocsparse_handle)handle,
                                                            (const rocsparse_mat_descr)descrA,
                                                            (const rocsparse_hyb_mat)hybA,
                                                            csrSortedRowPtrA,
                                                            &buffer_size));

    // Allocate buffer
    void* buffer = nullptr;
    RETURN_IF_HIP_ERROR(hipMalloc(&buffer, buffer_size));

    // Format conversion
    RETURN_IF_ROCSPARSE_ERROR(rocsparse_dhyb2csr((rocsparse_handle)handle,
                                                 (const rocsparse_mat_descr)descrA,
                                                 (const rocsparse_hyb_mat)hybA,
                                                 csrSortedValA,
                                                 csrSortedRowPtrA,
                                                 csrSortedColIndA,
                                                 buffer));

    // Free buffer
    RETURN_IF_HIP_ERROR(hipFree(buffer));

    return HIPSPARSE_STATUS_SUCCESS;
}

hipsparseStatus_t hipsparseChyb2csr(hipsparseHandle_t         handle,
                                    const hipsparseMatDescr_t descrA,
                                    const hipsparseHybMat_t   hybA,
                                    hipComplex*               csrSortedValA,
                                    int*                      csrSortedRowPtrA,
                                    int*                      csrSortedColIndA)
{
    // Determine buffer size
    size_t buffer_size = 0;
    RETURN_IF_ROCSPARSE_ERROR(rocsparse_hyb2csr_buffer_size((rocsparse_handle)handle,
                                                            (const rocsparse_mat_descr)descrA,
                                                            (const rocsparse_hyb_mat)hybA,
                                                            csrSortedRowPtrA,
                                                            &buffer_size));

    // Allocate buffer
    void* buffer = nullptr;
    RETURN_IF_HIP_ERROR(hipMalloc(&buffer, buffer_size));

    // Format conversion
    RETURN_IF_ROCSPARSE_ERROR(rocsparse_chyb2csr((rocsparse_handle)handle,
                                                 (const rocsparse_mat_descr)descrA,
                                                 (const rocsparse_hyb_mat)hybA,
                                                 (rocsparse_float_complex*)csrSortedValA,
                                                 csrSortedRowPtrA,
                                                 csrSortedColIndA,
                                                 buffer));

    // Free buffer
    RETURN_IF_HIP_ERROR(hipFree(buffer));

    return HIPSPARSE_STATUS_SUCCESS;
}

hipsparseStatus_t hipsparseZhyb2csr(hipsparseHandle_t         handle,
                                    const hipsparseMatDescr_t descrA,
                                    const hipsparseHybMat_t   hybA,
                                    hipDoubleComplex*         csrSortedValA,
                                    int*                      csrSortedRowPtrA,
                                    int*                      csrSortedColIndA)
{
    // Determine buffer size
    size_t buffer_size = 0;
    RETURN_IF_ROCSPARSE_ERROR(rocsparse_hyb2csr_buffer_size((rocsparse_handle)handle,
                                                            (const rocsparse_mat_descr)descrA,
                                                            (const rocsparse_hyb_mat)hybA,
                                                            csrSortedRowPtrA,
                                                            &buffer_size));

    // Allocate buffer
    void* buffer = nullptr;
    RETURN_IF_HIP_ERROR(hipMalloc(&buffer, buffer_size));

    // Format conversion
    RETURN_IF_ROCSPARSE_ERROR(rocsparse_zhyb2csr((rocsparse_handle)handle,
                                                 (const rocsparse_mat_descr)descrA,
                                                 (const rocsparse_hyb_mat)hybA,
                                                 (rocsparse_double_complex*)csrSortedValA,
                                                 csrSortedRowPtrA,
                                                 csrSortedColIndA,
                                                 buffer));

    // Free buffer
    RETURN_IF_HIP_ERROR(hipFree(buffer));

    return HIPSPARSE_STATUS_SUCCESS;
}

hipsparseStatus_t hipsparseSnnz(hipsparseHandle_t         handle,
                                hipsparseDirection_t      dirA,
                                int                       m,
                                int                       n,
                                const hipsparseMatDescr_t descrA,
                                const float*              A,
                                int                       lda,
                                int*                      nnzPerRowColumn,
                                int*                      nnzTotalDevHostPtr)
{
    RETURN_IF_ROCSPARSE_ERROR(rocsparse_snnz((rocsparse_handle)handle,
                                             hipDirectionToHCCDirection(dirA),
                                             m,
                                             n,
                                             (const rocsparse_mat_descr)descrA,
                                             A,
                                             lda,
                                             nnzPerRowColumn,
                                             nnzTotalDevHostPtr));
    return HIPSPARSE_STATUS_SUCCESS;
}

hipsparseStatus_t hipsparseDnnz(hipsparseHandle_t         handle,
                                hipsparseDirection_t      dirA,
                                int                       m,
                                int                       n,
                                const hipsparseMatDescr_t descrA,
                                const double*             A,
                                int                       lda,
                                int*                      nnzPerRowColumn,
                                int*                      nnzTotalDevHostPtr)
{
    RETURN_IF_ROCSPARSE_ERROR(rocsparse_dnnz((rocsparse_handle)handle,
                                             hipDirectionToHCCDirection(dirA),
                                             m,
                                             n,
                                             (const rocsparse_mat_descr)descrA,
                                             A,
                                             lda,
                                             nnzPerRowColumn,
                                             nnzTotalDevHostPtr));
    return HIPSPARSE_STATUS_SUCCESS;
}

hipsparseStatus_t hipsparseCnnz(hipsparseHandle_t         handle,
                                hipsparseDirection_t      dirA,
                                int                       m,
                                int                       n,
                                const hipsparseMatDescr_t descrA,
                                const hipComplex*         A,
                                int                       lda,
                                int*                      nnzPerRowColumn,
                                int*                      nnzTotalDevHostPtr)
{
    RETURN_IF_ROCSPARSE_ERROR(rocsparse_cnnz((rocsparse_handle)handle,
                                             hipDirectionToHCCDirection(dirA),
                                             m,
                                             n,
                                             (const rocsparse_mat_descr)descrA,
                                             (const rocsparse_float_complex*)A,
                                             lda,
                                             nnzPerRowColumn,
                                             nnzTotalDevHostPtr));
    return HIPSPARSE_STATUS_SUCCESS;
}

hipsparseStatus_t hipsparseZnnz(hipsparseHandle_t         handle,
                                hipsparseDirection_t      dirA,
                                int                       m,
                                int                       n,
                                const hipsparseMatDescr_t descrA,
                                const hipDoubleComplex*   A,
                                int                       lda,
                                int*                      nnzPerRowColumn,
                                int*                      nnzTotalDevHostPtr)
{
    RETURN_IF_ROCSPARSE_ERROR(rocsparse_znnz((rocsparse_handle)handle,
                                             hipDirectionToHCCDirection(dirA),
                                             m,
                                             n,
                                             (const rocsparse_mat_descr)descrA,
                                             (const rocsparse_double_complex*)A,
                                             lda,
                                             nnzPerRowColumn,
                                             nnzTotalDevHostPtr));
    return HIPSPARSE_STATUS_SUCCESS;
}

hipsparseStatus_t hipsparseSdense2csr(hipsparseHandle_t         handle,
                                      int                       m,
                                      int                       n,
                                      const hipsparseMatDescr_t descr,
                                      const float*              A,
                                      int                       ld,
                                      const int*                nnzPerRow,
                                      float*                    csrVal,
                                      int*                      csrRowPtr,
                                      int*                      csrColInd)
{
    RETURN_IF_ROCSPARSE_ERROR(rocsparse_sdense2csr((rocsparse_handle)handle,
                                                   m,
                                                   n,
                                                   (const rocsparse_mat_descr)descr,
                                                   A,
                                                   ld,
                                                   nnzPerRow,
                                                   csrVal,
                                                   csrRowPtr,
                                                   csrColInd));
    return HIPSPARSE_STATUS_SUCCESS;
}

hipsparseStatus_t hipsparseDdense2csr(hipsparseHandle_t         handle,
                                      int                       m,
                                      int                       n,
                                      const hipsparseMatDescr_t descr,
                                      const double*             A,
                                      int                       ld,
                                      const int*                nnzPerRow,
                                      double*                   csrVal,
                                      int*                      csrRowPtr,
                                      int*                      csrColInd)
{
    RETURN_IF_ROCSPARSE_ERROR(rocsparse_ddense2csr((rocsparse_handle)handle,
                                                   m,
                                                   n,
                                                   (const rocsparse_mat_descr)descr,
                                                   A,
                                                   ld,
                                                   nnzPerRow,
                                                   csrVal,
                                                   csrRowPtr,
                                                   csrColInd));
    return HIPSPARSE_STATUS_SUCCESS;
}

hipsparseStatus_t hipsparseCdense2csr(hipsparseHandle_t         handle,
                                      int                       m,
                                      int                       n,
                                      const hipsparseMatDescr_t descr,
                                      const hipComplex*         A,
                                      int                       ld,
                                      const int*                nnzPerRow,
                                      hipComplex*               csrVal,
                                      int*                      csrRowPtr,
                                      int*                      csrColInd)
{
    RETURN_IF_ROCSPARSE_ERROR(rocsparse_cdense2csr((rocsparse_handle)handle,
                                                   m,
                                                   n,
                                                   (const rocsparse_mat_descr)descr,
                                                   (const rocsparse_float_complex*)A,
                                                   ld,
                                                   nnzPerRow,
                                                   (rocsparse_float_complex*)csrVal,
                                                   csrRowPtr,
                                                   csrColInd));
    return HIPSPARSE_STATUS_SUCCESS;
}

hipsparseStatus_t hipsparseZdense2csr(hipsparseHandle_t         handle,
                                      int                       m,
                                      int                       n,
                                      const hipsparseMatDescr_t descr,
                                      const hipDoubleComplex*   A,
                                      int                       ld,
                                      const int*                nnzPerRow,
                                      hipDoubleComplex*         csrVal,
                                      int*                      csrRowPtr,
                                      int*                      csrColInd)
{
    RETURN_IF_ROCSPARSE_ERROR(rocsparse_zdense2csr((rocsparse_handle)handle,
                                                   m,
                                                   n,
                                                   (const rocsparse_mat_descr)descr,
                                                   (const rocsparse_double_complex*)A,
                                                   ld,
                                                   nnzPerRow,
                                                   (rocsparse_double_complex*)csrVal,
                                                   csrRowPtr,
                                                   csrColInd));
    return HIPSPARSE_STATUS_SUCCESS;
}

hipsparseStatus_t hipsparseSdense2csc(hipsparseHandle_t         handle,
                                      int                       m,
                                      int                       n,
                                      const hipsparseMatDescr_t descr,
                                      const float*              A,
                                      int                       ld,
                                      const int*                nnz_per_columns,
                                      float*                    cscVal,
                                      int*                      cscRowInd,
                                      int*                      cscColPtr)
{
    RETURN_IF_ROCSPARSE_ERROR(rocsparse_sdense2csc((rocsparse_handle)handle,
                                                   m,
                                                   n,
                                                   (const rocsparse_mat_descr)descr,
                                                   A,
                                                   ld,
                                                   nnz_per_columns,
                                                   cscVal,
                                                   cscColPtr,
                                                   cscRowInd));
    return HIPSPARSE_STATUS_SUCCESS;
}

hipsparseStatus_t hipsparseDdense2csc(hipsparseHandle_t         handle,
                                      int                       m,
                                      int                       n,
                                      const hipsparseMatDescr_t descr,
                                      const double*             A,
                                      int                       ld,
                                      const int*                nnz_per_columns,
                                      double*                   cscVal,
                                      int*                      cscRowInd,
                                      int*                      cscColPtr)
{
    RETURN_IF_ROCSPARSE_ERROR(rocsparse_ddense2csc((rocsparse_handle)handle,
                                                   m,
                                                   n,
                                                   (const rocsparse_mat_descr)descr,
                                                   A,
                                                   ld,
                                                   nnz_per_columns,
                                                   cscVal,
                                                   cscColPtr,
                                                   cscRowInd));
    return HIPSPARSE_STATUS_SUCCESS;
}

hipsparseStatus_t hipsparseCdense2csc(hipsparseHandle_t         handle,
                                      int                       m,
                                      int                       n,
                                      const hipsparseMatDescr_t descr,
                                      const hipComplex*         A,
                                      int                       ld,
                                      const int*                nnz_per_columns,
                                      hipComplex*               cscVal,
                                      int*                      cscRowInd,
                                      int*                      cscColPtr)
{
    RETURN_IF_ROCSPARSE_ERROR(rocsparse_cdense2csc((rocsparse_handle)handle,
                                                   m,
                                                   n,
                                                   (const rocsparse_mat_descr)descr,
                                                   (const rocsparse_float_complex*)A,
                                                   ld,
                                                   nnz_per_columns,
                                                   (rocsparse_float_complex*)cscVal,
                                                   cscColPtr,
                                                   cscRowInd));
    return HIPSPARSE_STATUS_SUCCESS;
}

hipsparseStatus_t hipsparseZdense2csc(hipsparseHandle_t         handle,
                                      int                       m,
                                      int                       n,
                                      const hipsparseMatDescr_t descr,
                                      const hipDoubleComplex*   A,
                                      int                       ld,
                                      const int*                nnz_per_columns,
                                      hipDoubleComplex*         cscVal,
                                      int*                      cscRowInd,
                                      int*                      cscColPtr)
{
    RETURN_IF_ROCSPARSE_ERROR(rocsparse_zdense2csc((rocsparse_handle)handle,
                                                   m,
                                                   n,
                                                   (const rocsparse_mat_descr)descr,
                                                   (const rocsparse_double_complex*)A,
                                                   ld,
                                                   nnz_per_columns,
                                                   (rocsparse_double_complex*)cscVal,
                                                   cscColPtr,
                                                   cscRowInd));
    return HIPSPARSE_STATUS_SUCCESS;
}

hipsparseStatus_t hipsparseScsr2dense(hipsparseHandle_t         handle,
                                      int                       m,
                                      int                       n,
                                      const hipsparseMatDescr_t descr,
                                      const float*              csrVal,
                                      const int*                csrRowPtr,
                                      const int*                csrColInd,
                                      float*                    A,
                                      int                       ld)
{
    RETURN_IF_ROCSPARSE_ERROR(rocsparse_scsr2dense((rocsparse_handle)handle,
                                                   m,
                                                   n,
                                                   (const rocsparse_mat_descr)descr,
                                                   csrVal,
                                                   csrRowPtr,
                                                   csrColInd,
                                                   A,
                                                   ld));
    return HIPSPARSE_STATUS_SUCCESS;
}

hipsparseStatus_t hipsparseDcsr2dense(hipsparseHandle_t         handle,
                                      int                       m,
                                      int                       n,
                                      const hipsparseMatDescr_t descr,
                                      const double*             csrVal,
                                      const int*                csrRowPtr,
                                      const int*                csrColInd,
                                      double*                   A,
                                      int                       ld)
{
    RETURN_IF_ROCSPARSE_ERROR(rocsparse_dcsr2dense((rocsparse_handle)handle,
                                                   m,
                                                   n,
                                                   (const rocsparse_mat_descr)descr,
                                                   csrVal,
                                                   csrRowPtr,
                                                   csrColInd,
                                                   A,
                                                   ld));
    return HIPSPARSE_STATUS_SUCCESS;
}

hipsparseStatus_t hipsparseCcsr2dense(hipsparseHandle_t         handle,
                                      int                       m,
                                      int                       n,
                                      const hipsparseMatDescr_t descr,
                                      const hipComplex*         csrVal,
                                      const int*                csrRowPtr,
                                      const int*                csrColInd,
                                      hipComplex*               A,
                                      int                       ld)
{
    RETURN_IF_ROCSPARSE_ERROR(rocsparse_ccsr2dense((rocsparse_handle)handle,
                                                   m,
                                                   n,
                                                   (const rocsparse_mat_descr)descr,
                                                   (const rocsparse_float_complex*)csrVal,
                                                   csrRowPtr,
                                                   csrColInd,
                                                   (rocsparse_float_complex*)A,
                                                   ld));
    return HIPSPARSE_STATUS_SUCCESS;
}

hipsparseStatus_t hipsparseZcsr2dense(hipsparseHandle_t         handle,
                                      int                       m,
                                      int                       n,
                                      const hipsparseMatDescr_t descr,
                                      const hipDoubleComplex*   csrVal,
                                      const int*                csrRowPtr,
                                      const int*                csrColInd,
                                      hipDoubleComplex*         A,
                                      int                       ld)
{
    RETURN_IF_ROCSPARSE_ERROR(rocsparse_zcsr2dense((rocsparse_handle)handle,
                                                   m,
                                                   n,
                                                   (const rocsparse_mat_descr)descr,
                                                   (const rocsparse_double_complex*)csrVal,
                                                   csrRowPtr,
                                                   csrColInd,
                                                   (rocsparse_double_complex*)A,
                                                   ld));
    return HIPSPARSE_STATUS_SUCCESS;
}

hipsparseStatus_t hipsparseScsc2dense(hipsparseHandle_t         handle,
                                      int                       m,
                                      int                       n,
                                      const hipsparseMatDescr_t descr,
                                      const float*              cscVal,
                                      const int*                cscRowInd,
                                      const int*                cscColPtr,
                                      float*                    A,
                                      int                       ld)
{
    RETURN_IF_ROCSPARSE_ERROR(rocsparse_scsc2dense((rocsparse_handle)handle,
                                                   m,
                                                   n,
                                                   (const rocsparse_mat_descr)descr,
                                                   cscVal,
                                                   cscColPtr,
                                                   cscRowInd,
                                                   A,
                                                   ld));
    return HIPSPARSE_STATUS_SUCCESS;
}

hipsparseStatus_t hipsparseDcsc2dense(hipsparseHandle_t         handle,
                                      int                       m,
                                      int                       n,
                                      const hipsparseMatDescr_t descr,
                                      const double*             cscVal,
                                      const int*                cscRowInd,
                                      const int*                cscColPtr,
                                      double*                   A,
                                      int                       ld)
{
    RETURN_IF_ROCSPARSE_ERROR(rocsparse_dcsc2dense((rocsparse_handle)handle,
                                                   m,
                                                   n,
                                                   (const rocsparse_mat_descr)descr,
                                                   cscVal,
                                                   cscColPtr,
                                                   cscRowInd,
                                                   A,
                                                   ld));
    return HIPSPARSE_STATUS_SUCCESS;
}

hipsparseStatus_t hipsparseCcsc2dense(hipsparseHandle_t         handle,
                                      int                       m,
                                      int                       n,
                                      const hipsparseMatDescr_t descr,
                                      const hipComplex*         cscVal,
                                      const int*                cscRowInd,
                                      const int*                cscColPtr,
                                      hipComplex*               A,
                                      int                       ld)
{
    RETURN_IF_ROCSPARSE_ERROR(rocsparse_ccsc2dense((rocsparse_handle)handle,
                                                   m,
                                                   n,
                                                   (const rocsparse_mat_descr)descr,
                                                   (const rocsparse_float_complex*)cscVal,
                                                   cscColPtr,
                                                   cscRowInd,
                                                   (rocsparse_float_complex*)A,
                                                   ld));
    return HIPSPARSE_STATUS_SUCCESS;
}

hipsparseStatus_t hipsparseZcsc2dense(hipsparseHandle_t         handle,
                                      int                       m,
                                      int                       n,
                                      const hipsparseMatDescr_t descr,
                                      const hipDoubleComplex*   cscVal,
                                      const int*                cscRowInd,
                                      const int*                cscColPtr,
                                      hipDoubleComplex*         A,
                                      int                       ld)
{
    RETURN_IF_ROCSPARSE_ERROR(rocsparse_zcsc2dense((rocsparse_handle)handle,
                                                   m,
                                                   n,
                                                   (const rocsparse_mat_descr)descr,
                                                   (const rocsparse_double_complex*)cscVal,
                                                   cscColPtr,
                                                   cscRowInd,
                                                   (rocsparse_double_complex*)A,
                                                   ld));
}

hipsparseStatus_t hipsparseXcsr2bsrNnz(hipsparseHandle_t         handle,
                                       hipsparseDirection_t      dirA,
                                       int                       m,
                                       int                       n,
                                       const hipsparseMatDescr_t descrA,
                                       const int*                csrRowPtrA,
                                       const int*                csrColIndA,
                                       int                       blockDim,
                                       const hipsparseMatDescr_t descrC,
                                       int*                      bsrRowPtrC,
                                       int*                      bsrNnzb)
{
    RETURN_IF_ROCSPARSE_ERROR(rocsparse_csr2bsr_nnz((rocsparse_handle)handle,
                                                    hipDirectionToHCCDirection(dirA),
                                                    m,
                                                    n,
                                                    (const rocsparse_mat_descr)descrA,
                                                    csrRowPtrA,
                                                    csrColIndA,
                                                    blockDim,
                                                    (const rocsparse_mat_descr)descrC,
                                                    bsrRowPtrC,
                                                    bsrNnzb));

    return HIPSPARSE_STATUS_SUCCESS;
}

hipsparseStatus_t hipsparseSnnz_compress(hipsparseHandle_t         handle,
                                         int                       m,
                                         const hipsparseMatDescr_t descrA,
                                         const float*              csrValA,
                                         const int*                csrRowPtrA,
                                         int*                      nnzPerRow,
                                         int*                      nnzC,
                                         float                     tol)
{
    RETURN_IF_ROCSPARSE_ERROR(rocsparse_snnz_compress((rocsparse_handle)handle,
                                                      m,
                                                      (const rocsparse_mat_descr)descrA,
                                                      csrValA,
                                                      csrRowPtrA,
                                                      nnzPerRow,
                                                      nnzC,
                                                      tol));
    return HIPSPARSE_STATUS_SUCCESS;
}

hipsparseStatus_t hipsparseDnnz_compress(hipsparseHandle_t         handle,
                                         int                       m,
                                         const hipsparseMatDescr_t descrA,
                                         const double*             csrValA,
                                         const int*                csrRowPtrA,
                                         int*                      nnzPerRow,
                                         int*                      nnzC,
                                         double                    tol)
{
    RETURN_IF_ROCSPARSE_ERROR(rocsparse_dnnz_compress((rocsparse_handle)handle,
                                                      m,
                                                      (const rocsparse_mat_descr)descrA,
                                                      csrValA,
                                                      csrRowPtrA,
                                                      nnzPerRow,
                                                      nnzC,
                                                      tol));
    return HIPSPARSE_STATUS_SUCCESS;
}

hipsparseStatus_t hipsparseCnnz_compress(hipsparseHandle_t         handle,
                                         int                       m,
                                         const hipsparseMatDescr_t descrA,
                                         const hipComplex*         csrValA,
                                         const int*                csrRowPtrA,
                                         int*                      nnzPerRow,
                                         int*                      nnzC,
                                         hipComplex                tol)
{
    rocsparse_float_complex rtol;
    rtol.x = tol.x;
    rtol.y = tol.y;

    RETURN_IF_ROCSPARSE_ERROR(rocsparse_cnnz_compress((rocsparse_handle)handle,
                                                      m,
                                                      (const rocsparse_mat_descr)descrA,
                                                      (const rocsparse_float_complex*)csrValA,
                                                      csrRowPtrA,
                                                      nnzPerRow,
                                                      nnzC,
                                                      rtol));
    return HIPSPARSE_STATUS_SUCCESS;
}

hipsparseStatus_t hipsparseZnnz_compress(hipsparseHandle_t         handle,
                                         int                       m,
                                         const hipsparseMatDescr_t descrA,
                                         const hipDoubleComplex*   csrValA,
                                         const int*                csrRowPtrA,
                                         int*                      nnzPerRow,
                                         int*                      nnzC,
                                         hipDoubleComplex          tol)
{
    rocsparse_double_complex rtol;
    rtol.x = tol.x;
    rtol.y = tol.y;

    RETURN_IF_ROCSPARSE_ERROR(rocsparse_znnz_compress((rocsparse_handle)handle,
                                                      m,
                                                      (const rocsparse_mat_descr)descrA,
                                                      (const rocsparse_double_complex*)csrValA,
                                                      csrRowPtrA,
                                                      nnzPerRow,
                                                      nnzC,
                                                      rtol));
    return HIPSPARSE_STATUS_SUCCESS;
}

hipsparseStatus_t hipsparseXcoo2csr(hipsparseHandle_t    handle,
                                    const int*           cooRowInd,
                                    int                  nnz,
                                    int                  m,
                                    int*                 csrRowPtr,
                                    hipsparseIndexBase_t idxBase)
{
    return rocSPARSEStatusToHIPStatus(rocsparse_coo2csr(
        (rocsparse_handle)handle, cooRowInd, nnz, m, csrRowPtr, hipBaseToHCCBase(idxBase)));
}

hipsparseStatus_t hipsparseCreateIdentityPermutation(hipsparseHandle_t handle, int n, int* p)
{
    return rocSPARSEStatusToHIPStatus(
        rocsparse_create_identity_permutation((rocsparse_handle)handle, n, p));
}

hipsparseStatus_t hipsparseXcsrsort_bufferSizeExt(hipsparseHandle_t handle,
                                                  int               m,
                                                  int               n,
                                                  int               nnz,
                                                  const int*        csrRowPtr,
                                                  const int*        csrColInd,
                                                  size_t*           pBufferSizeInBytes)
{
    return rocSPARSEStatusToHIPStatus(rocsparse_csrsort_buffer_size(
        (rocsparse_handle)handle, m, n, nnz, csrRowPtr, csrColInd, pBufferSizeInBytes));
}

hipsparseStatus_t hipsparseXcsrsort(hipsparseHandle_t         handle,
                                    int                       m,
                                    int                       n,
                                    int                       nnz,
                                    const hipsparseMatDescr_t descrA,
                                    const int*                csrRowPtr,
                                    int*                      csrColInd,
                                    int*                      P,
                                    void*                     pBuffer)
{
    return rocSPARSEStatusToHIPStatus(rocsparse_csrsort((rocsparse_handle)handle,
                                                        m,
                                                        n,
                                                        nnz,
                                                        (rocsparse_mat_descr)descrA,
                                                        csrRowPtr,
                                                        csrColInd,
                                                        P,
                                                        pBuffer));
}

hipsparseStatus_t hipsparseXcscsort_bufferSizeExt(hipsparseHandle_t handle,
                                                  int               m,
                                                  int               n,
                                                  int               nnz,
                                                  const int*        cscColPtr,
                                                  const int*        cscRowInd,
                                                  size_t*           pBufferSizeInBytes)
{
    return rocSPARSEStatusToHIPStatus(rocsparse_cscsort_buffer_size(
        (rocsparse_handle)handle, m, n, nnz, cscColPtr, cscRowInd, pBufferSizeInBytes));
}

hipsparseStatus_t hipsparseXcscsort(hipsparseHandle_t         handle,
                                    int                       m,
                                    int                       n,
                                    int                       nnz,
                                    const hipsparseMatDescr_t descrA,
                                    const int*                cscColPtr,
                                    int*                      cscRowInd,
                                    int*                      P,
                                    void*                     pBuffer)
{
    return rocSPARSEStatusToHIPStatus(rocsparse_cscsort((rocsparse_handle)handle,
                                                        m,
                                                        n,
                                                        nnz,
                                                        (rocsparse_mat_descr)descrA,
                                                        cscColPtr,
                                                        cscRowInd,
                                                        P,
                                                        pBuffer));
}

hipsparseStatus_t hipsparseXcoosort_bufferSizeExt(hipsparseHandle_t handle,
                                                  int               m,
                                                  int               n,
                                                  int               nnz,
                                                  const int*        cooRows,
                                                  const int*        cooCols,
                                                  size_t*           pBufferSizeInBytes)
{
    return rocSPARSEStatusToHIPStatus(rocsparse_coosort_buffer_size(
        (rocsparse_handle)handle, m, n, nnz, cooRows, cooCols, pBufferSizeInBytes));
}

hipsparseStatus_t hipsparseXcoosortByRow(hipsparseHandle_t handle,
                                         int               m,
                                         int               n,
                                         int               nnz,
                                         int*              cooRows,
                                         int*              cooCols,
                                         int*              P,
                                         void*             pBuffer)
{
    return rocSPARSEStatusToHIPStatus(rocsparse_coosort_by_row(
        (rocsparse_handle)handle, m, n, nnz, cooRows, cooCols, P, pBuffer));
}

hipsparseStatus_t hipsparseXcoosortByColumn(hipsparseHandle_t handle,
                                            int               m,
                                            int               n,
                                            int               nnz,
                                            int*              cooRows,
                                            int*              cooCols,
                                            int*              P,
                                            void*             pBuffer)
{
    return rocSPARSEStatusToHIPStatus(rocsparse_coosort_by_column(
        (rocsparse_handle)handle, m, n, nnz, cooRows, cooCols, P, pBuffer));
}

#ifdef __cplusplus
}
#endif<|MERGE_RESOLUTION|>--- conflicted
+++ resolved
@@ -1833,7 +1833,545 @@
                          (rocsparse_double_complex*)y));
 }
 
-<<<<<<< HEAD
+hipsparseStatus_t
+    hipsparseXbsrsv2_zeroPivot(hipsparseHandle_t handle, bsrsv2Info_t info, int* position)
+{
+    return rocSPARSEStatusToHIPStatus(
+        rocsparse_bsrsv_zero_pivot((rocsparse_handle)handle, (rocsparse_mat_info)info, position));
+}
+
+hipsparseStatus_t hipsparseSbsrsv2_bufferSize(hipsparseHandle_t         handle,
+                                              hipsparseDirection_t      dir,
+                                              hipsparseOperation_t      transA,
+                                              int                       mb,
+                                              int                       nnzb,
+                                              const hipsparseMatDescr_t descrA,
+                                              float*                    bsrSortedValA,
+                                              const int*                bsrSortedRowPtrA,
+                                              const int*                bsrSortedColIndA,
+                                              int                       blockDim,
+                                              bsrsv2Info_t              info,
+                                              int*                      pBufferSizeInBytes)
+{
+    if(pBufferSizeInBytes == nullptr)
+    {
+        return HIPSPARSE_STATUS_INVALID_VALUE;
+    }
+
+    size_t           buffer_size;
+    rocsparse_status status;
+
+    status = rocsparse_sbsrsv_buffer_size((rocsparse_handle)handle,
+                                          hipDirectionToHCCDirection(dir),
+                                          hipOperationToHCCOperation(transA),
+                                          mb,
+                                          nnzb,
+                                          (rocsparse_mat_descr)descrA,
+                                          bsrSortedValA,
+                                          bsrSortedRowPtrA,
+                                          bsrSortedColIndA,
+                                          blockDim,
+                                          (rocsparse_mat_info)info,
+                                          &buffer_size);
+
+    *pBufferSizeInBytes = (int)buffer_size;
+
+    return rocSPARSEStatusToHIPStatus(status);
+}
+
+hipsparseStatus_t hipsparseDbsrsv2_bufferSize(hipsparseHandle_t         handle,
+                                              hipsparseDirection_t      dir,
+                                              hipsparseOperation_t      transA,
+                                              int                       mb,
+                                              int                       nnzb,
+                                              const hipsparseMatDescr_t descrA,
+                                              double*                   bsrSortedValA,
+                                              const int*                bsrSortedRowPtrA,
+                                              const int*                bsrSortedColIndA,
+                                              int                       blockDim,
+                                              bsrsv2Info_t              info,
+                                              int*                      pBufferSizeInBytes)
+{
+    if(pBufferSizeInBytes == nullptr)
+    {
+        return HIPSPARSE_STATUS_INVALID_VALUE;
+    }
+
+    size_t           buffer_size;
+    rocsparse_status status;
+
+    status = rocsparse_dbsrsv_buffer_size((rocsparse_handle)handle,
+                                          hipDirectionToHCCDirection(dir),
+                                          hipOperationToHCCOperation(transA),
+                                          mb,
+                                          nnzb,
+                                          (rocsparse_mat_descr)descrA,
+                                          bsrSortedValA,
+                                          bsrSortedRowPtrA,
+                                          bsrSortedColIndA,
+                                          blockDim,
+                                          (rocsparse_mat_info)info,
+                                          &buffer_size);
+
+    *pBufferSizeInBytes = (int)buffer_size;
+
+    return rocSPARSEStatusToHIPStatus(status);
+}
+
+hipsparseStatus_t hipsparseCbsrsv2_bufferSize(hipsparseHandle_t         handle,
+                                              hipsparseDirection_t      dir,
+                                              hipsparseOperation_t      transA,
+                                              int                       mb,
+                                              int                       nnzb,
+                                              const hipsparseMatDescr_t descrA,
+                                              hipComplex*               bsrSortedValA,
+                                              const int*                bsrSortedRowPtrA,
+                                              const int*                bsrSortedColIndA,
+                                              int                       blockDim,
+                                              bsrsv2Info_t              info,
+                                              int*                      pBufferSizeInBytes)
+{
+    if(pBufferSizeInBytes == nullptr)
+    {
+        return HIPSPARSE_STATUS_INVALID_VALUE;
+    }
+
+    size_t           buffer_size;
+    rocsparse_status status;
+
+    status = rocsparse_cbsrsv_buffer_size((rocsparse_handle)handle,
+                                          hipDirectionToHCCDirection(dir),
+                                          hipOperationToHCCOperation(transA),
+                                          mb,
+                                          nnzb,
+                                          (rocsparse_mat_descr)descrA,
+                                          (rocsparse_float_complex*)bsrSortedValA,
+                                          bsrSortedRowPtrA,
+                                          bsrSortedColIndA,
+                                          blockDim,
+                                          (rocsparse_mat_info)info,
+                                          &buffer_size);
+
+    *pBufferSizeInBytes = (int)buffer_size;
+
+    return rocSPARSEStatusToHIPStatus(status);
+}
+
+hipsparseStatus_t hipsparseZbsrsv2_bufferSize(hipsparseHandle_t         handle,
+                                              hipsparseDirection_t      dir,
+                                              hipsparseOperation_t      transA,
+                                              int                       mb,
+                                              int                       nnzb,
+                                              const hipsparseMatDescr_t descrA,
+                                              hipDoubleComplex*         bsrSortedValA,
+                                              const int*                bsrSortedRowPtrA,
+                                              const int*                bsrSortedColIndA,
+                                              int                       blockDim,
+                                              bsrsv2Info_t              info,
+                                              int*                      pBufferSizeInBytes)
+{
+    if(pBufferSizeInBytes == nullptr)
+    {
+        return HIPSPARSE_STATUS_INVALID_VALUE;
+    }
+
+    size_t           buffer_size;
+    rocsparse_status status;
+
+    status = rocsparse_zbsrsv_buffer_size((rocsparse_handle)handle,
+                                          hipDirectionToHCCDirection(dir),
+                                          hipOperationToHCCOperation(transA),
+                                          mb,
+                                          nnzb,
+                                          (rocsparse_mat_descr)descrA,
+                                          (rocsparse_double_complex*)bsrSortedValA,
+                                          bsrSortedRowPtrA,
+                                          bsrSortedColIndA,
+                                          blockDim,
+                                          (rocsparse_mat_info)info,
+                                          &buffer_size);
+
+    *pBufferSizeInBytes = (int)buffer_size;
+
+    return rocSPARSEStatusToHIPStatus(status);
+}
+
+hipsparseStatus_t hipsparseSbsrsv2_bufferSizeExt(hipsparseHandle_t         handle,
+                                                 hipsparseDirection_t      dir,
+                                                 hipsparseOperation_t      transA,
+                                                 int                       mb,
+                                                 int                       nnzb,
+                                                 const hipsparseMatDescr_t descrA,
+                                                 float*                    bsrSortedValA,
+                                                 const int*                bsrSortedRowPtrA,
+                                                 const int*                bsrSortedColIndA,
+                                                 int                       blockDim,
+                                                 bsrsv2Info_t              info,
+                                                 size_t*                   pBufferSize)
+{
+    return rocSPARSEStatusToHIPStatus(
+        rocsparse_sbsrsv_buffer_size((rocsparse_handle)handle,
+                                     hipDirectionToHCCDirection(dir),
+                                     hipOperationToHCCOperation(transA),
+                                     mb,
+                                     nnzb,
+                                     (rocsparse_mat_descr)descrA,
+                                     bsrSortedValA,
+                                     bsrSortedRowPtrA,
+                                     bsrSortedColIndA,
+                                     blockDim,
+                                     (rocsparse_mat_info)info,
+                                     pBufferSize));
+}
+
+hipsparseStatus_t hipsparseDbsrsv2_bufferSizeExt(hipsparseHandle_t         handle,
+                                                 hipsparseDirection_t      dir,
+                                                 hipsparseOperation_t      transA,
+                                                 int                       mb,
+                                                 int                       nnzb,
+                                                 const hipsparseMatDescr_t descrA,
+                                                 double*                   bsrSortedValA,
+                                                 const int*                bsrSortedRowPtrA,
+                                                 const int*                bsrSortedColIndA,
+                                                 int                       blockDim,
+                                                 bsrsv2Info_t              info,
+                                                 size_t*                   pBufferSize)
+{
+    return rocSPARSEStatusToHIPStatus(
+        rocsparse_dbsrsv_buffer_size((rocsparse_handle)handle,
+                                     hipDirectionToHCCDirection(dir),
+                                     hipOperationToHCCOperation(transA),
+                                     mb,
+                                     nnzb,
+                                     (rocsparse_mat_descr)descrA,
+                                     bsrSortedValA,
+                                     bsrSortedRowPtrA,
+                                     bsrSortedColIndA,
+                                     blockDim,
+                                     (rocsparse_mat_info)info,
+                                     pBufferSize));
+}
+
+hipsparseStatus_t hipsparseCbsrsv2_bufferSizeExt(hipsparseHandle_t         handle,
+                                                 hipsparseDirection_t      dir,
+                                                 hipsparseOperation_t      transA,
+                                                 int                       mb,
+                                                 int                       nnzb,
+                                                 const hipsparseMatDescr_t descrA,
+                                                 hipComplex*               bsrSortedValA,
+                                                 const int*                bsrSortedRowPtrA,
+                                                 const int*                bsrSortedColIndA,
+                                                 int                       blockDim,
+                                                 bsrsv2Info_t              info,
+                                                 size_t*                   pBufferSize)
+{
+    return rocSPARSEStatusToHIPStatus(
+        rocsparse_cbsrsv_buffer_size((rocsparse_handle)handle,
+                                     hipDirectionToHCCDirection(dir),
+                                     hipOperationToHCCOperation(transA),
+                                     mb,
+                                     nnzb,
+                                     (rocsparse_mat_descr)descrA,
+                                     (rocsparse_float_complex*)bsrSortedValA,
+                                     bsrSortedRowPtrA,
+                                     bsrSortedColIndA,
+                                     blockDim,
+                                     (rocsparse_mat_info)info,
+                                     pBufferSize));
+}
+
+hipsparseStatus_t hipsparseZbsrsv2_bufferSizeExt(hipsparseHandle_t         handle,
+                                                 hipsparseDirection_t      dir,
+                                                 hipsparseOperation_t      transA,
+                                                 int                       mb,
+                                                 int                       nnzb,
+                                                 const hipsparseMatDescr_t descrA,
+                                                 hipDoubleComplex*         bsrSortedValA,
+                                                 const int*                bsrSortedRowPtrA,
+                                                 const int*                bsrSortedColIndA,
+                                                 int                       blockDim,
+                                                 bsrsv2Info_t              info,
+                                                 size_t*                   pBufferSize)
+{
+    return rocSPARSEStatusToHIPStatus(
+        rocsparse_zbsrsv_buffer_size((rocsparse_handle)handle,
+                                     hipDirectionToHCCDirection(dir),
+                                     hipOperationToHCCOperation(transA),
+                                     mb,
+                                     nnzb,
+                                     (rocsparse_mat_descr)descrA,
+                                     (rocsparse_double_complex*)bsrSortedValA,
+                                     bsrSortedRowPtrA,
+                                     bsrSortedColIndA,
+                                     blockDim,
+                                     (rocsparse_mat_info)info,
+                                     pBufferSize));
+}
+
+hipsparseStatus_t hipsparseSbsrsv2_analysis(hipsparseHandle_t         handle,
+                                            hipsparseDirection_t      dir,
+                                            hipsparseOperation_t      transA,
+                                            int                       mb,
+                                            int                       nnzb,
+                                            const hipsparseMatDescr_t descrA,
+                                            const float*              bsrSortedValA,
+                                            const int*                bsrSortedRowPtrA,
+                                            const int*                bsrSortedColIndA,
+                                            int                       blockDim,
+                                            bsrsv2Info_t              info,
+                                            hipsparseSolvePolicy_t    policy,
+                                            void*                     pBuffer)
+{
+    return rocSPARSEStatusToHIPStatus(rocsparse_sbsrsv_analysis((rocsparse_handle)handle,
+                                                                hipDirectionToHCCDirection(dir),
+                                                                hipOperationToHCCOperation(transA),
+                                                                mb,
+                                                                nnzb,
+                                                                (rocsparse_mat_descr)descrA,
+                                                                bsrSortedValA,
+                                                                bsrSortedRowPtrA,
+                                                                bsrSortedColIndA,
+                                                                blockDim,
+                                                                (rocsparse_mat_info)info,
+                                                                rocsparse_analysis_policy_force,
+                                                                rocsparse_solve_policy_auto,
+                                                                pBuffer));
+}
+
+hipsparseStatus_t hipsparseDbsrsv2_analysis(hipsparseHandle_t         handle,
+                                            hipsparseDirection_t      dir,
+                                            hipsparseOperation_t      transA,
+                                            int                       mb,
+                                            int                       nnzb,
+                                            const hipsparseMatDescr_t descrA,
+                                            const double*             bsrSortedValA,
+                                            const int*                bsrSortedRowPtrA,
+                                            const int*                bsrSortedColIndA,
+                                            int                       blockDim,
+                                            bsrsv2Info_t              info,
+                                            hipsparseSolvePolicy_t    policy,
+                                            void*                     pBuffer)
+{
+    return rocSPARSEStatusToHIPStatus(rocsparse_dbsrsv_analysis((rocsparse_handle)handle,
+                                                                hipDirectionToHCCDirection(dir),
+                                                                hipOperationToHCCOperation(transA),
+                                                                mb,
+                                                                nnzb,
+                                                                (rocsparse_mat_descr)descrA,
+                                                                bsrSortedValA,
+                                                                bsrSortedRowPtrA,
+                                                                bsrSortedColIndA,
+                                                                blockDim,
+                                                                (rocsparse_mat_info)info,
+                                                                rocsparse_analysis_policy_force,
+                                                                rocsparse_solve_policy_auto,
+                                                                pBuffer));
+}
+
+hipsparseStatus_t hipsparseCbsrsv2_analysis(hipsparseHandle_t         handle,
+                                            hipsparseDirection_t      dir,
+                                            hipsparseOperation_t      transA,
+                                            int                       mb,
+                                            int                       nnzb,
+                                            const hipsparseMatDescr_t descrA,
+                                            const hipComplex*         bsrSortedValA,
+                                            const int*                bsrSortedRowPtrA,
+                                            const int*                bsrSortedColIndA,
+                                            int                       blockDim,
+                                            bsrsv2Info_t              info,
+                                            hipsparseSolvePolicy_t    policy,
+                                            void*                     pBuffer)
+{
+    return rocSPARSEStatusToHIPStatus(
+        rocsparse_cbsrsv_analysis((rocsparse_handle)handle,
+                                  hipDirectionToHCCDirection(dir),
+                                  hipOperationToHCCOperation(transA),
+                                  mb,
+                                  nnzb,
+                                  (rocsparse_mat_descr)descrA,
+                                  (const rocsparse_float_complex*)bsrSortedValA,
+                                  bsrSortedRowPtrA,
+                                  bsrSortedColIndA,
+                                  blockDim,
+                                  (rocsparse_mat_info)info,
+                                  rocsparse_analysis_policy_force,
+                                  rocsparse_solve_policy_auto,
+                                  pBuffer));
+}
+
+hipsparseStatus_t hipsparseZbsrsv2_analysis(hipsparseHandle_t         handle,
+                                            hipsparseDirection_t      dir,
+                                            hipsparseOperation_t      transA,
+                                            int                       mb,
+                                            int                       nnzb,
+                                            const hipsparseMatDescr_t descrA,
+                                            const hipDoubleComplex*   bsrSortedValA,
+                                            const int*                bsrSortedRowPtrA,
+                                            const int*                bsrSortedColIndA,
+                                            int                       blockDim,
+                                            bsrsv2Info_t              info,
+                                            hipsparseSolvePolicy_t    policy,
+                                            void*                     pBuffer)
+{
+    return rocSPARSEStatusToHIPStatus(
+        rocsparse_zbsrsv_analysis((rocsparse_handle)handle,
+                                  hipDirectionToHCCDirection(dir),
+                                  hipOperationToHCCOperation(transA),
+                                  mb,
+                                  nnzb,
+                                  (rocsparse_mat_descr)descrA,
+                                  (const rocsparse_double_complex*)bsrSortedValA,
+                                  bsrSortedRowPtrA,
+                                  bsrSortedColIndA,
+                                  blockDim,
+                                  (rocsparse_mat_info)info,
+                                  rocsparse_analysis_policy_force,
+                                  rocsparse_solve_policy_auto,
+                                  pBuffer));
+}
+
+hipsparseStatus_t hipsparseSbsrsv2_solve(hipsparseHandle_t         handle,
+                                         hipsparseDirection_t      dir,
+                                         hipsparseOperation_t      transA,
+                                         int                       mb,
+                                         int                       nnzb,
+                                         const float*              alpha,
+                                         const hipsparseMatDescr_t descrA,
+                                         const float*              bsrSortedValA,
+                                         const int*                bsrSortedRowPtrA,
+                                         const int*                bsrSortedColIndA,
+                                         int                       blockDim,
+                                         bsrsv2Info_t              info,
+                                         const float*              f,
+                                         float*                    x,
+                                         hipsparseSolvePolicy_t    policy,
+                                         void*                     pBuffer)
+{
+    return rocSPARSEStatusToHIPStatus(rocsparse_sbsrsv_solve((rocsparse_handle)handle,
+                                                             hipDirectionToHCCDirection(dir),
+                                                             hipOperationToHCCOperation(transA),
+                                                             mb,
+                                                             nnzb,
+                                                             alpha,
+                                                             (rocsparse_mat_descr)descrA,
+                                                             bsrSortedValA,
+                                                             bsrSortedRowPtrA,
+                                                             bsrSortedColIndA,
+                                                             blockDim,
+                                                             (rocsparse_mat_info)info,
+                                                             f,
+                                                             x,
+                                                             rocsparse_solve_policy_auto,
+                                                             pBuffer));
+}
+
+hipsparseStatus_t hipsparseDbsrsv2_solve(hipsparseHandle_t         handle,
+                                         hipsparseDirection_t      dir,
+                                         hipsparseOperation_t      transA,
+                                         int                       mb,
+                                         int                       nnzb,
+                                         const double*             alpha,
+                                         const hipsparseMatDescr_t descrA,
+                                         const double*             bsrSortedValA,
+                                         const int*                bsrSortedRowPtrA,
+                                         const int*                bsrSortedColIndA,
+                                         int                       blockDim,
+                                         bsrsv2Info_t              info,
+                                         const double*             f,
+                                         double*                   x,
+                                         hipsparseSolvePolicy_t    policy,
+                                         void*                     pBuffer)
+{
+    return rocSPARSEStatusToHIPStatus(rocsparse_dbsrsv_solve((rocsparse_handle)handle,
+                                                             hipDirectionToHCCDirection(dir),
+                                                             hipOperationToHCCOperation(transA),
+                                                             mb,
+                                                             nnzb,
+                                                             alpha,
+                                                             (rocsparse_mat_descr)descrA,
+                                                             bsrSortedValA,
+                                                             bsrSortedRowPtrA,
+                                                             bsrSortedColIndA,
+                                                             blockDim,
+                                                             (rocsparse_mat_info)info,
+                                                             f,
+                                                             x,
+                                                             rocsparse_solve_policy_auto,
+                                                             pBuffer));
+}
+
+hipsparseStatus_t hipsparseCbsrsv2_solve(hipsparseHandle_t         handle,
+                                         hipsparseDirection_t      dir,
+                                         hipsparseOperation_t      transA,
+                                         int                       mb,
+                                         int                       nnzb,
+                                         const hipComplex*         alpha,
+                                         const hipsparseMatDescr_t descrA,
+                                         const hipComplex*         bsrSortedValA,
+                                         const int*                bsrSortedRowPtrA,
+                                         const int*                bsrSortedColIndA,
+                                         int                       blockDim,
+                                         bsrsv2Info_t              info,
+                                         const hipComplex*         f,
+                                         hipComplex*               x,
+                                         hipsparseSolvePolicy_t    policy,
+                                         void*                     pBuffer)
+{
+    return rocSPARSEStatusToHIPStatus(
+        rocsparse_cbsrsv_solve((rocsparse_handle)handle,
+                               hipDirectionToHCCDirection(dir),
+                               hipOperationToHCCOperation(transA),
+                               mb,
+                               nnzb,
+                               (const rocsparse_float_complex*)alpha,
+                               (rocsparse_mat_descr)descrA,
+                               (const rocsparse_float_complex*)bsrSortedValA,
+                               bsrSortedRowPtrA,
+                               bsrSortedColIndA,
+                               blockDim,
+                               (rocsparse_mat_info)info,
+                               (const rocsparse_float_complex*)f,
+                               (rocsparse_float_complex*)x,
+                               rocsparse_solve_policy_auto,
+                               pBuffer));
+}
+
+hipsparseStatus_t hipsparseZbsrsv2_solve(hipsparseHandle_t         handle,
+                                         hipsparseDirection_t      dir,
+                                         hipsparseOperation_t      transA,
+                                         int                       mb,
+                                         int                       nnzb,
+                                         const hipDoubleComplex*   alpha,
+                                         const hipsparseMatDescr_t descrA,
+                                         const hipDoubleComplex*   bsrSortedValA,
+                                         const int*                bsrSortedRowPtrA,
+                                         const int*                bsrSortedColIndA,
+                                         int                       blockDim,
+                                         bsrsv2Info_t              info,
+                                         const hipDoubleComplex*   f,
+                                         hipDoubleComplex*         x,
+                                         hipsparseSolvePolicy_t    policy,
+                                         void*                     pBuffer)
+{
+    return rocSPARSEStatusToHIPStatus(
+        rocsparse_zbsrsv_solve((rocsparse_handle)handle,
+                               hipDirectionToHCCDirection(dir),
+                               hipOperationToHCCOperation(transA),
+                               mb,
+                               nnzb,
+                               (const rocsparse_double_complex*)alpha,
+                               (rocsparse_mat_descr)descrA,
+                               (const rocsparse_double_complex*)bsrSortedValA,
+                               bsrSortedRowPtrA,
+                               bsrSortedColIndA,
+                               blockDim,
+                               (rocsparse_mat_info)info,
+                               (const rocsparse_double_complex*)f,
+                               (rocsparse_double_complex*)x,
+                               rocsparse_solve_policy_auto,
+                               pBuffer));
+}
+
 hipsparseStatus_t hipsparseSbsrmm(hipsparseHandle_t         handle,
                                   hipsparseDirection_t      dirA,
                                   hipsparseOperation_t      transA,
@@ -1998,545 +2536,6 @@
                         (const rocsparse_double_complex*)beta,
                         (rocsparse_double_complex*)C,
                         ldc));
-=======
-hipsparseStatus_t
-    hipsparseXbsrsv2_zeroPivot(hipsparseHandle_t handle, bsrsv2Info_t info, int* position)
-{
-    return rocSPARSEStatusToHIPStatus(
-        rocsparse_bsrsv_zero_pivot((rocsparse_handle)handle, (rocsparse_mat_info)info, position));
-}
-
-hipsparseStatus_t hipsparseSbsrsv2_bufferSize(hipsparseHandle_t         handle,
-                                              hipsparseDirection_t      dir,
-                                              hipsparseOperation_t      transA,
-                                              int                       mb,
-                                              int                       nnzb,
-                                              const hipsparseMatDescr_t descrA,
-                                              float*                    bsrSortedValA,
-                                              const int*                bsrSortedRowPtrA,
-                                              const int*                bsrSortedColIndA,
-                                              int                       blockDim,
-                                              bsrsv2Info_t              info,
-                                              int*                      pBufferSizeInBytes)
-{
-    if(pBufferSizeInBytes == nullptr)
-    {
-        return HIPSPARSE_STATUS_INVALID_VALUE;
-    }
-
-    size_t           buffer_size;
-    rocsparse_status status;
-
-    status = rocsparse_sbsrsv_buffer_size((rocsparse_handle)handle,
-                                          hipDirectionToHCCDirection(dir),
-                                          hipOperationToHCCOperation(transA),
-                                          mb,
-                                          nnzb,
-                                          (rocsparse_mat_descr)descrA,
-                                          bsrSortedValA,
-                                          bsrSortedRowPtrA,
-                                          bsrSortedColIndA,
-                                          blockDim,
-                                          (rocsparse_mat_info)info,
-                                          &buffer_size);
-
-    *pBufferSizeInBytes = (int)buffer_size;
-
-    return rocSPARSEStatusToHIPStatus(status);
-}
-
-hipsparseStatus_t hipsparseDbsrsv2_bufferSize(hipsparseHandle_t         handle,
-                                              hipsparseDirection_t      dir,
-                                              hipsparseOperation_t      transA,
-                                              int                       mb,
-                                              int                       nnzb,
-                                              const hipsparseMatDescr_t descrA,
-                                              double*                   bsrSortedValA,
-                                              const int*                bsrSortedRowPtrA,
-                                              const int*                bsrSortedColIndA,
-                                              int                       blockDim,
-                                              bsrsv2Info_t              info,
-                                              int*                      pBufferSizeInBytes)
-{
-    if(pBufferSizeInBytes == nullptr)
-    {
-        return HIPSPARSE_STATUS_INVALID_VALUE;
-    }
-
-    size_t           buffer_size;
-    rocsparse_status status;
-
-    status = rocsparse_dbsrsv_buffer_size((rocsparse_handle)handle,
-                                          hipDirectionToHCCDirection(dir),
-                                          hipOperationToHCCOperation(transA),
-                                          mb,
-                                          nnzb,
-                                          (rocsparse_mat_descr)descrA,
-                                          bsrSortedValA,
-                                          bsrSortedRowPtrA,
-                                          bsrSortedColIndA,
-                                          blockDim,
-                                          (rocsparse_mat_info)info,
-                                          &buffer_size);
-
-    *pBufferSizeInBytes = (int)buffer_size;
-
-    return rocSPARSEStatusToHIPStatus(status);
-}
-
-hipsparseStatus_t hipsparseCbsrsv2_bufferSize(hipsparseHandle_t         handle,
-                                              hipsparseDirection_t      dir,
-                                              hipsparseOperation_t      transA,
-                                              int                       mb,
-                                              int                       nnzb,
-                                              const hipsparseMatDescr_t descrA,
-                                              hipComplex*               bsrSortedValA,
-                                              const int*                bsrSortedRowPtrA,
-                                              const int*                bsrSortedColIndA,
-                                              int                       blockDim,
-                                              bsrsv2Info_t              info,
-                                              int*                      pBufferSizeInBytes)
-{
-    if(pBufferSizeInBytes == nullptr)
-    {
-        return HIPSPARSE_STATUS_INVALID_VALUE;
-    }
-
-    size_t           buffer_size;
-    rocsparse_status status;
-
-    status = rocsparse_cbsrsv_buffer_size((rocsparse_handle)handle,
-                                          hipDirectionToHCCDirection(dir),
-                                          hipOperationToHCCOperation(transA),
-                                          mb,
-                                          nnzb,
-                                          (rocsparse_mat_descr)descrA,
-                                          (rocsparse_float_complex*)bsrSortedValA,
-                                          bsrSortedRowPtrA,
-                                          bsrSortedColIndA,
-                                          blockDim,
-                                          (rocsparse_mat_info)info,
-                                          &buffer_size);
-
-    *pBufferSizeInBytes = (int)buffer_size;
-
-    return rocSPARSEStatusToHIPStatus(status);
-}
-
-hipsparseStatus_t hipsparseZbsrsv2_bufferSize(hipsparseHandle_t         handle,
-                                              hipsparseDirection_t      dir,
-                                              hipsparseOperation_t      transA,
-                                              int                       mb,
-                                              int                       nnzb,
-                                              const hipsparseMatDescr_t descrA,
-                                              hipDoubleComplex*         bsrSortedValA,
-                                              const int*                bsrSortedRowPtrA,
-                                              const int*                bsrSortedColIndA,
-                                              int                       blockDim,
-                                              bsrsv2Info_t              info,
-                                              int*                      pBufferSizeInBytes)
-{
-    if(pBufferSizeInBytes == nullptr)
-    {
-        return HIPSPARSE_STATUS_INVALID_VALUE;
-    }
-
-    size_t           buffer_size;
-    rocsparse_status status;
-
-    status = rocsparse_zbsrsv_buffer_size((rocsparse_handle)handle,
-                                          hipDirectionToHCCDirection(dir),
-                                          hipOperationToHCCOperation(transA),
-                                          mb,
-                                          nnzb,
-                                          (rocsparse_mat_descr)descrA,
-                                          (rocsparse_double_complex*)bsrSortedValA,
-                                          bsrSortedRowPtrA,
-                                          bsrSortedColIndA,
-                                          blockDim,
-                                          (rocsparse_mat_info)info,
-                                          &buffer_size);
-
-    *pBufferSizeInBytes = (int)buffer_size;
-
-    return rocSPARSEStatusToHIPStatus(status);
-}
-
-hipsparseStatus_t hipsparseSbsrsv2_bufferSizeExt(hipsparseHandle_t         handle,
-                                                 hipsparseDirection_t      dir,
-                                                 hipsparseOperation_t      transA,
-                                                 int                       mb,
-                                                 int                       nnzb,
-                                                 const hipsparseMatDescr_t descrA,
-                                                 float*                    bsrSortedValA,
-                                                 const int*                bsrSortedRowPtrA,
-                                                 const int*                bsrSortedColIndA,
-                                                 int                       blockDim,
-                                                 bsrsv2Info_t              info,
-                                                 size_t*                   pBufferSize)
-{
-    return rocSPARSEStatusToHIPStatus(
-        rocsparse_sbsrsv_buffer_size((rocsparse_handle)handle,
-                                     hipDirectionToHCCDirection(dir),
-                                     hipOperationToHCCOperation(transA),
-                                     mb,
-                                     nnzb,
-                                     (rocsparse_mat_descr)descrA,
-                                     bsrSortedValA,
-                                     bsrSortedRowPtrA,
-                                     bsrSortedColIndA,
-                                     blockDim,
-                                     (rocsparse_mat_info)info,
-                                     pBufferSize));
-}
-
-hipsparseStatus_t hipsparseDbsrsv2_bufferSizeExt(hipsparseHandle_t         handle,
-                                                 hipsparseDirection_t      dir,
-                                                 hipsparseOperation_t      transA,
-                                                 int                       mb,
-                                                 int                       nnzb,
-                                                 const hipsparseMatDescr_t descrA,
-                                                 double*                   bsrSortedValA,
-                                                 const int*                bsrSortedRowPtrA,
-                                                 const int*                bsrSortedColIndA,
-                                                 int                       blockDim,
-                                                 bsrsv2Info_t              info,
-                                                 size_t*                   pBufferSize)
-{
-    return rocSPARSEStatusToHIPStatus(
-        rocsparse_dbsrsv_buffer_size((rocsparse_handle)handle,
-                                     hipDirectionToHCCDirection(dir),
-                                     hipOperationToHCCOperation(transA),
-                                     mb,
-                                     nnzb,
-                                     (rocsparse_mat_descr)descrA,
-                                     bsrSortedValA,
-                                     bsrSortedRowPtrA,
-                                     bsrSortedColIndA,
-                                     blockDim,
-                                     (rocsparse_mat_info)info,
-                                     pBufferSize));
-}
-
-hipsparseStatus_t hipsparseCbsrsv2_bufferSizeExt(hipsparseHandle_t         handle,
-                                                 hipsparseDirection_t      dir,
-                                                 hipsparseOperation_t      transA,
-                                                 int                       mb,
-                                                 int                       nnzb,
-                                                 const hipsparseMatDescr_t descrA,
-                                                 hipComplex*               bsrSortedValA,
-                                                 const int*                bsrSortedRowPtrA,
-                                                 const int*                bsrSortedColIndA,
-                                                 int                       blockDim,
-                                                 bsrsv2Info_t              info,
-                                                 size_t*                   pBufferSize)
-{
-    return rocSPARSEStatusToHIPStatus(
-        rocsparse_cbsrsv_buffer_size((rocsparse_handle)handle,
-                                     hipDirectionToHCCDirection(dir),
-                                     hipOperationToHCCOperation(transA),
-                                     mb,
-                                     nnzb,
-                                     (rocsparse_mat_descr)descrA,
-                                     (rocsparse_float_complex*)bsrSortedValA,
-                                     bsrSortedRowPtrA,
-                                     bsrSortedColIndA,
-                                     blockDim,
-                                     (rocsparse_mat_info)info,
-                                     pBufferSize));
-}
-
-hipsparseStatus_t hipsparseZbsrsv2_bufferSizeExt(hipsparseHandle_t         handle,
-                                                 hipsparseDirection_t      dir,
-                                                 hipsparseOperation_t      transA,
-                                                 int                       mb,
-                                                 int                       nnzb,
-                                                 const hipsparseMatDescr_t descrA,
-                                                 hipDoubleComplex*         bsrSortedValA,
-                                                 const int*                bsrSortedRowPtrA,
-                                                 const int*                bsrSortedColIndA,
-                                                 int                       blockDim,
-                                                 bsrsv2Info_t              info,
-                                                 size_t*                   pBufferSize)
-{
-    return rocSPARSEStatusToHIPStatus(
-        rocsparse_zbsrsv_buffer_size((rocsparse_handle)handle,
-                                     hipDirectionToHCCDirection(dir),
-                                     hipOperationToHCCOperation(transA),
-                                     mb,
-                                     nnzb,
-                                     (rocsparse_mat_descr)descrA,
-                                     (rocsparse_double_complex*)bsrSortedValA,
-                                     bsrSortedRowPtrA,
-                                     bsrSortedColIndA,
-                                     blockDim,
-                                     (rocsparse_mat_info)info,
-                                     pBufferSize));
-}
-
-hipsparseStatus_t hipsparseSbsrsv2_analysis(hipsparseHandle_t         handle,
-                                            hipsparseDirection_t      dir,
-                                            hipsparseOperation_t      transA,
-                                            int                       mb,
-                                            int                       nnzb,
-                                            const hipsparseMatDescr_t descrA,
-                                            const float*              bsrSortedValA,
-                                            const int*                bsrSortedRowPtrA,
-                                            const int*                bsrSortedColIndA,
-                                            int                       blockDim,
-                                            bsrsv2Info_t              info,
-                                            hipsparseSolvePolicy_t    policy,
-                                            void*                     pBuffer)
-{
-    return rocSPARSEStatusToHIPStatus(rocsparse_sbsrsv_analysis((rocsparse_handle)handle,
-                                                                hipDirectionToHCCDirection(dir),
-                                                                hipOperationToHCCOperation(transA),
-                                                                mb,
-                                                                nnzb,
-                                                                (rocsparse_mat_descr)descrA,
-                                                                bsrSortedValA,
-                                                                bsrSortedRowPtrA,
-                                                                bsrSortedColIndA,
-                                                                blockDim,
-                                                                (rocsparse_mat_info)info,
-                                                                rocsparse_analysis_policy_force,
-                                                                rocsparse_solve_policy_auto,
-                                                                pBuffer));
-}
-
-hipsparseStatus_t hipsparseDbsrsv2_analysis(hipsparseHandle_t         handle,
-                                            hipsparseDirection_t      dir,
-                                            hipsparseOperation_t      transA,
-                                            int                       mb,
-                                            int                       nnzb,
-                                            const hipsparseMatDescr_t descrA,
-                                            const double*             bsrSortedValA,
-                                            const int*                bsrSortedRowPtrA,
-                                            const int*                bsrSortedColIndA,
-                                            int                       blockDim,
-                                            bsrsv2Info_t              info,
-                                            hipsparseSolvePolicy_t    policy,
-                                            void*                     pBuffer)
-{
-    return rocSPARSEStatusToHIPStatus(rocsparse_dbsrsv_analysis((rocsparse_handle)handle,
-                                                                hipDirectionToHCCDirection(dir),
-                                                                hipOperationToHCCOperation(transA),
-                                                                mb,
-                                                                nnzb,
-                                                                (rocsparse_mat_descr)descrA,
-                                                                bsrSortedValA,
-                                                                bsrSortedRowPtrA,
-                                                                bsrSortedColIndA,
-                                                                blockDim,
-                                                                (rocsparse_mat_info)info,
-                                                                rocsparse_analysis_policy_force,
-                                                                rocsparse_solve_policy_auto,
-                                                                pBuffer));
-}
-
-hipsparseStatus_t hipsparseCbsrsv2_analysis(hipsparseHandle_t         handle,
-                                            hipsparseDirection_t      dir,
-                                            hipsparseOperation_t      transA,
-                                            int                       mb,
-                                            int                       nnzb,
-                                            const hipsparseMatDescr_t descrA,
-                                            const hipComplex*         bsrSortedValA,
-                                            const int*                bsrSortedRowPtrA,
-                                            const int*                bsrSortedColIndA,
-                                            int                       blockDim,
-                                            bsrsv2Info_t              info,
-                                            hipsparseSolvePolicy_t    policy,
-                                            void*                     pBuffer)
-{
-    return rocSPARSEStatusToHIPStatus(
-        rocsparse_cbsrsv_analysis((rocsparse_handle)handle,
-                                  hipDirectionToHCCDirection(dir),
-                                  hipOperationToHCCOperation(transA),
-                                  mb,
-                                  nnzb,
-                                  (rocsparse_mat_descr)descrA,
-                                  (const rocsparse_float_complex*)bsrSortedValA,
-                                  bsrSortedRowPtrA,
-                                  bsrSortedColIndA,
-                                  blockDim,
-                                  (rocsparse_mat_info)info,
-                                  rocsparse_analysis_policy_force,
-                                  rocsparse_solve_policy_auto,
-                                  pBuffer));
-}
-
-hipsparseStatus_t hipsparseZbsrsv2_analysis(hipsparseHandle_t         handle,
-                                            hipsparseDirection_t      dir,
-                                            hipsparseOperation_t      transA,
-                                            int                       mb,
-                                            int                       nnzb,
-                                            const hipsparseMatDescr_t descrA,
-                                            const hipDoubleComplex*   bsrSortedValA,
-                                            const int*                bsrSortedRowPtrA,
-                                            const int*                bsrSortedColIndA,
-                                            int                       blockDim,
-                                            bsrsv2Info_t              info,
-                                            hipsparseSolvePolicy_t    policy,
-                                            void*                     pBuffer)
-{
-    return rocSPARSEStatusToHIPStatus(
-        rocsparse_zbsrsv_analysis((rocsparse_handle)handle,
-                                  hipDirectionToHCCDirection(dir),
-                                  hipOperationToHCCOperation(transA),
-                                  mb,
-                                  nnzb,
-                                  (rocsparse_mat_descr)descrA,
-                                  (const rocsparse_double_complex*)bsrSortedValA,
-                                  bsrSortedRowPtrA,
-                                  bsrSortedColIndA,
-                                  blockDim,
-                                  (rocsparse_mat_info)info,
-                                  rocsparse_analysis_policy_force,
-                                  rocsparse_solve_policy_auto,
-                                  pBuffer));
-}
-
-hipsparseStatus_t hipsparseSbsrsv2_solve(hipsparseHandle_t         handle,
-                                         hipsparseDirection_t      dir,
-                                         hipsparseOperation_t      transA,
-                                         int                       mb,
-                                         int                       nnzb,
-                                         const float*              alpha,
-                                         const hipsparseMatDescr_t descrA,
-                                         const float*              bsrSortedValA,
-                                         const int*                bsrSortedRowPtrA,
-                                         const int*                bsrSortedColIndA,
-                                         int                       blockDim,
-                                         bsrsv2Info_t              info,
-                                         const float*              f,
-                                         float*                    x,
-                                         hipsparseSolvePolicy_t    policy,
-                                         void*                     pBuffer)
-{
-    return rocSPARSEStatusToHIPStatus(rocsparse_sbsrsv_solve((rocsparse_handle)handle,
-                                                             hipDirectionToHCCDirection(dir),
-                                                             hipOperationToHCCOperation(transA),
-                                                             mb,
-                                                             nnzb,
-                                                             alpha,
-                                                             (rocsparse_mat_descr)descrA,
-                                                             bsrSortedValA,
-                                                             bsrSortedRowPtrA,
-                                                             bsrSortedColIndA,
-                                                             blockDim,
-                                                             (rocsparse_mat_info)info,
-                                                             f,
-                                                             x,
-                                                             rocsparse_solve_policy_auto,
-                                                             pBuffer));
-}
-
-hipsparseStatus_t hipsparseDbsrsv2_solve(hipsparseHandle_t         handle,
-                                         hipsparseDirection_t      dir,
-                                         hipsparseOperation_t      transA,
-                                         int                       mb,
-                                         int                       nnzb,
-                                         const double*             alpha,
-                                         const hipsparseMatDescr_t descrA,
-                                         const double*             bsrSortedValA,
-                                         const int*                bsrSortedRowPtrA,
-                                         const int*                bsrSortedColIndA,
-                                         int                       blockDim,
-                                         bsrsv2Info_t              info,
-                                         const double*             f,
-                                         double*                   x,
-                                         hipsparseSolvePolicy_t    policy,
-                                         void*                     pBuffer)
-{
-    return rocSPARSEStatusToHIPStatus(rocsparse_dbsrsv_solve((rocsparse_handle)handle,
-                                                             hipDirectionToHCCDirection(dir),
-                                                             hipOperationToHCCOperation(transA),
-                                                             mb,
-                                                             nnzb,
-                                                             alpha,
-                                                             (rocsparse_mat_descr)descrA,
-                                                             bsrSortedValA,
-                                                             bsrSortedRowPtrA,
-                                                             bsrSortedColIndA,
-                                                             blockDim,
-                                                             (rocsparse_mat_info)info,
-                                                             f,
-                                                             x,
-                                                             rocsparse_solve_policy_auto,
-                                                             pBuffer));
-}
-
-hipsparseStatus_t hipsparseCbsrsv2_solve(hipsparseHandle_t         handle,
-                                         hipsparseDirection_t      dir,
-                                         hipsparseOperation_t      transA,
-                                         int                       mb,
-                                         int                       nnzb,
-                                         const hipComplex*         alpha,
-                                         const hipsparseMatDescr_t descrA,
-                                         const hipComplex*         bsrSortedValA,
-                                         const int*                bsrSortedRowPtrA,
-                                         const int*                bsrSortedColIndA,
-                                         int                       blockDim,
-                                         bsrsv2Info_t              info,
-                                         const hipComplex*         f,
-                                         hipComplex*               x,
-                                         hipsparseSolvePolicy_t    policy,
-                                         void*                     pBuffer)
-{
-    return rocSPARSEStatusToHIPStatus(
-        rocsparse_cbsrsv_solve((rocsparse_handle)handle,
-                               hipDirectionToHCCDirection(dir),
-                               hipOperationToHCCOperation(transA),
-                               mb,
-                               nnzb,
-                               (const rocsparse_float_complex*)alpha,
-                               (rocsparse_mat_descr)descrA,
-                               (const rocsparse_float_complex*)bsrSortedValA,
-                               bsrSortedRowPtrA,
-                               bsrSortedColIndA,
-                               blockDim,
-                               (rocsparse_mat_info)info,
-                               (const rocsparse_float_complex*)f,
-                               (rocsparse_float_complex*)x,
-                               rocsparse_solve_policy_auto,
-                               pBuffer));
-}
-
-hipsparseStatus_t hipsparseZbsrsv2_solve(hipsparseHandle_t         handle,
-                                         hipsparseDirection_t      dir,
-                                         hipsparseOperation_t      transA,
-                                         int                       mb,
-                                         int                       nnzb,
-                                         const hipDoubleComplex*   alpha,
-                                         const hipsparseMatDescr_t descrA,
-                                         const hipDoubleComplex*   bsrSortedValA,
-                                         const int*                bsrSortedRowPtrA,
-                                         const int*                bsrSortedColIndA,
-                                         int                       blockDim,
-                                         bsrsv2Info_t              info,
-                                         const hipDoubleComplex*   f,
-                                         hipDoubleComplex*         x,
-                                         hipsparseSolvePolicy_t    policy,
-                                         void*                     pBuffer)
-{
-    return rocSPARSEStatusToHIPStatus(
-        rocsparse_zbsrsv_solve((rocsparse_handle)handle,
-                               hipDirectionToHCCDirection(dir),
-                               hipOperationToHCCOperation(transA),
-                               mb,
-                               nnzb,
-                               (const rocsparse_double_complex*)alpha,
-                               (rocsparse_mat_descr)descrA,
-                               (const rocsparse_double_complex*)bsrSortedValA,
-                               bsrSortedRowPtrA,
-                               bsrSortedColIndA,
-                               blockDim,
-                               (rocsparse_mat_info)info,
-                               (const rocsparse_double_complex*)f,
-                               (rocsparse_double_complex*)x,
-                               rocsparse_solve_policy_auto,
-                               pBuffer));
->>>>>>> fc707c16
 }
 
 hipsparseStatus_t hipsparseScsrmm(hipsparseHandle_t         handle,
