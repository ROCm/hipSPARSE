<<<<<<< HEAD
/* ************************************************************************
 * Copyright (c) 2018 Advanced Micro Devices, Inc.
 *
 * Permission is hereby granted, free of charge, to any person obtaining a copy
 * of this software and associated documentation files (the "Software"), to deal
 * in the Software without restriction, including without limitation the rights
 * to use, copy, modify, merge, publish, distribute, sublicense, and/or sell
 * copies of the Software, and to permit persons to whom the Software is
 * furnished to do so, subject to the following conditions:
 *
 * The above copyright notice and this permission notice shall be included in
 * all copies or substantial portions of the Software.
 *
 * THE SOFTWARE IS PROVIDED "AS IS", WITHOUT WARRANTY OF ANY KIND, EXPRESS OR
 * IMPLIED, INCLUDING BUT NOT LIMITED TO THE WARRANTIES OF MERCHANTABILITY,
 * FITNESS FOR A PARTICULAR PURPOSE AND NONINFRINGEMENT. IN NO EVENT SHALL THE
 * AUTHORS OR COPYRIGHT HOLDERS BE LIABLE FOR ANY CLAIM, DAMAGES OR OTHER
 * LIABILITY, WHETHER IN AN ACTION OF CONTRACT, TORT OR OTHERWISE, ARISING FROM,
 * OUT OF OR IN CONNECTION WITH THE SOFTWARE OR THE USE OR OTHER DEALINGS IN
 * THE SOFTWARE.
 *
 * ************************************************************************ */

#include "hipsparse.h"

#include <cuda_runtime_api.h>
#include <cusparse_v2.h>
#include <hip/hip_runtime_api.h>
#include <stdio.h>

#define TO_STR2(x) #x
#define TO_STR(x) TO_STR2(x)

#ifdef __cplusplus
extern "C" {
#endif

#define RETURN_IF_CUSPARSE_ERROR(INPUT_STATUS_FOR_CHECK)                \
    {                                                                   \
        cusparseStatus_t TMP_STATUS_FOR_CHECK = INPUT_STATUS_FOR_CHECK; \
        if(TMP_STATUS_FOR_CHECK != CUSPARSE_STATUS_SUCCESS)             \
        {                                                               \
            return hipCUSPARSEStatusToHIPStatus(TMP_STATUS_FOR_CHECK);  \
        }                                                               \
    }

hipsparseStatus_t hipCUSPARSEStatusToHIPStatus(cusparseStatus_t cuStatus)
{
    switch(cuStatus)
    {
    case CUSPARSE_STATUS_SUCCESS:
        return HIPSPARSE_STATUS_SUCCESS;
    case CUSPARSE_STATUS_NOT_INITIALIZED:
        return HIPSPARSE_STATUS_NOT_INITIALIZED;
    case CUSPARSE_STATUS_ALLOC_FAILED:
        return HIPSPARSE_STATUS_ALLOC_FAILED;
    case CUSPARSE_STATUS_INVALID_VALUE:
        return HIPSPARSE_STATUS_INVALID_VALUE;
    case CUSPARSE_STATUS_ARCH_MISMATCH:
        return HIPSPARSE_STATUS_ARCH_MISMATCH;
    case CUSPARSE_STATUS_MAPPING_ERROR:
        return HIPSPARSE_STATUS_MAPPING_ERROR;
    case CUSPARSE_STATUS_EXECUTION_FAILED:
        return HIPSPARSE_STATUS_EXECUTION_FAILED;
    case CUSPARSE_STATUS_INTERNAL_ERROR:
        return HIPSPARSE_STATUS_INTERNAL_ERROR;
    case CUSPARSE_STATUS_MATRIX_TYPE_NOT_SUPPORTED:
        return HIPSPARSE_STATUS_MATRIX_TYPE_NOT_SUPPORTED;
    case CUSPARSE_STATUS_ZERO_PIVOT:
        return HIPSPARSE_STATUS_ZERO_PIVOT;
    default:
        throw "Non existent cusparseStatus_t";
    }
}

cusparsePointerMode_t hipPointerModeToCudaPointerMode(hipsparsePointerMode_t mode)
{
    switch(mode)
    {
    case HIPSPARSE_POINTER_MODE_HOST:
        return CUSPARSE_POINTER_MODE_HOST;
    case HIPSPARSE_POINTER_MODE_DEVICE:
        return CUSPARSE_POINTER_MODE_DEVICE;
    default:
        throw "Non existent hipsparsePointerMode_t";
    }
}

hipsparsePointerMode_t CudaPointerModeToHIPPointerMode(cusparsePointerMode_t mode)
{
    switch(mode)
    {
    case CUSPARSE_POINTER_MODE_HOST:
        return HIPSPARSE_POINTER_MODE_HOST;
    case CUSPARSE_POINTER_MODE_DEVICE:
        return HIPSPARSE_POINTER_MODE_DEVICE;
    default:
        throw "Non existent cusparsePointerMode_t";
    }
}

cusparseAction_t hipActionToCudaAction(hipsparseAction_t action)
{
    switch(action)
    {
    case HIPSPARSE_ACTION_SYMBOLIC:
        return CUSPARSE_ACTION_SYMBOLIC;
    case HIPSPARSE_ACTION_NUMERIC:
        return CUSPARSE_ACTION_NUMERIC;
    default:
        throw "Non existent hipsparseAction_t";
    }
}

hipsparseAction_t CudaActionToHIPAction(cusparseAction_t action)
{
    switch(action)
    {
    case CUSPARSE_ACTION_SYMBOLIC:
        return HIPSPARSE_ACTION_SYMBOLIC;
    case CUSPARSE_ACTION_NUMERIC:
        return HIPSPARSE_ACTION_NUMERIC;
    default:
        throw "Non existent cusparseAction_t";
    }
}

cusparseMatrixType_t hipMatrixTypeToCudaMatrixType(hipsparseMatrixType_t type)
{
    switch(type)
    {
    case HIPSPARSE_MATRIX_TYPE_GENERAL:
        return CUSPARSE_MATRIX_TYPE_GENERAL;
    case HIPSPARSE_MATRIX_TYPE_SYMMETRIC:
        return CUSPARSE_MATRIX_TYPE_SYMMETRIC;
    case HIPSPARSE_MATRIX_TYPE_HERMITIAN:
        return CUSPARSE_MATRIX_TYPE_HERMITIAN;
    case HIPSPARSE_MATRIX_TYPE_TRIANGULAR:
        return CUSPARSE_MATRIX_TYPE_TRIANGULAR;
    default:
        throw "Non existent hipsparseMatrixType_t";
    }
}

hipsparseMatrixType_t CudaMatrixTypeToHIPMatrixType(cusparseMatrixType_t type)
{
    switch(type)
    {
    case CUSPARSE_MATRIX_TYPE_GENERAL:
        return HIPSPARSE_MATRIX_TYPE_GENERAL;
    case CUSPARSE_MATRIX_TYPE_SYMMETRIC:
        return HIPSPARSE_MATRIX_TYPE_SYMMETRIC;
    case CUSPARSE_MATRIX_TYPE_HERMITIAN:
        return HIPSPARSE_MATRIX_TYPE_HERMITIAN;
    case CUSPARSE_MATRIX_TYPE_TRIANGULAR:
        return HIPSPARSE_MATRIX_TYPE_TRIANGULAR;
    default:
        throw "Non existent cusparseMatrixType_t";
    }
}

cusparseFillMode_t hipFillToCudaFill(hipsparseFillMode_t fill)
{
    switch(fill)
    {
    case HIPSPARSE_FILL_MODE_LOWER:
        return CUSPARSE_FILL_MODE_LOWER;
    case HIPSPARSE_FILL_MODE_UPPER:
        return CUSPARSE_FILL_MODE_UPPER;
    default:
        throw "Non existent hipsparseFillMode_t";
    }
}

hipsparseFillMode_t CudaFillToHIPFill(cusparseFillMode_t fill)
{
    switch(fill)
    {
    case CUSPARSE_FILL_MODE_LOWER:
        return HIPSPARSE_FILL_MODE_LOWER;
    case CUSPARSE_FILL_MODE_UPPER:
        return HIPSPARSE_FILL_MODE_UPPER;
    default:
        throw "Non existent cusparseFillMode_t";
    }
}

cusparseDiagType_t hipDiagonalToCudaDiagonal(hipsparseDiagType_t diagonal)
{
    switch(diagonal)
    {
    case HIPSPARSE_DIAG_TYPE_NON_UNIT:
        return CUSPARSE_DIAG_TYPE_NON_UNIT;
    case HIPSPARSE_DIAG_TYPE_UNIT:
        return CUSPARSE_DIAG_TYPE_UNIT;
    default:
        throw "Non existent hipsparseDiagType_t";
    }
}

hipsparseDiagType_t CudaDiagonalToHIPDiagonal(cusparseDiagType_t diagonal)
{
    switch(diagonal)
    {
    case CUSPARSE_DIAG_TYPE_NON_UNIT:
        return HIPSPARSE_DIAG_TYPE_NON_UNIT;
    case CUSPARSE_DIAG_TYPE_UNIT:
        return HIPSPARSE_DIAG_TYPE_UNIT;
    default:
        throw "Non existent cusparseDiagType_t";
    }
}

cusparseIndexBase_t hipIndexBaseToCudaIndexBase(hipsparseIndexBase_t base)
{
    switch(base)
    {
    case HIPSPARSE_INDEX_BASE_ZERO:
        return CUSPARSE_INDEX_BASE_ZERO;
    case HIPSPARSE_INDEX_BASE_ONE:
        return CUSPARSE_INDEX_BASE_ONE;
    default:
        throw "Non existent hipsparseIndexBase_t";
    }
}

hipsparseIndexBase_t CudaIndexBaseToHIPIndexBase(cusparseIndexBase_t base)
{
    switch(base)
    {
    case CUSPARSE_INDEX_BASE_ZERO:
        return HIPSPARSE_INDEX_BASE_ZERO;
    case CUSPARSE_INDEX_BASE_ONE:
        return HIPSPARSE_INDEX_BASE_ONE;
    default:
        throw "Non existent cusparseIndexBase_t";
    }
}

cusparseOperation_t hipOperationToCudaOperation(hipsparseOperation_t op)
{
    switch(op)
    {
    case HIPSPARSE_OPERATION_NON_TRANSPOSE:
        return CUSPARSE_OPERATION_NON_TRANSPOSE;
    case HIPSPARSE_OPERATION_TRANSPOSE:
        return CUSPARSE_OPERATION_TRANSPOSE;
    case HIPSPARSE_OPERATION_CONJUGATE_TRANSPOSE:
        return CUSPARSE_OPERATION_CONJUGATE_TRANSPOSE;
    default:
        throw "Non existent hipsparseOperation_t";
    }
}

hipsparseOperation_t CudaOperationToHIPOperation(cusparseOperation_t op)
{
    switch(op)
    {
    case CUSPARSE_OPERATION_NON_TRANSPOSE:
        return HIPSPARSE_OPERATION_NON_TRANSPOSE;
    case CUSPARSE_OPERATION_TRANSPOSE:
        return HIPSPARSE_OPERATION_TRANSPOSE;
    case CUSPARSE_OPERATION_CONJUGATE_TRANSPOSE:
        return HIPSPARSE_OPERATION_CONJUGATE_TRANSPOSE;
    default:
        throw "Non existent cusparseOperation_t";
    }
}

cusparseHybPartition_t hipHybPartitionToCudaHybPartition(hipsparseHybPartition_t part)
{
    switch(part)
    {
    case HIPSPARSE_HYB_PARTITION_AUTO:
        return CUSPARSE_HYB_PARTITION_AUTO;
    case HIPSPARSE_HYB_PARTITION_USER:
        return CUSPARSE_HYB_PARTITION_USER;
    case HIPSPARSE_HYB_PARTITION_MAX:
        return CUSPARSE_HYB_PARTITION_MAX;
    default:
        throw "Non existent hipsparseHybPartition_t";
    }
}

cusparseSolvePolicy_t hipPolicyToCudaPolicy(hipsparseSolvePolicy_t policy)
{
    switch(policy)
    {
    case HIPSPARSE_SOLVE_POLICY_NO_LEVEL:
        return CUSPARSE_SOLVE_POLICY_NO_LEVEL;
    case HIPSPARSE_SOLVE_POLICY_USE_LEVEL:
        return CUSPARSE_SOLVE_POLICY_USE_LEVEL;
    default:
        throw "Non existent hipsparseSolvePolicy_t";
    }
}

cusparseSideMode_t hipSideToCudaSide(hipsparseSideMode_t side)
{
    switch(side)
    {
    case HIPSPARSE_SIDE_LEFT:
        return CUSPARSE_SIDE_LEFT;
    case HIPSPARSE_SIDE_RIGHT:
        return CUSPARSE_SIDE_RIGHT;
    default:
        throw "Non existent hipsparseSideMode_t";
    }
}

hipsparseSideMode_t CudaSideToHIPSide(cusparseSideMode_t side)
{
    switch(side)
    {
    case CUSPARSE_SIDE_LEFT:
        return HIPSPARSE_SIDE_LEFT;
    case CUSPARSE_SIDE_RIGHT:
        return HIPSPARSE_SIDE_RIGHT;
    default:
        throw "Non existent cusparseSideMode_t";
    }
}

hipsparseStatus_t hipsparseCreate(hipsparseHandle_t* handle)
{
    return hipCUSPARSEStatusToHIPStatus(cusparseCreate((cusparseHandle_t*)handle));
}

hipsparseStatus_t hipsparseDestroy(hipsparseHandle_t handle)
{
    return hipCUSPARSEStatusToHIPStatus(cusparseDestroy((cusparseHandle_t)handle));
}

hipsparseStatus_t hipsparseGetVersion(hipsparseHandle_t handle, int* version)
{
    if(handle == nullptr)
    {
        return HIPSPARSE_STATUS_NOT_INITIALIZED;
    }

    *version = hipsparseVersionMajor * 100000 + hipsparseVersionMinor * 100 + hipsparseVersionPatch;

    return HIPSPARSE_STATUS_SUCCESS;
}

hipsparseStatus_t hipsparseGetGitRevision(hipsparseHandle_t handle, char* rev)
{
    // Get hipSPARSE revision
    if(handle == nullptr)
    {
        return HIPSPARSE_STATUS_NOT_INITIALIZED;
    }

    if(rev == nullptr)
    {
        return HIPSPARSE_STATUS_INVALID_VALUE;
    }

    static constexpr char v[] = TO_STR(hipsparseVersionTweak);

    char hipsparse_rev[64];
    memcpy(hipsparse_rev, v, sizeof(v));

    // Get cuSPARSE version
    int cusparse_ver;
    RETURN_IF_CUSPARSE_ERROR(cusparseGetVersion((cusparseHandle_t)handle, &cusparse_ver));

    // Combine
    sprintf(rev,
            "%s (cuSPARSE %d.%d.%d)",
            hipsparse_rev,
            cusparse_ver / 100000,
            cusparse_ver / 100 % 1000,
            cusparse_ver % 100);

    return HIPSPARSE_STATUS_SUCCESS;
}

hipsparseStatus_t hipsparseSetStream(hipsparseHandle_t handle, hipStream_t streamId)
{
    return hipCUSPARSEStatusToHIPStatus(cusparseSetStream((cusparseHandle_t)handle, streamId));
}

hipsparseStatus_t hipsparseGetStream(hipsparseHandle_t handle, hipStream_t* streamId)
{
    return hipCUSPARSEStatusToHIPStatus(cusparseGetStream((cusparseHandle_t)handle, streamId));
}

hipsparseStatus_t hipsparseSetPointerMode(hipsparseHandle_t handle, hipsparsePointerMode_t mode)
{
    return hipCUSPARSEStatusToHIPStatus(
        cusparseSetPointerMode((cusparseHandle_t)handle, hipPointerModeToCudaPointerMode(mode)));
}

hipsparseStatus_t hipsparseGetPointerMode(hipsparseHandle_t handle, hipsparsePointerMode_t* mode)
{
    cusparsePointerMode_t cusparseMode;
    cusparseStatus_t      status = cusparseGetPointerMode((cusparseHandle_t)handle, &cusparseMode);
    *mode                        = CudaPointerModeToHIPPointerMode(cusparseMode);
    return hipCUSPARSEStatusToHIPStatus(status);
}

hipsparseStatus_t hipsparseCreateMatDescr(hipsparseMatDescr_t* descrA)
{
    return hipCUSPARSEStatusToHIPStatus(cusparseCreateMatDescr((cusparseMatDescr_t*)descrA));
}

hipsparseStatus_t hipsparseDestroyMatDescr(hipsparseMatDescr_t descrA)
{
    return hipCUSPARSEStatusToHIPStatus(cusparseDestroyMatDescr((cusparseMatDescr_t)descrA));
}

hipsparseStatus_t hipsparseCopyMatDescr(hipsparseMatDescr_t dest, const hipsparseMatDescr_t src)
{
    return hipCUSPARSEStatusToHIPStatus(
        cusparseCopyMatDescr((cusparseMatDescr_t)dest, (const cusparseMatDescr_t)src));
}

hipsparseStatus_t hipsparseSetMatType(hipsparseMatDescr_t descrA, hipsparseMatrixType_t type)
{
    return hipCUSPARSEStatusToHIPStatus(
        cusparseSetMatType((cusparseMatDescr_t)descrA, hipMatrixTypeToCudaMatrixType(type)));
}

hipsparseMatrixType_t hipsparseGetMatType(const hipsparseMatDescr_t descrA)
{
    return CudaMatrixTypeToHIPMatrixType(cusparseGetMatType((const cusparseMatDescr_t)descrA));
}

hipsparseStatus_t hipsparseSetMatFillMode(hipsparseMatDescr_t descrA, hipsparseFillMode_t fillMode)
{
    return hipCUSPARSEStatusToHIPStatus(
        cusparseSetMatFillMode((cusparseMatDescr_t)descrA, hipFillToCudaFill(fillMode)));
}

hipsparseFillMode_t hipsparseGetMatFillMode(const hipsparseMatDescr_t descrA)
{
    return CudaFillToHIPFill(cusparseGetMatFillMode((const cusparseMatDescr_t)descrA));
}

hipsparseStatus_t hipsparseSetMatDiagType(hipsparseMatDescr_t descrA, hipsparseDiagType_t diagType)
{
    return hipCUSPARSEStatusToHIPStatus(
        cusparseSetMatDiagType((cusparseMatDescr_t)descrA, hipDiagonalToCudaDiagonal(diagType)));
}

hipsparseDiagType_t hipsparseGetMatDiagType(const hipsparseMatDescr_t descrA)
{
    return CudaDiagonalToHIPDiagonal(cusparseGetMatDiagType((const cusparseMatDescr_t)descrA));
}

hipsparseStatus_t hipsparseSetMatIndexBase(hipsparseMatDescr_t descrA, hipsparseIndexBase_t base)
{
    return hipCUSPARSEStatusToHIPStatus(
        cusparseSetMatIndexBase((cusparseMatDescr_t)descrA, hipIndexBaseToCudaIndexBase(base)));
}

hipsparseIndexBase_t hipsparseGetMatIndexBase(const hipsparseMatDescr_t descrA)
{
    return CudaIndexBaseToHIPIndexBase(cusparseGetMatIndexBase((const cusparseMatDescr_t)descrA));
}

hipsparseStatus_t hipsparseCreateHybMat(hipsparseHybMat_t* hybA)
{
    return hipCUSPARSEStatusToHIPStatus(cusparseCreateHybMat((cusparseHybMat_t*)hybA));
}

hipsparseStatus_t hipsparseDestroyHybMat(hipsparseHybMat_t hybA)
{
    return hipCUSPARSEStatusToHIPStatus(cusparseDestroyHybMat((cusparseHybMat_t)hybA));
}

hipsparseStatus_t hipsparseCreateCsrsv2Info(csrsv2Info_t* info)
{
    return hipCUSPARSEStatusToHIPStatus(cusparseCreateCsrsv2Info((csrsv2Info_t*)info));
}

hipsparseStatus_t hipsparseDestroyCsrsv2Info(csrsv2Info_t info)
{
    return hipCUSPARSEStatusToHIPStatus(cusparseDestroyCsrsv2Info((csrsv2Info_t)info));
}

hipsparseStatus_t hipsparseCreateCsrilu02Info(csrilu02Info_t* info)
{
    return hipCUSPARSEStatusToHIPStatus(cusparseCreateCsrilu02Info((csrilu02Info_t*)info));
}

hipsparseStatus_t hipsparseDestroyCsrilu02Info(csrilu02Info_t info)
{
    return hipCUSPARSEStatusToHIPStatus(cusparseDestroyCsrilu02Info((csrilu02Info_t)info));
}

hipsparseStatus_t hipsparseCreateCsrgemm2Info(csrgemm2Info_t* info)
{
    return hipCUSPARSEStatusToHIPStatus(cusparseCreateCsrgemm2Info((csrgemm2Info_t*)info));
}

hipsparseStatus_t hipsparseDestroyCsrgemm2Info(csrgemm2Info_t info)
{
    return hipCUSPARSEStatusToHIPStatus(cusparseDestroyCsrgemm2Info((csrgemm2Info_t)info));
}

hipsparseStatus_t hipsparseSaxpyi(hipsparseHandle_t    handle,
                                  int                  nnz,
                                  const float*         alpha,
                                  const float*         xVal,
                                  const int*           xInd,
                                  float*               y,
                                  hipsparseIndexBase_t idxBase)
{
    return hipCUSPARSEStatusToHIPStatus(cusparseSaxpyi(
        (cusparseHandle_t)handle, nnz, alpha, xVal, xInd, y, hipIndexBaseToCudaIndexBase(idxBase)));
}

hipsparseStatus_t hipsparseDaxpyi(hipsparseHandle_t    handle,
                                  int                  nnz,
                                  const double*        alpha,
                                  const double*        xVal,
                                  const int*           xInd,
                                  double*              y,
                                  hipsparseIndexBase_t idxBase)
{
    return hipCUSPARSEStatusToHIPStatus(cusparseDaxpyi(
        (cusparseHandle_t)handle, nnz, alpha, xVal, xInd, y, hipIndexBaseToCudaIndexBase(idxBase)));
}

hipsparseStatus_t hipsparseSdoti(hipsparseHandle_t    handle,
                                 int                  nnz,
                                 const float*         xVal,
                                 const int*           xInd,
                                 const float*         y,
                                 float*               result,
                                 hipsparseIndexBase_t idxBase)
{
    return hipCUSPARSEStatusToHIPStatus(cusparseSdoti((cusparseHandle_t)handle,
                                                      nnz,
                                                      xVal,
                                                      xInd,
                                                      y,
                                                      result,
                                                      hipIndexBaseToCudaIndexBase(idxBase)));
}

hipsparseStatus_t hipsparseDdoti(hipsparseHandle_t    handle,
                                 int                  nnz,
                                 const double*        xVal,
                                 const int*           xInd,
                                 const double*        y,
                                 double*              result,
                                 hipsparseIndexBase_t idxBase)
{
    return hipCUSPARSEStatusToHIPStatus(cusparseDdoti((cusparseHandle_t)handle,
                                                      nnz,
                                                      xVal,
                                                      xInd,
                                                      y,
                                                      result,
                                                      hipIndexBaseToCudaIndexBase(idxBase)));
}

hipsparseStatus_t hipsparseSgthr(hipsparseHandle_t    handle,
                                 int                  nnz,
                                 const float*         y,
                                 float*               xVal,
                                 const int*           xInd,
                                 hipsparseIndexBase_t idxBase)
{
    return hipCUSPARSEStatusToHIPStatus(cusparseSgthr(
        (cusparseHandle_t)handle, nnz, y, xVal, xInd, hipIndexBaseToCudaIndexBase(idxBase)));
}

hipsparseStatus_t hipsparseDgthr(hipsparseHandle_t    handle,
                                 int                  nnz,
                                 const double*        y,
                                 double*              xVal,
                                 const int*           xInd,
                                 hipsparseIndexBase_t idxBase)
{
    return hipCUSPARSEStatusToHIPStatus(cusparseDgthr(
        (cusparseHandle_t)handle, nnz, y, xVal, xInd, hipIndexBaseToCudaIndexBase(idxBase)));
}

hipsparseStatus_t hipsparseSgthrz(hipsparseHandle_t    handle,
                                  int                  nnz,
                                  float*               y,
                                  float*               xVal,
                                  const int*           xInd,
                                  hipsparseIndexBase_t idxBase)
{
    return hipCUSPARSEStatusToHIPStatus(cusparseSgthrz(
        (cusparseHandle_t)handle, nnz, y, xVal, xInd, hipIndexBaseToCudaIndexBase(idxBase)));
}

hipsparseStatus_t hipsparseDgthrz(hipsparseHandle_t    handle,
                                  int                  nnz,
                                  double*              y,
                                  double*              xVal,
                                  const int*           xInd,
                                  hipsparseIndexBase_t idxBase)
{
    return hipCUSPARSEStatusToHIPStatus(cusparseDgthrz(
        (cusparseHandle_t)handle, nnz, y, xVal, xInd, hipIndexBaseToCudaIndexBase(idxBase)));
}

hipsparseStatus_t hipsparseSroti(hipsparseHandle_t    handle,
                                 int                  nnz,
                                 float*               xVal,
                                 const int*           xInd,
                                 float*               y,
                                 const float*         c,
                                 const float*         s,
                                 hipsparseIndexBase_t idxBase)
{
    return hipCUSPARSEStatusToHIPStatus(cusparseSroti(
        (cusparseHandle_t)handle, nnz, xVal, xInd, y, c, s, hipIndexBaseToCudaIndexBase(idxBase)));
}

hipsparseStatus_t hipsparseDroti(hipsparseHandle_t    handle,
                                 int                  nnz,
                                 double*              xVal,
                                 const int*           xInd,
                                 double*              y,
                                 const double*        c,
                                 const double*        s,
                                 hipsparseIndexBase_t idxBase)
{
    return hipCUSPARSEStatusToHIPStatus(cusparseDroti(
        (cusparseHandle_t)handle, nnz, xVal, xInd, y, c, s, hipIndexBaseToCudaIndexBase(idxBase)));
}

hipsparseStatus_t hipsparseSsctr(hipsparseHandle_t    handle,
                                 int                  nnz,
                                 const float*         xVal,
                                 const int*           xInd,
                                 float*               y,
                                 hipsparseIndexBase_t idxBase)
{
    return hipCUSPARSEStatusToHIPStatus(cusparseSsctr(
        (cusparseHandle_t)handle, nnz, xVal, xInd, y, hipIndexBaseToCudaIndexBase(idxBase)));
}

hipsparseStatus_t hipsparseDsctr(hipsparseHandle_t    handle,
                                 int                  nnz,
                                 const double*        xVal,
                                 const int*           xInd,
                                 double*              y,
                                 hipsparseIndexBase_t idxBase)
{
    return hipCUSPARSEStatusToHIPStatus(cusparseDsctr(
        (cusparseHandle_t)handle, nnz, xVal, xInd, y, hipIndexBaseToCudaIndexBase(idxBase)));
}

hipsparseStatus_t hipsparseScsrmv(hipsparseHandle_t         handle,
                                  hipsparseOperation_t      transA,
                                  int                       m,
                                  int                       n,
                                  int                       nnz,
                                  const float*              alpha,
                                  const hipsparseMatDescr_t descrA,
                                  const float*              csrSortedValA,
                                  const int*                csrSortedRowPtrA,
                                  const int*                csrSortedColIndA,
                                  const float*              x,
                                  const float*              beta,
                                  float*                    y)
{
    return hipCUSPARSEStatusToHIPStatus(cusparseScsrmv((cusparseHandle_t)handle,
                                                       hipOperationToCudaOperation(transA),
                                                       m,
                                                       n,
                                                       nnz,
                                                       alpha,
                                                       (const cusparseMatDescr_t)descrA,
                                                       csrSortedValA,
                                                       csrSortedRowPtrA,
                                                       csrSortedColIndA,
                                                       x,
                                                       beta,
                                                       y));
}

hipsparseStatus_t hipsparseDcsrmv(hipsparseHandle_t         handle,
                                  hipsparseOperation_t      transA,
                                  int                       m,
                                  int                       n,
                                  int                       nnz,
                                  const double*             alpha,
                                  const hipsparseMatDescr_t descrA,
                                  const double*             csrSortedValA,
                                  const int*                csrSortedRowPtrA,
                                  const int*                csrSortedColIndA,
                                  const double*             x,
                                  const double*             beta,
                                  double*                   y)
{
    return hipCUSPARSEStatusToHIPStatus(cusparseDcsrmv((cusparseHandle_t)handle,
                                                       hipOperationToCudaOperation(transA),
                                                       m,
                                                       n,
                                                       nnz,
                                                       alpha,
                                                       (const cusparseMatDescr_t)descrA,
                                                       csrSortedValA,
                                                       csrSortedRowPtrA,
                                                       csrSortedColIndA,
                                                       x,
                                                       beta,
                                                       y));
}

hipsparseStatus_t
    hipsparseXcsrsv2_zeroPivot(hipsparseHandle_t handle, csrsv2Info_t info, int* position)
{
    return hipCUSPARSEStatusToHIPStatus(
        cusparseXcsrsv2_zeroPivot((cusparseHandle_t)handle, (csrsv2Info_t)info, position));
}

hipsparseStatus_t hipsparseScsrsv2_bufferSize(hipsparseHandle_t         handle,
                                              hipsparseOperation_t      transA,
                                              int                       m,
                                              int                       nnz,
                                              const hipsparseMatDescr_t descrA,
                                              float*                    csrSortedValA,
                                              const int*                csrSortedRowPtrA,
                                              const int*                csrSortedColIndA,
                                              csrsv2Info_t              info,
                                              int*                      pBufferSizeInBytes)
{
    return hipCUSPARSEStatusToHIPStatus(
        cusparseScsrsv2_bufferSize((cusparseHandle_t)handle,
                                   hipOperationToCudaOperation(transA),
                                   m,
                                   nnz,
                                   (cusparseMatDescr_t)descrA,
                                   csrSortedValA,
                                   csrSortedRowPtrA,
                                   csrSortedColIndA,
                                   (csrsv2Info_t)info,
                                   pBufferSizeInBytes));
}

hipsparseStatus_t hipsparseDcsrsv2_bufferSize(hipsparseHandle_t         handle,
                                              hipsparseOperation_t      transA,
                                              int                       m,
                                              int                       nnz,
                                              const hipsparseMatDescr_t descrA,
                                              double*                   csrSortedValA,
                                              const int*                csrSortedRowPtrA,
                                              const int*                csrSortedColIndA,
                                              csrsv2Info_t              info,
                                              int*                      pBufferSizeInBytes)
{
    return hipCUSPARSEStatusToHIPStatus(
        cusparseDcsrsv2_bufferSize((cusparseHandle_t)handle,
                                   hipOperationToCudaOperation(transA),
                                   m,
                                   nnz,
                                   (cusparseMatDescr_t)descrA,
                                   csrSortedValA,
                                   csrSortedRowPtrA,
                                   csrSortedColIndA,
                                   (csrsv2Info_t)info,
                                   pBufferSizeInBytes));
}

hipsparseStatus_t hipsparseScsrsv2_bufferSizeExt(hipsparseHandle_t         handle,
                                                 hipsparseOperation_t      transA,
                                                 int                       m,
                                                 int                       nnz,
                                                 const hipsparseMatDescr_t descrA,
                                                 float*                    csrSortedValA,
                                                 const int*                csrSortedRowPtrA,
                                                 const int*                csrSortedColIndA,
                                                 csrsv2Info_t              info,
                                                 size_t*                   pBufferSize)
{
    return hipCUSPARSEStatusToHIPStatus(
        cusparseScsrsv2_bufferSizeExt((cusparseHandle_t)handle,
                                      hipOperationToCudaOperation(transA),
                                      m,
                                      nnz,
                                      (cusparseMatDescr_t)descrA,
                                      csrSortedValA,
                                      csrSortedRowPtrA,
                                      csrSortedColIndA,
                                      (csrsv2Info_t)info,
                                      pBufferSize));
}

hipsparseStatus_t hipsparseDcsrsv2_bufferSizeExt(hipsparseHandle_t         handle,
                                                 hipsparseOperation_t      transA,
                                                 int                       m,
                                                 int                       nnz,
                                                 const hipsparseMatDescr_t descrA,
                                                 double*                   csrSortedValA,
                                                 const int*                csrSortedRowPtrA,
                                                 const int*                csrSortedColIndA,
                                                 csrsv2Info_t              info,
                                                 size_t*                   pBufferSize)
{
    return hipCUSPARSEStatusToHIPStatus(
        cusparseDcsrsv2_bufferSizeExt((cusparseHandle_t)handle,
                                      hipOperationToCudaOperation(transA),
                                      m,
                                      nnz,
                                      (cusparseMatDescr_t)descrA,
                                      csrSortedValA,
                                      csrSortedRowPtrA,
                                      csrSortedColIndA,
                                      (csrsv2Info_t)info,
                                      pBufferSize));
}

hipsparseStatus_t hipsparseScsrsv2_analysis(hipsparseHandle_t         handle,
                                            hipsparseOperation_t      transA,
                                            int                       m,
                                            int                       nnz,
                                            const hipsparseMatDescr_t descrA,
                                            const float*              csrSortedValA,
                                            const int*                csrSortedRowPtrA,
                                            const int*                csrSortedColIndA,
                                            csrsv2Info_t              info,
                                            hipsparseSolvePolicy_t    policy,
                                            void*                     pBuffer)
{
    return hipCUSPARSEStatusToHIPStatus(
        cusparseScsrsv2_analysis((cusparseHandle_t)handle,
                                 hipOperationToCudaOperation(transA),
                                 m,
                                 nnz,
                                 (cusparseMatDescr_t)descrA,
                                 csrSortedValA,
                                 csrSortedRowPtrA,
                                 csrSortedColIndA,
                                 (csrsv2Info_t)info,
                                 hipPolicyToCudaPolicy(policy),
                                 pBuffer));
}

hipsparseStatus_t hipsparseDcsrsv2_analysis(hipsparseHandle_t         handle,
                                            hipsparseOperation_t      transA,
                                            int                       m,
                                            int                       nnz,
                                            const hipsparseMatDescr_t descrA,
                                            const double*             csrSortedValA,
                                            const int*                csrSortedRowPtrA,
                                            const int*                csrSortedColIndA,
                                            csrsv2Info_t              info,
                                            hipsparseSolvePolicy_t    policy,
                                            void*                     pBuffer)
{
    return hipCUSPARSEStatusToHIPStatus(
        cusparseDcsrsv2_analysis((cusparseHandle_t)handle,
                                 hipOperationToCudaOperation(transA),
                                 m,
                                 nnz,
                                 (cusparseMatDescr_t)descrA,
                                 csrSortedValA,
                                 csrSortedRowPtrA,
                                 csrSortedColIndA,
                                 (csrsv2Info_t)info,
                                 hipPolicyToCudaPolicy(policy),
                                 pBuffer));
}

hipsparseStatus_t hipsparseScsrsv2_solve(hipsparseHandle_t         handle,
                                         hipsparseOperation_t      transA,
                                         int                       m,
                                         int                       nnz,
                                         const float*              alpha,
                                         const hipsparseMatDescr_t descrA,
                                         const float*              csrSortedValA,
                                         const int*                csrSortedRowPtrA,
                                         const int*                csrSortedColIndA,
                                         csrsv2Info_t              info,
                                         const float*              f,
                                         float*                    x,
                                         hipsparseSolvePolicy_t    policy,
                                         void*                     pBuffer)
{
    return hipCUSPARSEStatusToHIPStatus(cusparseScsrsv2_solve((cusparseHandle_t)handle,
                                                              hipOperationToCudaOperation(transA),
                                                              m,
                                                              nnz,
                                                              alpha,
                                                              (cusparseMatDescr_t)descrA,
                                                              csrSortedValA,
                                                              csrSortedRowPtrA,
                                                              csrSortedColIndA,
                                                              (csrsv2Info_t)info,
                                                              f,
                                                              x,
                                                              hipPolicyToCudaPolicy(policy),
                                                              pBuffer));
}

hipsparseStatus_t hipsparseDcsrsv2_solve(hipsparseHandle_t         handle,
                                         hipsparseOperation_t      transA,
                                         int                       m,
                                         int                       nnz,
                                         const double*             alpha,
                                         const hipsparseMatDescr_t descrA,
                                         const double*             csrSortedValA,
                                         const int*                csrSortedRowPtrA,
                                         const int*                csrSortedColIndA,
                                         csrsv2Info_t              info,
                                         const double*             f,
                                         double*                   x,
                                         hipsparseSolvePolicy_t    policy,
                                         void*                     pBuffer)
{
    return hipCUSPARSEStatusToHIPStatus(cusparseDcsrsv2_solve((cusparseHandle_t)handle,
                                                              hipOperationToCudaOperation(transA),
                                                              m,
                                                              nnz,
                                                              alpha,
                                                              (cusparseMatDescr_t)descrA,
                                                              csrSortedValA,
                                                              csrSortedRowPtrA,
                                                              csrSortedColIndA,
                                                              (csrsv2Info_t)info,
                                                              f,
                                                              x,
                                                              hipPolicyToCudaPolicy(policy),
                                                              pBuffer));
}

hipsparseStatus_t hipsparseShybmv(hipsparseHandle_t         handle,
                                  hipsparseOperation_t      transA,
                                  const float*              alpha,
                                  const hipsparseMatDescr_t descrA,
                                  const hipsparseHybMat_t   hybA,
                                  const float*              x,
                                  const float*              beta,
                                  float*                    y)
{
    return hipCUSPARSEStatusToHIPStatus(cusparseShybmv((cusparseHandle_t)handle,
                                                       hipOperationToCudaOperation(transA),
                                                       alpha,
                                                       (const cusparseMatDescr_t)descrA,
                                                       (const cusparseHybMat_t)hybA,
                                                       x,
                                                       beta,
                                                       y));
}

hipsparseStatus_t hipsparseDhybmv(hipsparseHandle_t         handle,
                                  hipsparseOperation_t      transA,
                                  const double*             alpha,
                                  const hipsparseMatDescr_t descrA,
                                  const hipsparseHybMat_t   hybA,
                                  const double*             x,
                                  const double*             beta,
                                  double*                   y)
{
    return hipCUSPARSEStatusToHIPStatus(cusparseDhybmv((cusparseHandle_t)handle,
                                                       hipOperationToCudaOperation(transA),
                                                       alpha,
                                                       (const cusparseMatDescr_t)descrA,
                                                       (const cusparseHybMat_t)hybA,
                                                       x,
                                                       beta,
                                                       y));
}

hipsparseStatus_t hipsparseScsrmm(hipsparseHandle_t         handle,
                                  hipsparseOperation_t      transA,
                                  int                       m,
                                  int                       n,
                                  int                       k,
                                  int                       nnz,
                                  const float*              alpha,
                                  const hipsparseMatDescr_t descrA,
                                  const float*              csrSortedValA,
                                  const int*                csrSortedRowPtrA,
                                  const int*                csrSortedColIndA,
                                  const float*              B,
                                  int                       ldb,
                                  const float*              beta,
                                  float*                    C,
                                  int                       ldc)
{
    return hipCUSPARSEStatusToHIPStatus(cusparseScsrmm((cusparseHandle_t)handle,
                                                       hipOperationToCudaOperation(transA),
                                                       m,
                                                       n,
                                                       k,
                                                       nnz,
                                                       alpha,
                                                       (cusparseMatDescr_t)descrA,
                                                       csrSortedValA,
                                                       csrSortedRowPtrA,
                                                       csrSortedColIndA,
                                                       B,
                                                       ldb,
                                                       beta,
                                                       C,
                                                       ldc));
}

hipsparseStatus_t hipsparseDcsrmm(hipsparseHandle_t         handle,
                                  hipsparseOperation_t      transA,
                                  int                       m,
                                  int                       n,
                                  int                       k,
                                  int                       nnz,
                                  const double*             alpha,
                                  const hipsparseMatDescr_t descrA,
                                  const double*             csrSortedValA,
                                  const int*                csrSortedRowPtrA,
                                  const int*                csrSortedColIndA,
                                  const double*             B,
                                  int                       ldb,
                                  const double*             beta,
                                  double*                   C,
                                  int                       ldc)
{
    return hipCUSPARSEStatusToHIPStatus(cusparseDcsrmm((cusparseHandle_t)handle,
                                                       hipOperationToCudaOperation(transA),
                                                       m,
                                                       n,
                                                       k,
                                                       nnz,
                                                       alpha,
                                                       (cusparseMatDescr_t)descrA,
                                                       csrSortedValA,
                                                       csrSortedRowPtrA,
                                                       csrSortedColIndA,
                                                       B,
                                                       ldb,
                                                       beta,
                                                       C,
                                                       ldc));
}

hipsparseStatus_t hipsparseScsrmm2(hipsparseHandle_t         handle,
                                   hipsparseOperation_t      transA,
                                   hipsparseOperation_t      transB,
                                   int                       m,
                                   int                       n,
                                   int                       k,
                                   int                       nnz,
                                   const float*              alpha,
                                   const hipsparseMatDescr_t descrA,
                                   const float*              csrSortedValA,
                                   const int*                csrSortedRowPtrA,
                                   const int*                csrSortedColIndA,
                                   const float*              B,
                                   int                       ldb,
                                   const float*              beta,
                                   float*                    C,
                                   int                       ldc)
{
    return hipCUSPARSEStatusToHIPStatus(cusparseScsrmm2((cusparseHandle_t)handle,
                                                        hipOperationToCudaOperation(transA),
                                                        hipOperationToCudaOperation(transB),
                                                        m,
                                                        n,
                                                        k,
                                                        nnz,
                                                        alpha,
                                                        (cusparseMatDescr_t)descrA,
                                                        csrSortedValA,
                                                        csrSortedRowPtrA,
                                                        csrSortedColIndA,
                                                        B,
                                                        ldb,
                                                        beta,
                                                        C,
                                                        ldc));
}

hipsparseStatus_t hipsparseDcsrmm2(hipsparseHandle_t         handle,
                                   hipsparseOperation_t      transA,
                                   hipsparseOperation_t      transB,
                                   int                       m,
                                   int                       n,
                                   int                       k,
                                   int                       nnz,
                                   const double*             alpha,
                                   const hipsparseMatDescr_t descrA,
                                   const double*             csrSortedValA,
                                   const int*                csrSortedRowPtrA,
                                   const int*                csrSortedColIndA,
                                   const double*             B,
                                   int                       ldb,
                                   const double*             beta,
                                   double*                   C,
                                   int                       ldc)
{
    return hipCUSPARSEStatusToHIPStatus(cusparseDcsrmm2((cusparseHandle_t)handle,
                                                        hipOperationToCudaOperation(transA),
                                                        hipOperationToCudaOperation(transB),
                                                        m,
                                                        n,
                                                        k,
                                                        nnz,
                                                        alpha,
                                                        (cusparseMatDescr_t)descrA,
                                                        csrSortedValA,
                                                        csrSortedRowPtrA,
                                                        csrSortedColIndA,
                                                        B,
                                                        ldb,
                                                        beta,
                                                        C,
                                                        ldc));
}

hipsparseStatus_t hipsparseXcsrgemmNnz(hipsparseHandle_t         handle,
                                       hipsparseOperation_t      transA,
                                       hipsparseOperation_t      transB,
                                       int                       m,
                                       int                       n,
                                       int                       k,
                                       const hipsparseMatDescr_t descrA,
                                       int                       nnzA,
                                       const int*                csrRowPtrA,
                                       const int*                csrColIndA,
                                       const hipsparseMatDescr_t descrB,
                                       int                       nnzB,
                                       const int*                csrRowPtrB,
                                       const int*                csrColIndB,
                                       const hipsparseMatDescr_t descrC,
                                       int*                      csrRowPtrC,
                                       int*                      nnzTotalDevHostPtr)
{
    return hipCUSPARSEStatusToHIPStatus(cusparseXcsrgemmNnz((cusparseHandle_t)handle,
                                                            hipOperationToCudaOperation(transA),
                                                            hipOperationToCudaOperation(transB),
                                                            m,
                                                            n,
                                                            k,
                                                            (const cusparseMatDescr_t)descrA,
                                                            nnzA,
                                                            csrRowPtrA,
                                                            csrColIndA,
                                                            (const cusparseMatDescr_t)descrB,
                                                            nnzB,
                                                            csrRowPtrB,
                                                            csrColIndB,
                                                            (const cusparseMatDescr_t)descrC,
                                                            csrRowPtrC,
                                                            nnzTotalDevHostPtr));
}

hipsparseStatus_t hipsparseScsrgemm(hipsparseHandle_t         handle,
                                    hipsparseOperation_t      transA,
                                    hipsparseOperation_t      transB,
                                    int                       m,
                                    int                       n,
                                    int                       k,
                                    const hipsparseMatDescr_t descrA,
                                    int                       nnzA,
                                    const float*              csrValA,
                                    const int*                csrRowPtrA,
                                    const int*                csrColIndA,
                                    const hipsparseMatDescr_t descrB,
                                    int                       nnzB,
                                    const float*              csrValB,
                                    const int*                csrRowPtrB,
                                    const int*                csrColIndB,
                                    const hipsparseMatDescr_t descrC,
                                    float*                    csrValC,
                                    const int*                csrRowPtrC,
                                    int*                      csrColIndC)
{
    return hipCUSPARSEStatusToHIPStatus(cusparseScsrgemm((cusparseHandle_t)handle,
                                                         hipOperationToCudaOperation(transA),
                                                         hipOperationToCudaOperation(transB),
                                                         m,
                                                         n,
                                                         k,
                                                         (const cusparseMatDescr_t)descrA,
                                                         nnzA,
                                                         csrValA,
                                                         csrRowPtrA,
                                                         csrColIndA,
                                                         (const cusparseMatDescr_t)descrB,
                                                         nnzB,
                                                         csrValB,
                                                         csrRowPtrB,
                                                         csrColIndB,
                                                         (const cusparseMatDescr_t)descrC,
                                                         csrValC,
                                                         csrRowPtrC,
                                                         csrColIndC));
}

hipsparseStatus_t hipsparseDcsrgemm(hipsparseHandle_t         handle,
                                    hipsparseOperation_t      transA,
                                    hipsparseOperation_t      transB,
                                    int                       m,
                                    int                       n,
                                    int                       k,
                                    const hipsparseMatDescr_t descrA,
                                    int                       nnzA,
                                    const double*             csrValA,
                                    const int*                csrRowPtrA,
                                    const int*                csrColIndA,
                                    const hipsparseMatDescr_t descrB,
                                    int                       nnzB,
                                    const double*             csrValB,
                                    const int*                csrRowPtrB,
                                    const int*                csrColIndB,
                                    const hipsparseMatDescr_t descrC,
                                    double*                   csrValC,
                                    const int*                csrRowPtrC,
                                    int*                      csrColIndC)
{
    return hipCUSPARSEStatusToHIPStatus(cusparseDcsrgemm((cusparseHandle_t)handle,
                                                         hipOperationToCudaOperation(transA),
                                                         hipOperationToCudaOperation(transB),
                                                         m,
                                                         n,
                                                         k,
                                                         (const cusparseMatDescr_t)descrA,
                                                         nnzA,
                                                         csrValA,
                                                         csrRowPtrA,
                                                         csrColIndA,
                                                         (const cusparseMatDescr_t)descrB,
                                                         nnzB,
                                                         csrValB,
                                                         csrRowPtrB,
                                                         csrColIndB,
                                                         (const cusparseMatDescr_t)descrC,
                                                         csrValC,
                                                         csrRowPtrC,
                                                         csrColIndC));
}

hipsparseStatus_t hipsparseScsrgemm2_bufferSizeExt(hipsparseHandle_t         handle,
                                                   int                       m,
                                                   int                       n,
                                                   int                       k,
                                                   const float*              alpha,
                                                   const hipsparseMatDescr_t descrA,
                                                   int                       nnzA,
                                                   const int*                csrRowPtrA,
                                                   const int*                csrColIndA,
                                                   const hipsparseMatDescr_t descrB,
                                                   int                       nnzB,
                                                   const int*                csrRowPtrB,
                                                   const int*                csrColIndB,
                                                   const float*              beta,
                                                   const hipsparseMatDescr_t descrD,
                                                   int                       nnzD,
                                                   const int*                csrRowPtrD,
                                                   const int*                csrColIndD,
                                                   csrgemm2Info_t            info,
                                                   size_t*                   pBufferSizeInBytes)
{
    return hipCUSPARSEStatusToHIPStatus(
        cusparseScsrgemm2_bufferSizeExt((cusparseHandle_t)handle,
                                        m,
                                        n,
                                        k,
                                        alpha,
                                        (const cusparseMatDescr_t)descrA,
                                        nnzA,
                                        csrRowPtrA,
                                        csrColIndA,
                                        (const cusparseMatDescr_t)descrB,
                                        nnzB,
                                        csrRowPtrB,
                                        csrColIndB,
                                        beta,
                                        (const cusparseMatDescr_t)descrD,
                                        nnzD,
                                        csrRowPtrD,
                                        csrColIndD,
                                        (csrgemm2Info_t)info,
                                        pBufferSizeInBytes));
}

hipsparseStatus_t hipsparseDcsrgemm2_bufferSizeExt(hipsparseHandle_t         handle,
                                                   int                       m,
                                                   int                       n,
                                                   int                       k,
                                                   const double*             alpha,
                                                   const hipsparseMatDescr_t descrA,
                                                   int                       nnzA,
                                                   const int*                csrRowPtrA,
                                                   const int*                csrColIndA,
                                                   const hipsparseMatDescr_t descrB,
                                                   int                       nnzB,
                                                   const int*                csrRowPtrB,
                                                   const int*                csrColIndB,
                                                   const double*             beta,
                                                   const hipsparseMatDescr_t descrD,
                                                   int                       nnzD,
                                                   const int*                csrRowPtrD,
                                                   const int*                csrColIndD,
                                                   csrgemm2Info_t            info,
                                                   size_t*                   pBufferSizeInBytes)
{
    return hipCUSPARSEStatusToHIPStatus(
        cusparseDcsrgemm2_bufferSizeExt((cusparseHandle_t)handle,
                                        m,
                                        n,
                                        k,
                                        alpha,
                                        (const cusparseMatDescr_t)descrA,
                                        nnzA,
                                        csrRowPtrA,
                                        csrColIndA,
                                        (const cusparseMatDescr_t)descrB,
                                        nnzB,
                                        csrRowPtrB,
                                        csrColIndB,
                                        beta,
                                        (const cusparseMatDescr_t)descrD,
                                        nnzD,
                                        csrRowPtrD,
                                        csrColIndD,
                                        (csrgemm2Info_t)info,
                                        pBufferSizeInBytes));
}

hipsparseStatus_t hipsparseXcsrgemm2Nnz(hipsparseHandle_t         handle,
                                        int                       m,
                                        int                       n,
                                        int                       k,
                                        const hipsparseMatDescr_t descrA,
                                        int                       nnzA,
                                        const int*                csrRowPtrA,
                                        const int*                csrColIndA,
                                        const hipsparseMatDescr_t descrB,
                                        int                       nnzB,
                                        const int*                csrRowPtrB,
                                        const int*                csrColIndB,
                                        const hipsparseMatDescr_t descrD,
                                        int                       nnzD,
                                        const int*                csrRowPtrD,
                                        const int*                csrColIndD,
                                        const hipsparseMatDescr_t descrC,
                                        int*                      csrRowPtrC,
                                        int*                      nnzTotalDevHostPtr,
                                        const csrgemm2Info_t      info,
                                        void*                     pBuffer)
{
    return hipCUSPARSEStatusToHIPStatus(cusparseXcsrgemm2Nnz((cusparseHandle_t)handle,
                                                             m,
                                                             n,
                                                             k,
                                                             (const cusparseMatDescr_t)descrA,
                                                             nnzA,
                                                             csrRowPtrA,
                                                             csrColIndA,
                                                             (const cusparseMatDescr_t)descrB,
                                                             nnzB,
                                                             csrRowPtrB,
                                                             csrColIndB,
                                                             (const cusparseMatDescr_t)descrD,
                                                             nnzD,
                                                             csrRowPtrD,
                                                             csrColIndD,
                                                             (const cusparseMatDescr_t)descrC,
                                                             csrRowPtrC,
                                                             nnzTotalDevHostPtr,
                                                             (const csrgemm2Info_t)info,
                                                             pBuffer));
}

hipsparseStatus_t hipsparseScsrgemm2(hipsparseHandle_t         handle,
                                     int                       m,
                                     int                       n,
                                     int                       k,
                                     const float*              alpha,
                                     const hipsparseMatDescr_t descrA,
                                     int                       nnzA,
                                     const float*              csrValA,
                                     const int*                csrRowPtrA,
                                     const int*                csrColIndA,
                                     const hipsparseMatDescr_t descrB,
                                     int                       nnzB,
                                     const float*              csrValB,
                                     const int*                csrRowPtrB,
                                     const int*                csrColIndB,
                                     const float*              beta,
                                     const hipsparseMatDescr_t descrD,
                                     int                       nnzD,
                                     const float*              csrValD,
                                     const int*                csrRowPtrD,
                                     const int*                csrColIndD,
                                     const hipsparseMatDescr_t descrC,
                                     float*                    csrValC,
                                     const int*                csrRowPtrC,
                                     int*                      csrColIndC,
                                     const csrgemm2Info_t      info,
                                     void*                     pBuffer)
{
    return hipCUSPARSEStatusToHIPStatus(cusparseScsrgemm2((cusparseHandle_t)handle,
                                                          m,
                                                          n,
                                                          k,
                                                          alpha,
                                                          (const cusparseMatDescr_t)descrA,
                                                          nnzA,
                                                          csrValA,
                                                          csrRowPtrA,
                                                          csrColIndA,
                                                          (const cusparseMatDescr_t)descrB,
                                                          nnzB,
                                                          csrValB,
                                                          csrRowPtrB,
                                                          csrColIndB,
                                                          beta,
                                                          (const cusparseMatDescr_t)descrD,
                                                          nnzD,
                                                          csrValD,
                                                          csrRowPtrD,
                                                          csrColIndD,
                                                          (const cusparseMatDescr_t)descrC,
                                                          csrValC,
                                                          csrRowPtrC,
                                                          csrColIndC,
                                                          (const csrgemm2Info_t)info,
                                                          pBuffer));
}

hipsparseStatus_t hipsparseDcsrgemm2(hipsparseHandle_t         handle,
                                     int                       m,
                                     int                       n,
                                     int                       k,
                                     const double*             alpha,
                                     const hipsparseMatDescr_t descrA,
                                     int                       nnzA,
                                     const double*             csrValA,
                                     const int*                csrRowPtrA,
                                     const int*                csrColIndA,
                                     const hipsparseMatDescr_t descrB,
                                     int                       nnzB,
                                     const double*             csrValB,
                                     const int*                csrRowPtrB,
                                     const int*                csrColIndB,
                                     const double*             beta,
                                     const hipsparseMatDescr_t descrD,
                                     int                       nnzD,
                                     const double*             csrValD,
                                     const int*                csrRowPtrD,
                                     const int*                csrColIndD,
                                     const hipsparseMatDescr_t descrC,
                                     double*                   csrValC,
                                     const int*                csrRowPtrC,
                                     int*                      csrColIndC,
                                     const csrgemm2Info_t      info,
                                     void*                     pBuffer)
{
    return hipCUSPARSEStatusToHIPStatus(cusparseDcsrgemm2((cusparseHandle_t)handle,
                                                          m,
                                                          n,
                                                          k,
                                                          alpha,
                                                          (const cusparseMatDescr_t)descrA,
                                                          nnzA,
                                                          csrValA,
                                                          csrRowPtrA,
                                                          csrColIndA,
                                                          (const cusparseMatDescr_t)descrB,
                                                          nnzB,
                                                          csrValB,
                                                          csrRowPtrB,
                                                          csrColIndB,
                                                          beta,
                                                          (const cusparseMatDescr_t)descrD,
                                                          nnzD,
                                                          csrValD,
                                                          csrRowPtrD,
                                                          csrColIndD,
                                                          (const cusparseMatDescr_t)descrC,
                                                          csrValC,
                                                          csrRowPtrC,
                                                          csrColIndC,
                                                          (const csrgemm2Info_t)info,
                                                          pBuffer));
}

hipsparseStatus_t
    hipsparseXcsrilu02_zeroPivot(hipsparseHandle_t handle, csrilu02Info_t info, int* position)
{
    return hipCUSPARSEStatusToHIPStatus(
        cusparseXcsrilu02_zeroPivot((cusparseHandle_t)handle, (csrilu02Info_t)info, position));
}

hipsparseStatus_t hipsparseScsrilu02_bufferSize(hipsparseHandle_t         handle,
                                                int                       m,
                                                int                       nnz,
                                                const hipsparseMatDescr_t descrA,
                                                float*                    csrSortedValA,
                                                const int*                csrSortedRowPtrA,
                                                const int*                csrSortedColIndA,
                                                csrilu02Info_t            info,
                                                int*                      pBufferSizeInBytes)
{
    return hipCUSPARSEStatusToHIPStatus(cusparseScsrilu02_bufferSize((cusparseHandle_t)handle,
                                                                     m,
                                                                     nnz,
                                                                     (cusparseMatDescr_t)descrA,
                                                                     csrSortedValA,
                                                                     csrSortedRowPtrA,
                                                                     csrSortedColIndA,
                                                                     (csrilu02Info_t)info,
                                                                     pBufferSizeInBytes));
}

hipsparseStatus_t hipsparseDcsrilu02_bufferSize(hipsparseHandle_t         handle,
                                                int                       m,
                                                int                       nnz,
                                                const hipsparseMatDescr_t descrA,
                                                double*                   csrSortedValA,
                                                const int*                csrSortedRowPtrA,
                                                const int*                csrSortedColIndA,
                                                csrilu02Info_t            info,
                                                int*                      pBufferSizeInBytes)
{
    return hipCUSPARSEStatusToHIPStatus(cusparseDcsrilu02_bufferSize((cusparseHandle_t)handle,
                                                                     m,
                                                                     nnz,
                                                                     (cusparseMatDescr_t)descrA,
                                                                     csrSortedValA,
                                                                     csrSortedRowPtrA,
                                                                     csrSortedColIndA,
                                                                     (csrilu02Info_t)info,
                                                                     pBufferSizeInBytes));
}

hipsparseStatus_t hipsparseScsrilu02_bufferSizeExt(hipsparseHandle_t         handle,
                                                   int                       m,
                                                   int                       nnz,
                                                   const hipsparseMatDescr_t descrA,
                                                   float*                    csrSortedValA,
                                                   const int*                csrSortedRowPtrA,
                                                   const int*                csrSortedColIndA,
                                                   csrilu02Info_t            info,
                                                   size_t*                   pBufferSize)
{
    return hipCUSPARSEStatusToHIPStatus(cusparseScsrilu02_bufferSizeExt((cusparseHandle_t)handle,
                                                                        m,
                                                                        nnz,
                                                                        (cusparseMatDescr_t)descrA,
                                                                        csrSortedValA,
                                                                        csrSortedRowPtrA,
                                                                        csrSortedColIndA,
                                                                        (csrilu02Info_t)info,
                                                                        pBufferSize));
}

hipsparseStatus_t hipsparseDcsrilu02_bufferSizeExt(hipsparseHandle_t         handle,
                                                   int                       m,
                                                   int                       nnz,
                                                   const hipsparseMatDescr_t descrA,
                                                   double*                   csrSortedValA,
                                                   const int*                csrSortedRowPtrA,
                                                   const int*                csrSortedColIndA,
                                                   csrilu02Info_t            info,
                                                   size_t*                   pBufferSize)
{
    return hipCUSPARSEStatusToHIPStatus(cusparseDcsrilu02_bufferSizeExt((cusparseHandle_t)handle,
                                                                        m,
                                                                        nnz,
                                                                        (cusparseMatDescr_t)descrA,
                                                                        csrSortedValA,
                                                                        csrSortedRowPtrA,
                                                                        csrSortedColIndA,
                                                                        (csrilu02Info_t)info,
                                                                        pBufferSize));
}

hipsparseStatus_t hipsparseScsrilu02_analysis(hipsparseHandle_t         handle,
                                              int                       m,
                                              int                       nnz,
                                              const hipsparseMatDescr_t descrA,
                                              const float*              csrSortedValA,
                                              const int*                csrSortedRowPtrA,
                                              const int*                csrSortedColIndA,
                                              csrilu02Info_t            info,
                                              hipsparseSolvePolicy_t    policy,
                                              void*                     pBuffer)
{
    return hipCUSPARSEStatusToHIPStatus(cusparseScsrilu02_analysis((cusparseHandle_t)handle,
                                                                   m,
                                                                   nnz,
                                                                   (cusparseMatDescr_t)descrA,
                                                                   csrSortedValA,
                                                                   csrSortedRowPtrA,
                                                                   csrSortedColIndA,
                                                                   (csrilu02Info_t)info,
                                                                   hipPolicyToCudaPolicy(policy),
                                                                   pBuffer));
}

hipsparseStatus_t hipsparseDcsrilu02_analysis(hipsparseHandle_t         handle,
                                              int                       m,
                                              int                       nnz,
                                              const hipsparseMatDescr_t descrA,
                                              const double*             csrSortedValA,
                                              const int*                csrSortedRowPtrA,
                                              const int*                csrSortedColIndA,
                                              csrilu02Info_t            info,
                                              hipsparseSolvePolicy_t    policy,
                                              void*                     pBuffer)
{
    return hipCUSPARSEStatusToHIPStatus(cusparseDcsrilu02_analysis((cusparseHandle_t)handle,
                                                                   m,
                                                                   nnz,
                                                                   (cusparseMatDescr_t)descrA,
                                                                   csrSortedValA,
                                                                   csrSortedRowPtrA,
                                                                   csrSortedColIndA,
                                                                   (csrilu02Info_t)info,
                                                                   hipPolicyToCudaPolicy(policy),
                                                                   pBuffer));
}

hipsparseStatus_t hipsparseScsrilu02(hipsparseHandle_t         handle,
                                     int                       m,
                                     int                       nnz,
                                     const hipsparseMatDescr_t descrA,
                                     float*                    csrSortedValA_valM,
                                     /* matrix A values are updated inplace
                                        to be the preconditioner M values */
                                     const int*             csrSortedRowPtrA,
                                     const int*             csrSortedColIndA,
                                     csrilu02Info_t         info,
                                     hipsparseSolvePolicy_t policy,
                                     void*                  pBuffer)
{
    return hipCUSPARSEStatusToHIPStatus(cusparseScsrilu02((cusparseHandle_t)handle,
                                                          m,
                                                          nnz,
                                                          (cusparseMatDescr_t)descrA,
                                                          csrSortedValA_valM,
                                                          csrSortedRowPtrA,
                                                          csrSortedColIndA,
                                                          (csrilu02Info_t)info,
                                                          hipPolicyToCudaPolicy(policy),
                                                          pBuffer));
}

hipsparseStatus_t hipsparseDcsrilu02(hipsparseHandle_t         handle,
                                     int                       m,
                                     int                       nnz,
                                     const hipsparseMatDescr_t descrA,
                                     double*                   csrSortedValA_valM,
                                     /* matrix A values are updated inplace
                                        to be the preconditioner M values */
                                     const int*             csrSortedRowPtrA,
                                     const int*             csrSortedColIndA,
                                     csrilu02Info_t         info,
                                     hipsparseSolvePolicy_t policy,
                                     void*                  pBuffer)
{
    return hipCUSPARSEStatusToHIPStatus(cusparseDcsrilu02((cusparseHandle_t)handle,
                                                          m,
                                                          nnz,
                                                          (cusparseMatDescr_t)descrA,
                                                          csrSortedValA_valM,
                                                          csrSortedRowPtrA,
                                                          csrSortedColIndA,
                                                          (csrilu02Info_t)info,
                                                          hipPolicyToCudaPolicy(policy),
                                                          pBuffer));
}

hipsparseStatus_t hipsparseXcsr2coo(hipsparseHandle_t    handle,
                                    const int*           csrRowPtr,
                                    int                  nnz,
                                    int                  m,
                                    int*                 cooRowInd,
                                    hipsparseIndexBase_t idxBase)
{
    return hipCUSPARSEStatusToHIPStatus(cusparseXcsr2coo((cusparseHandle_t)handle,
                                                         csrRowPtr,
                                                         nnz,
                                                         m,
                                                         cooRowInd,
                                                         hipIndexBaseToCudaIndexBase(idxBase)));
}

hipsparseStatus_t hipsparseScsr2csc(hipsparseHandle_t    handle,
                                    int                  m,
                                    int                  n,
                                    int                  nnz,
                                    const float*         csrSortedVal,
                                    const int*           csrSortedRowPtr,
                                    const int*           csrSortedColInd,
                                    float*               cscSortedVal,
                                    int*                 cscSortedRowInd,
                                    int*                 cscSortedColPtr,
                                    hipsparseAction_t    copyValues,
                                    hipsparseIndexBase_t idxBase)
{
    return hipCUSPARSEStatusToHIPStatus(cusparseScsr2csc((cusparseHandle_t)handle,
                                                         m,
                                                         n,
                                                         nnz,
                                                         csrSortedVal,
                                                         csrSortedRowPtr,
                                                         csrSortedColInd,
                                                         cscSortedVal,
                                                         cscSortedRowInd,
                                                         cscSortedColPtr,
                                                         hipActionToCudaAction(copyValues),
                                                         hipIndexBaseToCudaIndexBase(idxBase)));
}

hipsparseStatus_t hipsparseDcsr2csc(hipsparseHandle_t    handle,
                                    int                  m,
                                    int                  n,
                                    int                  nnz,
                                    const double*        csrSortedVal,
                                    const int*           csrSortedRowPtr,
                                    const int*           csrSortedColInd,
                                    double*              cscSortedVal,
                                    int*                 cscSortedRowInd,
                                    int*                 cscSortedColPtr,
                                    hipsparseAction_t    copyValues,
                                    hipsparseIndexBase_t idxBase)
{
    return hipCUSPARSEStatusToHIPStatus(cusparseDcsr2csc((cusparseHandle_t)handle,
                                                         m,
                                                         n,
                                                         nnz,
                                                         csrSortedVal,
                                                         csrSortedRowPtr,
                                                         csrSortedColInd,
                                                         cscSortedVal,
                                                         cscSortedRowInd,
                                                         cscSortedColPtr,
                                                         hipActionToCudaAction(copyValues),
                                                         hipIndexBaseToCudaIndexBase(idxBase)));
}

hipsparseStatus_t hipsparseScsr2hyb(hipsparseHandle_t         handle,
                                    int                       m,
                                    int                       n,
                                    const hipsparseMatDescr_t descrA,
                                    const float*              csrSortedValA,
                                    const int*                csrSortedRowPtrA,
                                    const int*                csrSortedColIndA,
                                    hipsparseHybMat_t         hybA,
                                    int                       userEllWidth,
                                    hipsparseHybPartition_t   partitionType)
{
    return hipCUSPARSEStatusToHIPStatus(
        cusparseScsr2hyb((cusparseHandle_t)handle,
                         m,
                         n,
                         (const cusparseMatDescr_t)descrA,
                         csrSortedValA,
                         csrSortedRowPtrA,
                         csrSortedColIndA,
                         (const cusparseHybMat_t)hybA,
                         userEllWidth,
                         hipHybPartitionToCudaHybPartition(partitionType)));
}

hipsparseStatus_t hipsparseDcsr2hyb(hipsparseHandle_t         handle,
                                    int                       m,
                                    int                       n,
                                    const hipsparseMatDescr_t descrA,
                                    const double*             csrSortedValA,
                                    const int*                csrSortedRowPtrA,
                                    const int*                csrSortedColIndA,
                                    hipsparseHybMat_t         hybA,
                                    int                       userEllWidth,
                                    hipsparseHybPartition_t   partitionType)
{
    return hipCUSPARSEStatusToHIPStatus(
        cusparseDcsr2hyb((cusparseHandle_t)handle,
                         m,
                         n,
                         (const cusparseMatDescr_t)descrA,
                         csrSortedValA,
                         csrSortedRowPtrA,
                         csrSortedColIndA,
                         (const cusparseHybMat_t)hybA,
                         userEllWidth,
                         hipHybPartitionToCudaHybPartition(partitionType)));
}

hipsparseStatus_t hipsparseXcoo2csr(hipsparseHandle_t    handle,
                                    const int*           cooRowInd,
                                    int                  nnz,
                                    int                  m,
                                    int*                 csrRowPtr,
                                    hipsparseIndexBase_t idxBase)
{
    return hipCUSPARSEStatusToHIPStatus(cusparseXcoo2csr((cusparseHandle_t)handle,
                                                         cooRowInd,
                                                         nnz,
                                                         m,
                                                         csrRowPtr,
                                                         hipIndexBaseToCudaIndexBase(idxBase)));
}

hipsparseStatus_t hipsparseCreateIdentityPermutation(hipsparseHandle_t handle, int n, int* p)
{
    return hipCUSPARSEStatusToHIPStatus(
        cusparseCreateIdentityPermutation((cusparseHandle_t)handle, n, p));
}

hipsparseStatus_t hipsparseXcsrsort_bufferSizeExt(hipsparseHandle_t handle,
                                                  int               m,
                                                  int               n,
                                                  int               nnz,
                                                  const int*        csrRowPtr,
                                                  const int*        csrColInd,
                                                  size_t*           pBufferSizeInBytes)
{
    return hipCUSPARSEStatusToHIPStatus(cusparseXcsrsort_bufferSizeExt(
        (cusparseHandle_t)handle, m, n, nnz, csrRowPtr, csrColInd, pBufferSizeInBytes));
}

hipsparseStatus_t hipsparseXcsrsort(hipsparseHandle_t         handle,
                                    int                       m,
                                    int                       n,
                                    int                       nnz,
                                    const hipsparseMatDescr_t descrA,
                                    const int*                csrRowPtr,
                                    int*                      csrColInd,
                                    int*                      P,
                                    void*                     pBuffer)
{
    return hipCUSPARSEStatusToHIPStatus(cusparseXcsrsort((cusparseHandle_t)handle,
                                                         m,
                                                         n,
                                                         nnz,
                                                         (const cusparseMatDescr_t)descrA,
                                                         csrRowPtr,
                                                         csrColInd,
                                                         P,
                                                         pBuffer));
}

hipsparseStatus_t hipsparseXcoosort_bufferSizeExt(hipsparseHandle_t handle,
                                                  int               m,
                                                  int               n,
                                                  int               nnz,
                                                  const int*        cooRows,
                                                  const int*        cooCols,
                                                  size_t*           pBufferSizeInBytes)
{
    return hipCUSPARSEStatusToHIPStatus(cusparseXcoosort_bufferSizeExt(
        (cusparseHandle_t)handle, m, n, nnz, cooRows, cooCols, pBufferSizeInBytes));
}

hipsparseStatus_t hipsparseXcoosortByRow(hipsparseHandle_t handle,
                                         int               m,
                                         int               n,
                                         int               nnz,
                                         int*              cooRows,
                                         int*              cooCols,
                                         int*              P,
                                         void*             pBuffer)
{
    return hipCUSPARSEStatusToHIPStatus(
        cusparseXcoosortByRow((cusparseHandle_t)handle, m, n, nnz, cooRows, cooCols, P, pBuffer));
}

hipsparseStatus_t hipsparseXcoosortByColumn(hipsparseHandle_t handle,
                                            int               m,
                                            int               n,
                                            int               nnz,
                                            int*              cooRows,
                                            int*              cooCols,
                                            int*              P,
                                            void*             pBuffer)
{
    return hipCUSPARSEStatusToHIPStatus(cusparseXcoosortByColumn(
        (cusparseHandle_t)handle, m, n, nnz, cooRows, cooCols, P, pBuffer));
}

#ifdef __cplusplus
}
#endif
=======
/* ************************************************************************
 * Copyright (c) 2018 Advanced Micro Devices, Inc.
 *
 * Permission is hereby granted, free of charge, to any person obtaining a copy
 * of this software and associated documentation files (the "Software"), to deal
 * in the Software without restriction, including without limitation the rights
 * to use, copy, modify, merge, publish, distribute, sublicense, and/or sell
 * copies of the Software, and to permit persons to whom the Software is
 * furnished to do so, subject to the following conditions:
 *
 * The above copyright notice and this permission notice shall be included in
 * all copies or substantial portions of the Software.
 *
 * THE SOFTWARE IS PROVIDED "AS IS", WITHOUT WARRANTY OF ANY KIND, EXPRESS OR
 * IMPLIED, INCLUDING BUT NOT LIMITED TO THE WARRANTIES OF MERCHANTABILITY,
 * FITNESS FOR A PARTICULAR PURPOSE AND NONINFRINGEMENT. IN NO EVENT SHALL THE
 * AUTHORS OR COPYRIGHT HOLDERS BE LIABLE FOR ANY CLAIM, DAMAGES OR OTHER
 * LIABILITY, WHETHER IN AN ACTION OF CONTRACT, TORT OR OTHERWISE, ARISING FROM,
 * OUT OF OR IN CONNECTION WITH THE SOFTWARE OR THE USE OR OTHER DEALINGS IN
 * THE SOFTWARE.
 *
 * ************************************************************************ */

#include "hipsparse.h"

#include <cuda_runtime_api.h>
#include <cusparse_v2.h>
#include <hip/hip_runtime_api.h>
#include <stdio.h>

#define TO_STR2(x) #x
#define TO_STR(x) TO_STR2(x)

#ifdef __cplusplus
extern "C" {
#endif

#define RETURN_IF_CUSPARSE_ERROR(INPUT_STATUS_FOR_CHECK)                \
    {                                                                   \
        cusparseStatus_t TMP_STATUS_FOR_CHECK = INPUT_STATUS_FOR_CHECK; \
        if(TMP_STATUS_FOR_CHECK != CUSPARSE_STATUS_SUCCESS)             \
        {                                                               \
            return hipCUSPARSEStatusToHIPStatus(TMP_STATUS_FOR_CHECK);  \
        }                                                               \
    }

hipsparseStatus_t hipCUSPARSEStatusToHIPStatus(cusparseStatus_t cuStatus)
{
    switch(cuStatus)
    {
    case CUSPARSE_STATUS_SUCCESS:
        return HIPSPARSE_STATUS_SUCCESS;
    case CUSPARSE_STATUS_NOT_INITIALIZED:
        return HIPSPARSE_STATUS_NOT_INITIALIZED;
    case CUSPARSE_STATUS_ALLOC_FAILED:
        return HIPSPARSE_STATUS_ALLOC_FAILED;
    case CUSPARSE_STATUS_INVALID_VALUE:
        return HIPSPARSE_STATUS_INVALID_VALUE;
    case CUSPARSE_STATUS_ARCH_MISMATCH:
        return HIPSPARSE_STATUS_ARCH_MISMATCH;
    case CUSPARSE_STATUS_MAPPING_ERROR:
        return HIPSPARSE_STATUS_MAPPING_ERROR;
    case CUSPARSE_STATUS_EXECUTION_FAILED:
        return HIPSPARSE_STATUS_EXECUTION_FAILED;
    case CUSPARSE_STATUS_INTERNAL_ERROR:
        return HIPSPARSE_STATUS_INTERNAL_ERROR;
    case CUSPARSE_STATUS_MATRIX_TYPE_NOT_SUPPORTED:
        return HIPSPARSE_STATUS_MATRIX_TYPE_NOT_SUPPORTED;
    case CUSPARSE_STATUS_ZERO_PIVOT:
        return HIPSPARSE_STATUS_ZERO_PIVOT;
    default:
        throw "Non existent cusparseStatus_t";
    }
}

cusparsePointerMode_t hipPointerModeToCudaPointerMode(hipsparsePointerMode_t mode)
{
    switch(mode)
    {
    case HIPSPARSE_POINTER_MODE_HOST:
        return CUSPARSE_POINTER_MODE_HOST;
    case HIPSPARSE_POINTER_MODE_DEVICE:
        return CUSPARSE_POINTER_MODE_DEVICE;
    default:
        throw "Non existent hipsparsePointerMode_t";
    }
}

hipsparsePointerMode_t CudaPointerModeToHIPPointerMode(cusparsePointerMode_t mode)
{
    switch(mode)
    {
    case CUSPARSE_POINTER_MODE_HOST:
        return HIPSPARSE_POINTER_MODE_HOST;
    case CUSPARSE_POINTER_MODE_DEVICE:
        return HIPSPARSE_POINTER_MODE_DEVICE;
    default:
        throw "Non existent cusparsePointerMode_t";
    }
}

cusparseAction_t hipActionToCudaAction(hipsparseAction_t action)
{
    switch(action)
    {
    case HIPSPARSE_ACTION_SYMBOLIC:
        return CUSPARSE_ACTION_SYMBOLIC;
    case HIPSPARSE_ACTION_NUMERIC:
        return CUSPARSE_ACTION_NUMERIC;
    default:
        throw "Non existent hipsparseAction_t";
    }
}

hipsparseAction_t CudaActionToHIPAction(cusparseAction_t action)
{
    switch(action)
    {
    case CUSPARSE_ACTION_SYMBOLIC:
        return HIPSPARSE_ACTION_SYMBOLIC;
    case CUSPARSE_ACTION_NUMERIC:
        return HIPSPARSE_ACTION_NUMERIC;
    default:
        throw "Non existent cusparseAction_t";
    }
}

cusparseMatrixType_t hipMatrixTypeToCudaMatrixType(hipsparseMatrixType_t type)
{
    switch(type)
    {
    case HIPSPARSE_MATRIX_TYPE_GENERAL:
        return CUSPARSE_MATRIX_TYPE_GENERAL;
    case HIPSPARSE_MATRIX_TYPE_SYMMETRIC:
        return CUSPARSE_MATRIX_TYPE_SYMMETRIC;
    case HIPSPARSE_MATRIX_TYPE_HERMITIAN:
        return CUSPARSE_MATRIX_TYPE_HERMITIAN;
    case HIPSPARSE_MATRIX_TYPE_TRIANGULAR:
        return CUSPARSE_MATRIX_TYPE_TRIANGULAR;
    default:
        throw "Non existent hipsparseMatrixType_t";
    }
}

hipsparseMatrixType_t CudaMatrixTypeToHIPMatrixType(cusparseMatrixType_t type)
{
    switch(type)
    {
    case CUSPARSE_MATRIX_TYPE_GENERAL:
        return HIPSPARSE_MATRIX_TYPE_GENERAL;
    case CUSPARSE_MATRIX_TYPE_SYMMETRIC:
        return HIPSPARSE_MATRIX_TYPE_SYMMETRIC;
    case CUSPARSE_MATRIX_TYPE_HERMITIAN:
        return HIPSPARSE_MATRIX_TYPE_HERMITIAN;
    case CUSPARSE_MATRIX_TYPE_TRIANGULAR:
        return HIPSPARSE_MATRIX_TYPE_TRIANGULAR;
    default:
        throw "Non existent cusparseMatrixType_t";
    }
}

cusparseFillMode_t hipFillToCudaFill(hipsparseFillMode_t fill)
{
    switch(fill)
    {
    case HIPSPARSE_FILL_MODE_LOWER:
        return CUSPARSE_FILL_MODE_LOWER;
    case HIPSPARSE_FILL_MODE_UPPER:
        return CUSPARSE_FILL_MODE_UPPER;
    default:
        throw "Non existent hipsparseFillMode_t";
    }
}

hipsparseFillMode_t CudaFillToHIPFill(cusparseFillMode_t fill)
{
    switch(fill)
    {
    case CUSPARSE_FILL_MODE_LOWER:
        return HIPSPARSE_FILL_MODE_LOWER;
    case CUSPARSE_FILL_MODE_UPPER:
        return HIPSPARSE_FILL_MODE_UPPER;
    default:
        throw "Non existent cusparseFillMode_t";
    }
}

cusparseDiagType_t hipDiagonalToCudaDiagonal(hipsparseDiagType_t diagonal)
{
    switch(diagonal)
    {
    case HIPSPARSE_DIAG_TYPE_NON_UNIT:
        return CUSPARSE_DIAG_TYPE_NON_UNIT;
    case HIPSPARSE_DIAG_TYPE_UNIT:
        return CUSPARSE_DIAG_TYPE_UNIT;
    default:
        throw "Non existent hipsparseDiagType_t";
    }
}

hipsparseDiagType_t CudaDiagonalToHIPDiagonal(cusparseDiagType_t diagonal)
{
    switch(diagonal)
    {
    case CUSPARSE_DIAG_TYPE_NON_UNIT:
        return HIPSPARSE_DIAG_TYPE_NON_UNIT;
    case CUSPARSE_DIAG_TYPE_UNIT:
        return HIPSPARSE_DIAG_TYPE_UNIT;
    default:
        throw "Non existent cusparseDiagType_t";
    }
}

cusparseIndexBase_t hipIndexBaseToCudaIndexBase(hipsparseIndexBase_t base)
{
    switch(base)
    {
    case HIPSPARSE_INDEX_BASE_ZERO:
        return CUSPARSE_INDEX_BASE_ZERO;
    case HIPSPARSE_INDEX_BASE_ONE:
        return CUSPARSE_INDEX_BASE_ONE;
    default:
        throw "Non existent hipsparseIndexBase_t";
    }
}

hipsparseIndexBase_t CudaIndexBaseToHIPIndexBase(cusparseIndexBase_t base)
{
    switch(base)
    {
    case CUSPARSE_INDEX_BASE_ZERO:
        return HIPSPARSE_INDEX_BASE_ZERO;
    case CUSPARSE_INDEX_BASE_ONE:
        return HIPSPARSE_INDEX_BASE_ONE;
    default:
        throw "Non existent cusparseIndexBase_t";
    }
}

cusparseOperation_t hipOperationToCudaOperation(hipsparseOperation_t op)
{
    switch(op)
    {
    case HIPSPARSE_OPERATION_NON_TRANSPOSE:
        return CUSPARSE_OPERATION_NON_TRANSPOSE;
    case HIPSPARSE_OPERATION_TRANSPOSE:
        return CUSPARSE_OPERATION_TRANSPOSE;
    case HIPSPARSE_OPERATION_CONJUGATE_TRANSPOSE:
        return CUSPARSE_OPERATION_CONJUGATE_TRANSPOSE;
    default:
        throw "Non existent hipsparseOperation_t";
    }
}

hipsparseOperation_t CudaOperationToHIPOperation(cusparseOperation_t op)
{
    switch(op)
    {
    case CUSPARSE_OPERATION_NON_TRANSPOSE:
        return HIPSPARSE_OPERATION_NON_TRANSPOSE;
    case CUSPARSE_OPERATION_TRANSPOSE:
        return HIPSPARSE_OPERATION_TRANSPOSE;
    case CUSPARSE_OPERATION_CONJUGATE_TRANSPOSE:
        return HIPSPARSE_OPERATION_CONJUGATE_TRANSPOSE;
    default:
        throw "Non existent cusparseOperation_t";
    }
}

cusparseHybPartition_t hipHybPartitionToCudaHybPartition(hipsparseHybPartition_t part)
{
    switch(part)
    {
    case HIPSPARSE_HYB_PARTITION_AUTO:
        return CUSPARSE_HYB_PARTITION_AUTO;
    case HIPSPARSE_HYB_PARTITION_USER:
        return CUSPARSE_HYB_PARTITION_USER;
    case HIPSPARSE_HYB_PARTITION_MAX:
        return CUSPARSE_HYB_PARTITION_MAX;
    default:
        throw "Non existent hipsparseHybPartition_t";
    }
}

cusparseSolvePolicy_t hipPolicyToCudaPolicy(hipsparseSolvePolicy_t policy)
{
    switch(policy)
    {
    case HIPSPARSE_SOLVE_POLICY_NO_LEVEL:
        return CUSPARSE_SOLVE_POLICY_NO_LEVEL;
    case HIPSPARSE_SOLVE_POLICY_USE_LEVEL:
        return CUSPARSE_SOLVE_POLICY_USE_LEVEL;
    default:
        throw "Non existent hipsparseSolvePolicy_t";
    }
}

cusparseSideMode_t hipSideToCudaSide(hipsparseSideMode_t side)
{
    switch(side)
    {
    case HIPSPARSE_SIDE_LEFT:
        return CUSPARSE_SIDE_LEFT;
    case HIPSPARSE_SIDE_RIGHT:
        return CUSPARSE_SIDE_RIGHT;
    default:
        throw "Non existent hipsparseSideMode_t";
    }
}

hipsparseSideMode_t CudaSideToHIPSide(cusparseSideMode_t side)
{
    switch(side)
    {
    case CUSPARSE_SIDE_LEFT:
        return HIPSPARSE_SIDE_LEFT;
    case CUSPARSE_SIDE_RIGHT:
        return HIPSPARSE_SIDE_RIGHT;
    default:
        throw "Non existent cusparseSideMode_t";
    }
}

hipsparseStatus_t hipsparseCreate(hipsparseHandle_t* handle)
{
    return hipCUSPARSEStatusToHIPStatus(cusparseCreate((cusparseHandle_t*)handle));
}

hipsparseStatus_t hipsparseDestroy(hipsparseHandle_t handle)
{
    return hipCUSPARSEStatusToHIPStatus(cusparseDestroy((cusparseHandle_t)handle));
}

hipsparseStatus_t hipsparseGetVersion(hipsparseHandle_t handle, int* version)
{
    if(handle == nullptr)
    {
        return HIPSPARSE_STATUS_NOT_INITIALIZED;
    }

    *version = hipsparseVersionMajor * 100000 + hipsparseVersionMinor * 100 + hipsparseVersionPatch;

    return HIPSPARSE_STATUS_SUCCESS;
}

hipsparseStatus_t hipsparseGetGitRevision(hipsparseHandle_t handle, char* rev)
{
    // Get hipSPARSE revision
    if(handle == nullptr)
    {
        return HIPSPARSE_STATUS_NOT_INITIALIZED;
    }

    if(rev == nullptr)
    {
        return HIPSPARSE_STATUS_INVALID_VALUE;
    }

    static constexpr char v[] = TO_STR(hipsparseVersionTweak);

    char hipsparse_rev[64];
    memcpy(hipsparse_rev, v, sizeof(v));

    // Get cuSPARSE version
    int cusparse_ver;
    RETURN_IF_CUSPARSE_ERROR(cusparseGetVersion((cusparseHandle_t)handle, &cusparse_ver));

    // Combine
    sprintf(rev,
            "%s (cuSPARSE %d.%d.%d)",
            hipsparse_rev,
            cusparse_ver / 100000,
            cusparse_ver / 100 % 1000,
            cusparse_ver % 100);

    return HIPSPARSE_STATUS_SUCCESS;
}

hipsparseStatus_t hipsparseSetStream(hipsparseHandle_t handle, hipStream_t streamId)
{
    return hipCUSPARSEStatusToHIPStatus(cusparseSetStream((cusparseHandle_t)handle, streamId));
}

hipsparseStatus_t hipsparseGetStream(hipsparseHandle_t handle, hipStream_t* streamId)
{
    return hipCUSPARSEStatusToHIPStatus(cusparseGetStream((cusparseHandle_t)handle, streamId));
}

hipsparseStatus_t hipsparseSetPointerMode(hipsparseHandle_t handle, hipsparsePointerMode_t mode)
{
    return hipCUSPARSEStatusToHIPStatus(
        cusparseSetPointerMode((cusparseHandle_t)handle, hipPointerModeToCudaPointerMode(mode)));
}

hipsparseStatus_t hipsparseGetPointerMode(hipsparseHandle_t handle, hipsparsePointerMode_t* mode)
{
    cusparsePointerMode_t cusparseMode;
    cusparseStatus_t      status = cusparseGetPointerMode((cusparseHandle_t)handle, &cusparseMode);
    *mode                        = CudaPointerModeToHIPPointerMode(cusparseMode);
    return hipCUSPARSEStatusToHIPStatus(status);
}

hipsparseStatus_t hipsparseCreateMatDescr(hipsparseMatDescr_t* descrA)
{
    return hipCUSPARSEStatusToHIPStatus(cusparseCreateMatDescr((cusparseMatDescr_t*)descrA));
}

hipsparseStatus_t hipsparseDestroyMatDescr(hipsparseMatDescr_t descrA)
{
    return hipCUSPARSEStatusToHIPStatus(cusparseDestroyMatDescr((cusparseMatDescr_t)descrA));
}

hipsparseStatus_t hipsparseCopyMatDescr(hipsparseMatDescr_t dest, const hipsparseMatDescr_t src)
{
    return hipCUSPARSEStatusToHIPStatus(
        cusparseCopyMatDescr((cusparseMatDescr_t)dest, (const cusparseMatDescr_t)src));
}

hipsparseStatus_t hipsparseSetMatType(hipsparseMatDescr_t descrA, hipsparseMatrixType_t type)
{
    return hipCUSPARSEStatusToHIPStatus(
        cusparseSetMatType((cusparseMatDescr_t)descrA, hipMatrixTypeToCudaMatrixType(type)));
}

hipsparseMatrixType_t hipsparseGetMatType(const hipsparseMatDescr_t descrA)
{
    return CudaMatrixTypeToHIPMatrixType(cusparseGetMatType((const cusparseMatDescr_t)descrA));
}

hipsparseStatus_t hipsparseSetMatFillMode(hipsparseMatDescr_t descrA, hipsparseFillMode_t fillMode)
{
    return hipCUSPARSEStatusToHIPStatus(
        cusparseSetMatFillMode((cusparseMatDescr_t)descrA, hipFillToCudaFill(fillMode)));
}

hipsparseFillMode_t hipsparseGetMatFillMode(const hipsparseMatDescr_t descrA)
{
    return CudaFillToHIPFill(cusparseGetMatFillMode((const cusparseMatDescr_t)descrA));
}

hipsparseStatus_t hipsparseSetMatDiagType(hipsparseMatDescr_t descrA, hipsparseDiagType_t diagType)
{
    return hipCUSPARSEStatusToHIPStatus(
        cusparseSetMatDiagType((cusparseMatDescr_t)descrA, hipDiagonalToCudaDiagonal(diagType)));
}

hipsparseDiagType_t hipsparseGetMatDiagType(const hipsparseMatDescr_t descrA)
{
    return CudaDiagonalToHIPDiagonal(cusparseGetMatDiagType((const cusparseMatDescr_t)descrA));
}

hipsparseStatus_t hipsparseSetMatIndexBase(hipsparseMatDescr_t descrA, hipsparseIndexBase_t base)
{
    return hipCUSPARSEStatusToHIPStatus(
        cusparseSetMatIndexBase((cusparseMatDescr_t)descrA, hipIndexBaseToCudaIndexBase(base)));
}

hipsparseIndexBase_t hipsparseGetMatIndexBase(const hipsparseMatDescr_t descrA)
{
    return CudaIndexBaseToHIPIndexBase(cusparseGetMatIndexBase((const cusparseMatDescr_t)descrA));
}

hipsparseStatus_t hipsparseCreateHybMat(hipsparseHybMat_t* hybA)
{
    return hipCUSPARSEStatusToHIPStatus(cusparseCreateHybMat((cusparseHybMat_t*)hybA));
}

hipsparseStatus_t hipsparseDestroyHybMat(hipsparseHybMat_t hybA)
{
    return hipCUSPARSEStatusToHIPStatus(cusparseDestroyHybMat((cusparseHybMat_t)hybA));
}

hipsparseStatus_t hipsparseCreateCsrsv2Info(csrsv2Info_t* info)
{
    return hipCUSPARSEStatusToHIPStatus(cusparseCreateCsrsv2Info((csrsv2Info_t*)info));
}

hipsparseStatus_t hipsparseDestroyCsrsv2Info(csrsv2Info_t info)
{
    return hipCUSPARSEStatusToHIPStatus(cusparseDestroyCsrsv2Info((csrsv2Info_t)info));
}

hipsparseStatus_t hipsparseCreateCsrilu02Info(csrilu02Info_t* info)
{
    return hipCUSPARSEStatusToHIPStatus(cusparseCreateCsrilu02Info((csrilu02Info_t*)info));
}

hipsparseStatus_t hipsparseDestroyCsrilu02Info(csrilu02Info_t info)
{
    return hipCUSPARSEStatusToHIPStatus(cusparseDestroyCsrilu02Info((csrilu02Info_t)info));
}

hipsparseStatus_t hipsparseSaxpyi(hipsparseHandle_t    handle,
                                  int                  nnz,
                                  const float*         alpha,
                                  const float*         xVal,
                                  const int*           xInd,
                                  float*               y,
                                  hipsparseIndexBase_t idxBase)
{
    return hipCUSPARSEStatusToHIPStatus(cusparseSaxpyi(
        (cusparseHandle_t)handle, nnz, alpha, xVal, xInd, y, hipIndexBaseToCudaIndexBase(idxBase)));
}

hipsparseStatus_t hipsparseDaxpyi(hipsparseHandle_t    handle,
                                  int                  nnz,
                                  const double*        alpha,
                                  const double*        xVal,
                                  const int*           xInd,
                                  double*              y,
                                  hipsparseIndexBase_t idxBase)
{
    return hipCUSPARSEStatusToHIPStatus(cusparseDaxpyi(
        (cusparseHandle_t)handle, nnz, alpha, xVal, xInd, y, hipIndexBaseToCudaIndexBase(idxBase)));
}

hipsparseStatus_t hipsparseSdoti(hipsparseHandle_t    handle,
                                 int                  nnz,
                                 const float*         xVal,
                                 const int*           xInd,
                                 const float*         y,
                                 float*               result,
                                 hipsparseIndexBase_t idxBase)
{
    return hipCUSPARSEStatusToHIPStatus(cusparseSdoti((cusparseHandle_t)handle,
                                                      nnz,
                                                      xVal,
                                                      xInd,
                                                      y,
                                                      result,
                                                      hipIndexBaseToCudaIndexBase(idxBase)));
}

hipsparseStatus_t hipsparseDdoti(hipsparseHandle_t    handle,
                                 int                  nnz,
                                 const double*        xVal,
                                 const int*           xInd,
                                 const double*        y,
                                 double*              result,
                                 hipsparseIndexBase_t idxBase)
{
    return hipCUSPARSEStatusToHIPStatus(cusparseDdoti((cusparseHandle_t)handle,
                                                      nnz,
                                                      xVal,
                                                      xInd,
                                                      y,
                                                      result,
                                                      hipIndexBaseToCudaIndexBase(idxBase)));
}

hipsparseStatus_t hipsparseSgthr(hipsparseHandle_t    handle,
                                 int                  nnz,
                                 const float*         y,
                                 float*               xVal,
                                 const int*           xInd,
                                 hipsparseIndexBase_t idxBase)
{
    return hipCUSPARSEStatusToHIPStatus(cusparseSgthr(
        (cusparseHandle_t)handle, nnz, y, xVal, xInd, hipIndexBaseToCudaIndexBase(idxBase)));
}

hipsparseStatus_t hipsparseDgthr(hipsparseHandle_t    handle,
                                 int                  nnz,
                                 const double*        y,
                                 double*              xVal,
                                 const int*           xInd,
                                 hipsparseIndexBase_t idxBase)
{
    return hipCUSPARSEStatusToHIPStatus(cusparseDgthr(
        (cusparseHandle_t)handle, nnz, y, xVal, xInd, hipIndexBaseToCudaIndexBase(idxBase)));
}

hipsparseStatus_t hipsparseSgthrz(hipsparseHandle_t    handle,
                                  int                  nnz,
                                  float*               y,
                                  float*               xVal,
                                  const int*           xInd,
                                  hipsparseIndexBase_t idxBase)
{
    return hipCUSPARSEStatusToHIPStatus(cusparseSgthrz(
        (cusparseHandle_t)handle, nnz, y, xVal, xInd, hipIndexBaseToCudaIndexBase(idxBase)));
}

hipsparseStatus_t hipsparseDgthrz(hipsparseHandle_t    handle,
                                  int                  nnz,
                                  double*              y,
                                  double*              xVal,
                                  const int*           xInd,
                                  hipsparseIndexBase_t idxBase)
{
    return hipCUSPARSEStatusToHIPStatus(cusparseDgthrz(
        (cusparseHandle_t)handle, nnz, y, xVal, xInd, hipIndexBaseToCudaIndexBase(idxBase)));
}

hipsparseStatus_t hipsparseSroti(hipsparseHandle_t    handle,
                                 int                  nnz,
                                 float*               xVal,
                                 const int*           xInd,
                                 float*               y,
                                 const float*         c,
                                 const float*         s,
                                 hipsparseIndexBase_t idxBase)
{
    return hipCUSPARSEStatusToHIPStatus(cusparseSroti(
        (cusparseHandle_t)handle, nnz, xVal, xInd, y, c, s, hipIndexBaseToCudaIndexBase(idxBase)));
}

hipsparseStatus_t hipsparseDroti(hipsparseHandle_t    handle,
                                 int                  nnz,
                                 double*              xVal,
                                 const int*           xInd,
                                 double*              y,
                                 const double*        c,
                                 const double*        s,
                                 hipsparseIndexBase_t idxBase)
{
    return hipCUSPARSEStatusToHIPStatus(cusparseDroti(
        (cusparseHandle_t)handle, nnz, xVal, xInd, y, c, s, hipIndexBaseToCudaIndexBase(idxBase)));
}

hipsparseStatus_t hipsparseSsctr(hipsparseHandle_t    handle,
                                 int                  nnz,
                                 const float*         xVal,
                                 const int*           xInd,
                                 float*               y,
                                 hipsparseIndexBase_t idxBase)
{
    return hipCUSPARSEStatusToHIPStatus(cusparseSsctr(
        (cusparseHandle_t)handle, nnz, xVal, xInd, y, hipIndexBaseToCudaIndexBase(idxBase)));
}

hipsparseStatus_t hipsparseDsctr(hipsparseHandle_t    handle,
                                 int                  nnz,
                                 const double*        xVal,
                                 const int*           xInd,
                                 double*              y,
                                 hipsparseIndexBase_t idxBase)
{
    return hipCUSPARSEStatusToHIPStatus(cusparseDsctr(
        (cusparseHandle_t)handle, nnz, xVal, xInd, y, hipIndexBaseToCudaIndexBase(idxBase)));
}

hipsparseStatus_t hipsparseScsrmv(hipsparseHandle_t         handle,
                                  hipsparseOperation_t      transA,
                                  int                       m,
                                  int                       n,
                                  int                       nnz,
                                  const float*              alpha,
                                  const hipsparseMatDescr_t descrA,
                                  const float*              csrSortedValA,
                                  const int*                csrSortedRowPtrA,
                                  const int*                csrSortedColIndA,
                                  const float*              x,
                                  const float*              beta,
                                  float*                    y)
{
    return hipCUSPARSEStatusToHIPStatus(cusparseScsrmv((cusparseHandle_t)handle,
                                                       hipOperationToCudaOperation(transA),
                                                       m,
                                                       n,
                                                       nnz,
                                                       alpha,
                                                       (const cusparseMatDescr_t)descrA,
                                                       csrSortedValA,
                                                       csrSortedRowPtrA,
                                                       csrSortedColIndA,
                                                       x,
                                                       beta,
                                                       y));
}

hipsparseStatus_t hipsparseDcsrmv(hipsparseHandle_t         handle,
                                  hipsparseOperation_t      transA,
                                  int                       m,
                                  int                       n,
                                  int                       nnz,
                                  const double*             alpha,
                                  const hipsparseMatDescr_t descrA,
                                  const double*             csrSortedValA,
                                  const int*                csrSortedRowPtrA,
                                  const int*                csrSortedColIndA,
                                  const double*             x,
                                  const double*             beta,
                                  double*                   y)
{
    return hipCUSPARSEStatusToHIPStatus(cusparseDcsrmv((cusparseHandle_t)handle,
                                                       hipOperationToCudaOperation(transA),
                                                       m,
                                                       n,
                                                       nnz,
                                                       alpha,
                                                       (const cusparseMatDescr_t)descrA,
                                                       csrSortedValA,
                                                       csrSortedRowPtrA,
                                                       csrSortedColIndA,
                                                       x,
                                                       beta,
                                                       y));
}

hipsparseStatus_t
    hipsparseXcsrsv2_zeroPivot(hipsparseHandle_t handle, csrsv2Info_t info, int* position)
{
    return hipCUSPARSEStatusToHIPStatus(
        cusparseXcsrsv2_zeroPivot((cusparseHandle_t)handle, (csrsv2Info_t)info, position));
}

hipsparseStatus_t hipsparseScsrsv2_bufferSize(hipsparseHandle_t         handle,
                                              hipsparseOperation_t      transA,
                                              int                       m,
                                              int                       nnz,
                                              const hipsparseMatDescr_t descrA,
                                              float*                    csrSortedValA,
                                              const int*                csrSortedRowPtrA,
                                              const int*                csrSortedColIndA,
                                              csrsv2Info_t              info,
                                              int*                      pBufferSizeInBytes)
{
    return hipCUSPARSEStatusToHIPStatus(
        cusparseScsrsv2_bufferSize((cusparseHandle_t)handle,
                                   hipOperationToCudaOperation(transA),
                                   m,
                                   nnz,
                                   (cusparseMatDescr_t)descrA,
                                   csrSortedValA,
                                   csrSortedRowPtrA,
                                   csrSortedColIndA,
                                   (csrsv2Info_t)info,
                                   pBufferSizeInBytes));
}

hipsparseStatus_t hipsparseDcsrsv2_bufferSize(hipsparseHandle_t         handle,
                                              hipsparseOperation_t      transA,
                                              int                       m,
                                              int                       nnz,
                                              const hipsparseMatDescr_t descrA,
                                              double*                   csrSortedValA,
                                              const int*                csrSortedRowPtrA,
                                              const int*                csrSortedColIndA,
                                              csrsv2Info_t              info,
                                              int*                      pBufferSizeInBytes)
{
    return hipCUSPARSEStatusToHIPStatus(
        cusparseDcsrsv2_bufferSize((cusparseHandle_t)handle,
                                   hipOperationToCudaOperation(transA),
                                   m,
                                   nnz,
                                   (cusparseMatDescr_t)descrA,
                                   csrSortedValA,
                                   csrSortedRowPtrA,
                                   csrSortedColIndA,
                                   (csrsv2Info_t)info,
                                   pBufferSizeInBytes));
}

hipsparseStatus_t hipsparseScsrsv2_bufferSizeExt(hipsparseHandle_t         handle,
                                                 hipsparseOperation_t      transA,
                                                 int                       m,
                                                 int                       nnz,
                                                 const hipsparseMatDescr_t descrA,
                                                 float*                    csrSortedValA,
                                                 const int*                csrSortedRowPtrA,
                                                 const int*                csrSortedColIndA,
                                                 csrsv2Info_t              info,
                                                 size_t*                   pBufferSize)
{
    return hipCUSPARSEStatusToHIPStatus(
        cusparseScsrsv2_bufferSizeExt((cusparseHandle_t)handle,
                                      hipOperationToCudaOperation(transA),
                                      m,
                                      nnz,
                                      (cusparseMatDescr_t)descrA,
                                      csrSortedValA,
                                      csrSortedRowPtrA,
                                      csrSortedColIndA,
                                      (csrsv2Info_t)info,
                                      pBufferSize));
}

hipsparseStatus_t hipsparseDcsrsv2_bufferSizeExt(hipsparseHandle_t         handle,
                                                 hipsparseOperation_t      transA,
                                                 int                       m,
                                                 int                       nnz,
                                                 const hipsparseMatDescr_t descrA,
                                                 double*                   csrSortedValA,
                                                 const int*                csrSortedRowPtrA,
                                                 const int*                csrSortedColIndA,
                                                 csrsv2Info_t              info,
                                                 size_t*                   pBufferSize)
{
    return hipCUSPARSEStatusToHIPStatus(
        cusparseDcsrsv2_bufferSizeExt((cusparseHandle_t)handle,
                                      hipOperationToCudaOperation(transA),
                                      m,
                                      nnz,
                                      (cusparseMatDescr_t)descrA,
                                      csrSortedValA,
                                      csrSortedRowPtrA,
                                      csrSortedColIndA,
                                      (csrsv2Info_t)info,
                                      pBufferSize));
}

hipsparseStatus_t hipsparseScsrsv2_analysis(hipsparseHandle_t         handle,
                                            hipsparseOperation_t      transA,
                                            int                       m,
                                            int                       nnz,
                                            const hipsparseMatDescr_t descrA,
                                            const float*              csrSortedValA,
                                            const int*                csrSortedRowPtrA,
                                            const int*                csrSortedColIndA,
                                            csrsv2Info_t              info,
                                            hipsparseSolvePolicy_t    policy,
                                            void*                     pBuffer)
{
    return hipCUSPARSEStatusToHIPStatus(
        cusparseScsrsv2_analysis((cusparseHandle_t)handle,
                                 hipOperationToCudaOperation(transA),
                                 m,
                                 nnz,
                                 (cusparseMatDescr_t)descrA,
                                 csrSortedValA,
                                 csrSortedRowPtrA,
                                 csrSortedColIndA,
                                 (csrsv2Info_t)info,
                                 hipPolicyToCudaPolicy(policy),
                                 pBuffer));
}

hipsparseStatus_t hipsparseDcsrsv2_analysis(hipsparseHandle_t         handle,
                                            hipsparseOperation_t      transA,
                                            int                       m,
                                            int                       nnz,
                                            const hipsparseMatDescr_t descrA,
                                            const double*             csrSortedValA,
                                            const int*                csrSortedRowPtrA,
                                            const int*                csrSortedColIndA,
                                            csrsv2Info_t              info,
                                            hipsparseSolvePolicy_t    policy,
                                            void*                     pBuffer)
{
    return hipCUSPARSEStatusToHIPStatus(
        cusparseDcsrsv2_analysis((cusparseHandle_t)handle,
                                 hipOperationToCudaOperation(transA),
                                 m,
                                 nnz,
                                 (cusparseMatDescr_t)descrA,
                                 csrSortedValA,
                                 csrSortedRowPtrA,
                                 csrSortedColIndA,
                                 (csrsv2Info_t)info,
                                 hipPolicyToCudaPolicy(policy),
                                 pBuffer));
}

hipsparseStatus_t hipsparseScsrsv2_solve(hipsparseHandle_t         handle,
                                         hipsparseOperation_t      transA,
                                         int                       m,
                                         int                       nnz,
                                         const float*              alpha,
                                         const hipsparseMatDescr_t descrA,
                                         const float*              csrSortedValA,
                                         const int*                csrSortedRowPtrA,
                                         const int*                csrSortedColIndA,
                                         csrsv2Info_t              info,
                                         const float*              f,
                                         float*                    x,
                                         hipsparseSolvePolicy_t    policy,
                                         void*                     pBuffer)
{
    return hipCUSPARSEStatusToHIPStatus(cusparseScsrsv2_solve((cusparseHandle_t)handle,
                                                              hipOperationToCudaOperation(transA),
                                                              m,
                                                              nnz,
                                                              alpha,
                                                              (cusparseMatDescr_t)descrA,
                                                              csrSortedValA,
                                                              csrSortedRowPtrA,
                                                              csrSortedColIndA,
                                                              (csrsv2Info_t)info,
                                                              f,
                                                              x,
                                                              hipPolicyToCudaPolicy(policy),
                                                              pBuffer));
}

hipsparseStatus_t hipsparseDcsrsv2_solve(hipsparseHandle_t         handle,
                                         hipsparseOperation_t      transA,
                                         int                       m,
                                         int                       nnz,
                                         const double*             alpha,
                                         const hipsparseMatDescr_t descrA,
                                         const double*             csrSortedValA,
                                         const int*                csrSortedRowPtrA,
                                         const int*                csrSortedColIndA,
                                         csrsv2Info_t              info,
                                         const double*             f,
                                         double*                   x,
                                         hipsparseSolvePolicy_t    policy,
                                         void*                     pBuffer)
{
    return hipCUSPARSEStatusToHIPStatus(cusparseDcsrsv2_solve((cusparseHandle_t)handle,
                                                              hipOperationToCudaOperation(transA),
                                                              m,
                                                              nnz,
                                                              alpha,
                                                              (cusparseMatDescr_t)descrA,
                                                              csrSortedValA,
                                                              csrSortedRowPtrA,
                                                              csrSortedColIndA,
                                                              (csrsv2Info_t)info,
                                                              f,
                                                              x,
                                                              hipPolicyToCudaPolicy(policy),
                                                              pBuffer));
}

hipsparseStatus_t hipsparseShybmv(hipsparseHandle_t         handle,
                                  hipsparseOperation_t      transA,
                                  const float*              alpha,
                                  const hipsparseMatDescr_t descrA,
                                  const hipsparseHybMat_t   hybA,
                                  const float*              x,
                                  const float*              beta,
                                  float*                    y)
{
    return hipCUSPARSEStatusToHIPStatus(cusparseShybmv((cusparseHandle_t)handle,
                                                       hipOperationToCudaOperation(transA),
                                                       alpha,
                                                       (const cusparseMatDescr_t)descrA,
                                                       (const cusparseHybMat_t)hybA,
                                                       x,
                                                       beta,
                                                       y));
}

hipsparseStatus_t hipsparseDhybmv(hipsparseHandle_t         handle,
                                  hipsparseOperation_t      transA,
                                  const double*             alpha,
                                  const hipsparseMatDescr_t descrA,
                                  const hipsparseHybMat_t   hybA,
                                  const double*             x,
                                  const double*             beta,
                                  double*                   y)
{
    return hipCUSPARSEStatusToHIPStatus(cusparseDhybmv((cusparseHandle_t)handle,
                                                       hipOperationToCudaOperation(transA),
                                                       alpha,
                                                       (const cusparseMatDescr_t)descrA,
                                                       (const cusparseHybMat_t)hybA,
                                                       x,
                                                       beta,
                                                       y));
}

hipsparseStatus_t hipsparseScsrmm(hipsparseHandle_t         handle,
                                  hipsparseOperation_t      transA,
                                  int                       m,
                                  int                       n,
                                  int                       k,
                                  int                       nnz,
                                  const float*              alpha,
                                  const hipsparseMatDescr_t descrA,
                                  const float*              csrSortedValA,
                                  const int*                csrSortedRowPtrA,
                                  const int*                csrSortedColIndA,
                                  const float*              B,
                                  int                       ldb,
                                  const float*              beta,
                                  float*                    C,
                                  int                       ldc)
{
    return hipCUSPARSEStatusToHIPStatus(cusparseScsrmm((cusparseHandle_t)handle,
                                                       hipOperationToCudaOperation(transA),
                                                       m,
                                                       n,
                                                       k,
                                                       nnz,
                                                       alpha,
                                                       (cusparseMatDescr_t)descrA,
                                                       csrSortedValA,
                                                       csrSortedRowPtrA,
                                                       csrSortedColIndA,
                                                       B,
                                                       ldb,
                                                       beta,
                                                       C,
                                                       ldc));
}

hipsparseStatus_t hipsparseDcsrmm(hipsparseHandle_t         handle,
                                  hipsparseOperation_t      transA,
                                  int                       m,
                                  int                       n,
                                  int                       k,
                                  int                       nnz,
                                  const double*             alpha,
                                  const hipsparseMatDescr_t descrA,
                                  const double*             csrSortedValA,
                                  const int*                csrSortedRowPtrA,
                                  const int*                csrSortedColIndA,
                                  const double*             B,
                                  int                       ldb,
                                  const double*             beta,
                                  double*                   C,
                                  int                       ldc)
{
    return hipCUSPARSEStatusToHIPStatus(cusparseDcsrmm((cusparseHandle_t)handle,
                                                       hipOperationToCudaOperation(transA),
                                                       m,
                                                       n,
                                                       k,
                                                       nnz,
                                                       alpha,
                                                       (cusparseMatDescr_t)descrA,
                                                       csrSortedValA,
                                                       csrSortedRowPtrA,
                                                       csrSortedColIndA,
                                                       B,
                                                       ldb,
                                                       beta,
                                                       C,
                                                       ldc));
}

hipsparseStatus_t hipsparseScsrmm2(hipsparseHandle_t         handle,
                                   hipsparseOperation_t      transA,
                                   hipsparseOperation_t      transB,
                                   int                       m,
                                   int                       n,
                                   int                       k,
                                   int                       nnz,
                                   const float*              alpha,
                                   const hipsparseMatDescr_t descrA,
                                   const float*              csrSortedValA,
                                   const int*                csrSortedRowPtrA,
                                   const int*                csrSortedColIndA,
                                   const float*              B,
                                   int                       ldb,
                                   const float*              beta,
                                   float*                    C,
                                   int                       ldc)
{
    return hipCUSPARSEStatusToHIPStatus(cusparseScsrmm2((cusparseHandle_t)handle,
                                                        hipOperationToCudaOperation(transA),
                                                        hipOperationToCudaOperation(transB),
                                                        m,
                                                        n,
                                                        k,
                                                        nnz,
                                                        alpha,
                                                        (cusparseMatDescr_t)descrA,
                                                        csrSortedValA,
                                                        csrSortedRowPtrA,
                                                        csrSortedColIndA,
                                                        B,
                                                        ldb,
                                                        beta,
                                                        C,
                                                        ldc));
}

hipsparseStatus_t hipsparseDcsrmm2(hipsparseHandle_t         handle,
                                   hipsparseOperation_t      transA,
                                   hipsparseOperation_t      transB,
                                   int                       m,
                                   int                       n,
                                   int                       k,
                                   int                       nnz,
                                   const double*             alpha,
                                   const hipsparseMatDescr_t descrA,
                                   const double*             csrSortedValA,
                                   const int*                csrSortedRowPtrA,
                                   const int*                csrSortedColIndA,
                                   const double*             B,
                                   int                       ldb,
                                   const double*             beta,
                                   double*                   C,
                                   int                       ldc)
{
    return hipCUSPARSEStatusToHIPStatus(cusparseDcsrmm2((cusparseHandle_t)handle,
                                                        hipOperationToCudaOperation(transA),
                                                        hipOperationToCudaOperation(transB),
                                                        m,
                                                        n,
                                                        k,
                                                        nnz,
                                                        alpha,
                                                        (cusparseMatDescr_t)descrA,
                                                        csrSortedValA,
                                                        csrSortedRowPtrA,
                                                        csrSortedColIndA,
                                                        B,
                                                        ldb,
                                                        beta,
                                                        C,
                                                        ldc));
}

hipsparseStatus_t
    hipsparseXcsrilu02_zeroPivot(hipsparseHandle_t handle, csrilu02Info_t info, int* position)
{
    return hipCUSPARSEStatusToHIPStatus(
        cusparseXcsrilu02_zeroPivot((cusparseHandle_t)handle, (csrilu02Info_t)info, position));
}

hipsparseStatus_t hipsparseScsrilu02_bufferSize(hipsparseHandle_t         handle,
                                                int                       m,
                                                int                       nnz,
                                                const hipsparseMatDescr_t descrA,
                                                float*                    csrSortedValA,
                                                const int*                csrSortedRowPtrA,
                                                const int*                csrSortedColIndA,
                                                csrilu02Info_t            info,
                                                int*                      pBufferSizeInBytes)
{
    return hipCUSPARSEStatusToHIPStatus(cusparseScsrilu02_bufferSize((cusparseHandle_t)handle,
                                                                     m,
                                                                     nnz,
                                                                     (cusparseMatDescr_t)descrA,
                                                                     csrSortedValA,
                                                                     csrSortedRowPtrA,
                                                                     csrSortedColIndA,
                                                                     (csrilu02Info_t)info,
                                                                     pBufferSizeInBytes));
}

hipsparseStatus_t hipsparseDcsrilu02_bufferSize(hipsparseHandle_t         handle,
                                                int                       m,
                                                int                       nnz,
                                                const hipsparseMatDescr_t descrA,
                                                double*                   csrSortedValA,
                                                const int*                csrSortedRowPtrA,
                                                const int*                csrSortedColIndA,
                                                csrilu02Info_t            info,
                                                int*                      pBufferSizeInBytes)
{
    return hipCUSPARSEStatusToHIPStatus(cusparseDcsrilu02_bufferSize((cusparseHandle_t)handle,
                                                                     m,
                                                                     nnz,
                                                                     (cusparseMatDescr_t)descrA,
                                                                     csrSortedValA,
                                                                     csrSortedRowPtrA,
                                                                     csrSortedColIndA,
                                                                     (csrilu02Info_t)info,
                                                                     pBufferSizeInBytes));
}

hipsparseStatus_t hipsparseScsrilu02_bufferSizeExt(hipsparseHandle_t         handle,
                                                   int                       m,
                                                   int                       nnz,
                                                   const hipsparseMatDescr_t descrA,
                                                   float*                    csrSortedValA,
                                                   const int*                csrSortedRowPtrA,
                                                   const int*                csrSortedColIndA,
                                                   csrilu02Info_t            info,
                                                   size_t*                   pBufferSize)
{
    return hipCUSPARSEStatusToHIPStatus(cusparseScsrilu02_bufferSizeExt((cusparseHandle_t)handle,
                                                                        m,
                                                                        nnz,
                                                                        (cusparseMatDescr_t)descrA,
                                                                        csrSortedValA,
                                                                        csrSortedRowPtrA,
                                                                        csrSortedColIndA,
                                                                        (csrilu02Info_t)info,
                                                                        pBufferSize));
}

hipsparseStatus_t hipsparseDcsrilu02_bufferSizeExt(hipsparseHandle_t         handle,
                                                   int                       m,
                                                   int                       nnz,
                                                   const hipsparseMatDescr_t descrA,
                                                   double*                   csrSortedValA,
                                                   const int*                csrSortedRowPtrA,
                                                   const int*                csrSortedColIndA,
                                                   csrilu02Info_t            info,
                                                   size_t*                   pBufferSize)
{
    return hipCUSPARSEStatusToHIPStatus(cusparseDcsrilu02_bufferSizeExt((cusparseHandle_t)handle,
                                                                        m,
                                                                        nnz,
                                                                        (cusparseMatDescr_t)descrA,
                                                                        csrSortedValA,
                                                                        csrSortedRowPtrA,
                                                                        csrSortedColIndA,
                                                                        (csrilu02Info_t)info,
                                                                        pBufferSize));
}

hipsparseStatus_t hipsparseScsrilu02_analysis(hipsparseHandle_t         handle,
                                              int                       m,
                                              int                       nnz,
                                              const hipsparseMatDescr_t descrA,
                                              const float*              csrSortedValA,
                                              const int*                csrSortedRowPtrA,
                                              const int*                csrSortedColIndA,
                                              csrilu02Info_t            info,
                                              hipsparseSolvePolicy_t    policy,
                                              void*                     pBuffer)
{
    return hipCUSPARSEStatusToHIPStatus(cusparseScsrilu02_analysis((cusparseHandle_t)handle,
                                                                   m,
                                                                   nnz,
                                                                   (cusparseMatDescr_t)descrA,
                                                                   csrSortedValA,
                                                                   csrSortedRowPtrA,
                                                                   csrSortedColIndA,
                                                                   (csrilu02Info_t)info,
                                                                   hipPolicyToCudaPolicy(policy),
                                                                   pBuffer));
}

hipsparseStatus_t hipsparseDcsrilu02_analysis(hipsparseHandle_t         handle,
                                              int                       m,
                                              int                       nnz,
                                              const hipsparseMatDescr_t descrA,
                                              const double*             csrSortedValA,
                                              const int*                csrSortedRowPtrA,
                                              const int*                csrSortedColIndA,
                                              csrilu02Info_t            info,
                                              hipsparseSolvePolicy_t    policy,
                                              void*                     pBuffer)
{
    return hipCUSPARSEStatusToHIPStatus(cusparseDcsrilu02_analysis((cusparseHandle_t)handle,
                                                                   m,
                                                                   nnz,
                                                                   (cusparseMatDescr_t)descrA,
                                                                   csrSortedValA,
                                                                   csrSortedRowPtrA,
                                                                   csrSortedColIndA,
                                                                   (csrilu02Info_t)info,
                                                                   hipPolicyToCudaPolicy(policy),
                                                                   pBuffer));
}

hipsparseStatus_t hipsparseScsrilu02(hipsparseHandle_t         handle,
                                     int                       m,
                                     int                       nnz,
                                     const hipsparseMatDescr_t descrA,
                                     float*                    csrSortedValA_valM,
                                     /* matrix A values are updated inplace
                                        to be the preconditioner M values */
                                     const int*             csrSortedRowPtrA,
                                     const int*             csrSortedColIndA,
                                     csrilu02Info_t         info,
                                     hipsparseSolvePolicy_t policy,
                                     void*                  pBuffer)
{
    return hipCUSPARSEStatusToHIPStatus(cusparseScsrilu02((cusparseHandle_t)handle,
                                                          m,
                                                          nnz,
                                                          (cusparseMatDescr_t)descrA,
                                                          csrSortedValA_valM,
                                                          csrSortedRowPtrA,
                                                          csrSortedColIndA,
                                                          (csrilu02Info_t)info,
                                                          hipPolicyToCudaPolicy(policy),
                                                          pBuffer));
}

hipsparseStatus_t hipsparseDcsrilu02(hipsparseHandle_t         handle,
                                     int                       m,
                                     int                       nnz,
                                     const hipsparseMatDescr_t descrA,
                                     double*                   csrSortedValA_valM,
                                     /* matrix A values are updated inplace
                                        to be the preconditioner M values */
                                     const int*             csrSortedRowPtrA,
                                     const int*             csrSortedColIndA,
                                     csrilu02Info_t         info,
                                     hipsparseSolvePolicy_t policy,
                                     void*                  pBuffer)
{
    return hipCUSPARSEStatusToHIPStatus(cusparseDcsrilu02((cusparseHandle_t)handle,
                                                          m,
                                                          nnz,
                                                          (cusparseMatDescr_t)descrA,
                                                          csrSortedValA_valM,
                                                          csrSortedRowPtrA,
                                                          csrSortedColIndA,
                                                          (csrilu02Info_t)info,
                                                          hipPolicyToCudaPolicy(policy),
                                                          pBuffer));
}

hipsparseStatus_t hipsparseXcsr2coo(hipsparseHandle_t    handle,
                                    const int*           csrRowPtr,
                                    int                  nnz,
                                    int                  m,
                                    int*                 cooRowInd,
                                    hipsparseIndexBase_t idxBase)
{
    return hipCUSPARSEStatusToHIPStatus(cusparseXcsr2coo((cusparseHandle_t)handle,
                                                         csrRowPtr,
                                                         nnz,
                                                         m,
                                                         cooRowInd,
                                                         hipIndexBaseToCudaIndexBase(idxBase)));
}

hipsparseStatus_t hipsparseScsr2csc(hipsparseHandle_t    handle,
                                    int                  m,
                                    int                  n,
                                    int                  nnz,
                                    const float*         csrSortedVal,
                                    const int*           csrSortedRowPtr,
                                    const int*           csrSortedColInd,
                                    float*               cscSortedVal,
                                    int*                 cscSortedRowInd,
                                    int*                 cscSortedColPtr,
                                    hipsparseAction_t    copyValues,
                                    hipsparseIndexBase_t idxBase)
{
    return hipCUSPARSEStatusToHIPStatus(cusparseScsr2csc((cusparseHandle_t)handle,
                                                         m,
                                                         n,
                                                         nnz,
                                                         csrSortedVal,
                                                         csrSortedRowPtr,
                                                         csrSortedColInd,
                                                         cscSortedVal,
                                                         cscSortedRowInd,
                                                         cscSortedColPtr,
                                                         hipActionToCudaAction(copyValues),
                                                         hipIndexBaseToCudaIndexBase(idxBase)));
}

hipsparseStatus_t hipsparseDcsr2csc(hipsparseHandle_t    handle,
                                    int                  m,
                                    int                  n,
                                    int                  nnz,
                                    const double*        csrSortedVal,
                                    const int*           csrSortedRowPtr,
                                    const int*           csrSortedColInd,
                                    double*              cscSortedVal,
                                    int*                 cscSortedRowInd,
                                    int*                 cscSortedColPtr,
                                    hipsparseAction_t    copyValues,
                                    hipsparseIndexBase_t idxBase)
{
    return hipCUSPARSEStatusToHIPStatus(cusparseDcsr2csc((cusparseHandle_t)handle,
                                                         m,
                                                         n,
                                                         nnz,
                                                         csrSortedVal,
                                                         csrSortedRowPtr,
                                                         csrSortedColInd,
                                                         cscSortedVal,
                                                         cscSortedRowInd,
                                                         cscSortedColPtr,
                                                         hipActionToCudaAction(copyValues),
                                                         hipIndexBaseToCudaIndexBase(idxBase)));
}

hipsparseStatus_t hipsparseScsr2hyb(hipsparseHandle_t         handle,
                                    int                       m,
                                    int                       n,
                                    const hipsparseMatDescr_t descrA,
                                    const float*              csrSortedValA,
                                    const int*                csrSortedRowPtrA,
                                    const int*                csrSortedColIndA,
                                    hipsparseHybMat_t         hybA,
                                    int                       userEllWidth,
                                    hipsparseHybPartition_t   partitionType)
{
    return hipCUSPARSEStatusToHIPStatus(
        cusparseScsr2hyb((cusparseHandle_t)handle,
                         m,
                         n,
                         (const cusparseMatDescr_t)descrA,
                         csrSortedValA,
                         csrSortedRowPtrA,
                         csrSortedColIndA,
                         (const cusparseHybMat_t)hybA,
                         userEllWidth,
                         hipHybPartitionToCudaHybPartition(partitionType)));
}

hipsparseStatus_t hipsparseDcsr2hyb(hipsparseHandle_t         handle,
                                    int                       m,
                                    int                       n,
                                    const hipsparseMatDescr_t descrA,
                                    const double*             csrSortedValA,
                                    const int*                csrSortedRowPtrA,
                                    const int*                csrSortedColIndA,
                                    hipsparseHybMat_t         hybA,
                                    int                       userEllWidth,
                                    hipsparseHybPartition_t   partitionType)
{
    return hipCUSPARSEStatusToHIPStatus(
        cusparseDcsr2hyb((cusparseHandle_t)handle,
                         m,
                         n,
                         (const cusparseMatDescr_t)descrA,
                         csrSortedValA,
                         csrSortedRowPtrA,
                         csrSortedColIndA,
                         (const cusparseHybMat_t)hybA,
                         userEllWidth,
                         hipHybPartitionToCudaHybPartition(partitionType)));
}

hipsparseStatus_t hipsparseXcoo2csr(hipsparseHandle_t    handle,
                                    const int*           cooRowInd,
                                    int                  nnz,
                                    int                  m,
                                    int*                 csrRowPtr,
                                    hipsparseIndexBase_t idxBase)
{
    return hipCUSPARSEStatusToHIPStatus(cusparseXcoo2csr((cusparseHandle_t)handle,
                                                         cooRowInd,
                                                         nnz,
                                                         m,
                                                         csrRowPtr,
                                                         hipIndexBaseToCudaIndexBase(idxBase)));
}

hipsparseStatus_t hipsparseCreateIdentityPermutation(hipsparseHandle_t handle, int n, int* p)
{
    return hipCUSPARSEStatusToHIPStatus(
        cusparseCreateIdentityPermutation((cusparseHandle_t)handle, n, p));
}

hipsparseStatus_t hipsparseXcsrsort_bufferSizeExt(hipsparseHandle_t handle,
                                                  int               m,
                                                  int               n,
                                                  int               nnz,
                                                  const int*        csrRowPtr,
                                                  const int*        csrColInd,
                                                  size_t*           pBufferSizeInBytes)
{
    return hipCUSPARSEStatusToHIPStatus(cusparseXcsrsort_bufferSizeExt(
        (cusparseHandle_t)handle, m, n, nnz, csrRowPtr, csrColInd, pBufferSizeInBytes));
}

hipsparseStatus_t hipsparseXcsrsort(hipsparseHandle_t         handle,
                                    int                       m,
                                    int                       n,
                                    int                       nnz,
                                    const hipsparseMatDescr_t descrA,
                                    const int*                csrRowPtr,
                                    int*                      csrColInd,
                                    int*                      P,
                                    void*                     pBuffer)
{
    return hipCUSPARSEStatusToHIPStatus(cusparseXcsrsort((cusparseHandle_t)handle,
                                                         m,
                                                         n,
                                                         nnz,
                                                         (const cusparseMatDescr_t)descrA,
                                                         csrRowPtr,
                                                         csrColInd,
                                                         P,
                                                         pBuffer));
}

hipsparseStatus_t hipsparseXcoosort_bufferSizeExt(hipsparseHandle_t handle,
                                                  int               m,
                                                  int               n,
                                                  int               nnz,
                                                  const int*        cooRows,
                                                  const int*        cooCols,
                                                  size_t*           pBufferSizeInBytes)
{
    return hipCUSPARSEStatusToHIPStatus(cusparseXcoosort_bufferSizeExt(
        (cusparseHandle_t)handle, m, n, nnz, cooRows, cooCols, pBufferSizeInBytes));
}

hipsparseStatus_t hipsparseXcoosortByRow(hipsparseHandle_t handle,
                                         int               m,
                                         int               n,
                                         int               nnz,
                                         int*              cooRows,
                                         int*              cooCols,
                                         int*              P,
                                         void*             pBuffer)
{
    return hipCUSPARSEStatusToHIPStatus(
        cusparseXcoosortByRow((cusparseHandle_t)handle, m, n, nnz, cooRows, cooCols, P, pBuffer));
}

hipsparseStatus_t hipsparseXcoosortByColumn(hipsparseHandle_t handle,
                                            int               m,
                                            int               n,
                                            int               nnz,
                                            int*              cooRows,
                                            int*              cooCols,
                                            int*              P,
                                            void*             pBuffer)
{
    return hipCUSPARSEStatusToHIPStatus(cusparseXcoosortByColumn(
        (cusparseHandle_t)handle, m, n, nnz, cooRows, cooCols, P, pBuffer));
}

#ifdef __cplusplus
}
#endif
>>>>>>> 8cce1071
<|MERGE_RESOLUTION|>--- conflicted
+++ resolved
@@ -1,4 +1,3 @@
-<<<<<<< HEAD
 /* ************************************************************************
  * Copyright (c) 2018 Advanced Micro Devices, Inc.
  *
@@ -1876,1504 +1875,4 @@
 
 #ifdef __cplusplus
 }
-#endif
-=======
-/* ************************************************************************
- * Copyright (c) 2018 Advanced Micro Devices, Inc.
- *
- * Permission is hereby granted, free of charge, to any person obtaining a copy
- * of this software and associated documentation files (the "Software"), to deal
- * in the Software without restriction, including without limitation the rights
- * to use, copy, modify, merge, publish, distribute, sublicense, and/or sell
- * copies of the Software, and to permit persons to whom the Software is
- * furnished to do so, subject to the following conditions:
- *
- * The above copyright notice and this permission notice shall be included in
- * all copies or substantial portions of the Software.
- *
- * THE SOFTWARE IS PROVIDED "AS IS", WITHOUT WARRANTY OF ANY KIND, EXPRESS OR
- * IMPLIED, INCLUDING BUT NOT LIMITED TO THE WARRANTIES OF MERCHANTABILITY,
- * FITNESS FOR A PARTICULAR PURPOSE AND NONINFRINGEMENT. IN NO EVENT SHALL THE
- * AUTHORS OR COPYRIGHT HOLDERS BE LIABLE FOR ANY CLAIM, DAMAGES OR OTHER
- * LIABILITY, WHETHER IN AN ACTION OF CONTRACT, TORT OR OTHERWISE, ARISING FROM,
- * OUT OF OR IN CONNECTION WITH THE SOFTWARE OR THE USE OR OTHER DEALINGS IN
- * THE SOFTWARE.
- *
- * ************************************************************************ */
-
-#include "hipsparse.h"
-
-#include <cuda_runtime_api.h>
-#include <cusparse_v2.h>
-#include <hip/hip_runtime_api.h>
-#include <stdio.h>
-
-#define TO_STR2(x) #x
-#define TO_STR(x) TO_STR2(x)
-
-#ifdef __cplusplus
-extern "C" {
-#endif
-
-#define RETURN_IF_CUSPARSE_ERROR(INPUT_STATUS_FOR_CHECK)                \
-    {                                                                   \
-        cusparseStatus_t TMP_STATUS_FOR_CHECK = INPUT_STATUS_FOR_CHECK; \
-        if(TMP_STATUS_FOR_CHECK != CUSPARSE_STATUS_SUCCESS)             \
-        {                                                               \
-            return hipCUSPARSEStatusToHIPStatus(TMP_STATUS_FOR_CHECK);  \
-        }                                                               \
-    }
-
-hipsparseStatus_t hipCUSPARSEStatusToHIPStatus(cusparseStatus_t cuStatus)
-{
-    switch(cuStatus)
-    {
-    case CUSPARSE_STATUS_SUCCESS:
-        return HIPSPARSE_STATUS_SUCCESS;
-    case CUSPARSE_STATUS_NOT_INITIALIZED:
-        return HIPSPARSE_STATUS_NOT_INITIALIZED;
-    case CUSPARSE_STATUS_ALLOC_FAILED:
-        return HIPSPARSE_STATUS_ALLOC_FAILED;
-    case CUSPARSE_STATUS_INVALID_VALUE:
-        return HIPSPARSE_STATUS_INVALID_VALUE;
-    case CUSPARSE_STATUS_ARCH_MISMATCH:
-        return HIPSPARSE_STATUS_ARCH_MISMATCH;
-    case CUSPARSE_STATUS_MAPPING_ERROR:
-        return HIPSPARSE_STATUS_MAPPING_ERROR;
-    case CUSPARSE_STATUS_EXECUTION_FAILED:
-        return HIPSPARSE_STATUS_EXECUTION_FAILED;
-    case CUSPARSE_STATUS_INTERNAL_ERROR:
-        return HIPSPARSE_STATUS_INTERNAL_ERROR;
-    case CUSPARSE_STATUS_MATRIX_TYPE_NOT_SUPPORTED:
-        return HIPSPARSE_STATUS_MATRIX_TYPE_NOT_SUPPORTED;
-    case CUSPARSE_STATUS_ZERO_PIVOT:
-        return HIPSPARSE_STATUS_ZERO_PIVOT;
-    default:
-        throw "Non existent cusparseStatus_t";
-    }
-}
-
-cusparsePointerMode_t hipPointerModeToCudaPointerMode(hipsparsePointerMode_t mode)
-{
-    switch(mode)
-    {
-    case HIPSPARSE_POINTER_MODE_HOST:
-        return CUSPARSE_POINTER_MODE_HOST;
-    case HIPSPARSE_POINTER_MODE_DEVICE:
-        return CUSPARSE_POINTER_MODE_DEVICE;
-    default:
-        throw "Non existent hipsparsePointerMode_t";
-    }
-}
-
-hipsparsePointerMode_t CudaPointerModeToHIPPointerMode(cusparsePointerMode_t mode)
-{
-    switch(mode)
-    {
-    case CUSPARSE_POINTER_MODE_HOST:
-        return HIPSPARSE_POINTER_MODE_HOST;
-    case CUSPARSE_POINTER_MODE_DEVICE:
-        return HIPSPARSE_POINTER_MODE_DEVICE;
-    default:
-        throw "Non existent cusparsePointerMode_t";
-    }
-}
-
-cusparseAction_t hipActionToCudaAction(hipsparseAction_t action)
-{
-    switch(action)
-    {
-    case HIPSPARSE_ACTION_SYMBOLIC:
-        return CUSPARSE_ACTION_SYMBOLIC;
-    case HIPSPARSE_ACTION_NUMERIC:
-        return CUSPARSE_ACTION_NUMERIC;
-    default:
-        throw "Non existent hipsparseAction_t";
-    }
-}
-
-hipsparseAction_t CudaActionToHIPAction(cusparseAction_t action)
-{
-    switch(action)
-    {
-    case CUSPARSE_ACTION_SYMBOLIC:
-        return HIPSPARSE_ACTION_SYMBOLIC;
-    case CUSPARSE_ACTION_NUMERIC:
-        return HIPSPARSE_ACTION_NUMERIC;
-    default:
-        throw "Non existent cusparseAction_t";
-    }
-}
-
-cusparseMatrixType_t hipMatrixTypeToCudaMatrixType(hipsparseMatrixType_t type)
-{
-    switch(type)
-    {
-    case HIPSPARSE_MATRIX_TYPE_GENERAL:
-        return CUSPARSE_MATRIX_TYPE_GENERAL;
-    case HIPSPARSE_MATRIX_TYPE_SYMMETRIC:
-        return CUSPARSE_MATRIX_TYPE_SYMMETRIC;
-    case HIPSPARSE_MATRIX_TYPE_HERMITIAN:
-        return CUSPARSE_MATRIX_TYPE_HERMITIAN;
-    case HIPSPARSE_MATRIX_TYPE_TRIANGULAR:
-        return CUSPARSE_MATRIX_TYPE_TRIANGULAR;
-    default:
-        throw "Non existent hipsparseMatrixType_t";
-    }
-}
-
-hipsparseMatrixType_t CudaMatrixTypeToHIPMatrixType(cusparseMatrixType_t type)
-{
-    switch(type)
-    {
-    case CUSPARSE_MATRIX_TYPE_GENERAL:
-        return HIPSPARSE_MATRIX_TYPE_GENERAL;
-    case CUSPARSE_MATRIX_TYPE_SYMMETRIC:
-        return HIPSPARSE_MATRIX_TYPE_SYMMETRIC;
-    case CUSPARSE_MATRIX_TYPE_HERMITIAN:
-        return HIPSPARSE_MATRIX_TYPE_HERMITIAN;
-    case CUSPARSE_MATRIX_TYPE_TRIANGULAR:
-        return HIPSPARSE_MATRIX_TYPE_TRIANGULAR;
-    default:
-        throw "Non existent cusparseMatrixType_t";
-    }
-}
-
-cusparseFillMode_t hipFillToCudaFill(hipsparseFillMode_t fill)
-{
-    switch(fill)
-    {
-    case HIPSPARSE_FILL_MODE_LOWER:
-        return CUSPARSE_FILL_MODE_LOWER;
-    case HIPSPARSE_FILL_MODE_UPPER:
-        return CUSPARSE_FILL_MODE_UPPER;
-    default:
-        throw "Non existent hipsparseFillMode_t";
-    }
-}
-
-hipsparseFillMode_t CudaFillToHIPFill(cusparseFillMode_t fill)
-{
-    switch(fill)
-    {
-    case CUSPARSE_FILL_MODE_LOWER:
-        return HIPSPARSE_FILL_MODE_LOWER;
-    case CUSPARSE_FILL_MODE_UPPER:
-        return HIPSPARSE_FILL_MODE_UPPER;
-    default:
-        throw "Non existent cusparseFillMode_t";
-    }
-}
-
-cusparseDiagType_t hipDiagonalToCudaDiagonal(hipsparseDiagType_t diagonal)
-{
-    switch(diagonal)
-    {
-    case HIPSPARSE_DIAG_TYPE_NON_UNIT:
-        return CUSPARSE_DIAG_TYPE_NON_UNIT;
-    case HIPSPARSE_DIAG_TYPE_UNIT:
-        return CUSPARSE_DIAG_TYPE_UNIT;
-    default:
-        throw "Non existent hipsparseDiagType_t";
-    }
-}
-
-hipsparseDiagType_t CudaDiagonalToHIPDiagonal(cusparseDiagType_t diagonal)
-{
-    switch(diagonal)
-    {
-    case CUSPARSE_DIAG_TYPE_NON_UNIT:
-        return HIPSPARSE_DIAG_TYPE_NON_UNIT;
-    case CUSPARSE_DIAG_TYPE_UNIT:
-        return HIPSPARSE_DIAG_TYPE_UNIT;
-    default:
-        throw "Non existent cusparseDiagType_t";
-    }
-}
-
-cusparseIndexBase_t hipIndexBaseToCudaIndexBase(hipsparseIndexBase_t base)
-{
-    switch(base)
-    {
-    case HIPSPARSE_INDEX_BASE_ZERO:
-        return CUSPARSE_INDEX_BASE_ZERO;
-    case HIPSPARSE_INDEX_BASE_ONE:
-        return CUSPARSE_INDEX_BASE_ONE;
-    default:
-        throw "Non existent hipsparseIndexBase_t";
-    }
-}
-
-hipsparseIndexBase_t CudaIndexBaseToHIPIndexBase(cusparseIndexBase_t base)
-{
-    switch(base)
-    {
-    case CUSPARSE_INDEX_BASE_ZERO:
-        return HIPSPARSE_INDEX_BASE_ZERO;
-    case CUSPARSE_INDEX_BASE_ONE:
-        return HIPSPARSE_INDEX_BASE_ONE;
-    default:
-        throw "Non existent cusparseIndexBase_t";
-    }
-}
-
-cusparseOperation_t hipOperationToCudaOperation(hipsparseOperation_t op)
-{
-    switch(op)
-    {
-    case HIPSPARSE_OPERATION_NON_TRANSPOSE:
-        return CUSPARSE_OPERATION_NON_TRANSPOSE;
-    case HIPSPARSE_OPERATION_TRANSPOSE:
-        return CUSPARSE_OPERATION_TRANSPOSE;
-    case HIPSPARSE_OPERATION_CONJUGATE_TRANSPOSE:
-        return CUSPARSE_OPERATION_CONJUGATE_TRANSPOSE;
-    default:
-        throw "Non existent hipsparseOperation_t";
-    }
-}
-
-hipsparseOperation_t CudaOperationToHIPOperation(cusparseOperation_t op)
-{
-    switch(op)
-    {
-    case CUSPARSE_OPERATION_NON_TRANSPOSE:
-        return HIPSPARSE_OPERATION_NON_TRANSPOSE;
-    case CUSPARSE_OPERATION_TRANSPOSE:
-        return HIPSPARSE_OPERATION_TRANSPOSE;
-    case CUSPARSE_OPERATION_CONJUGATE_TRANSPOSE:
-        return HIPSPARSE_OPERATION_CONJUGATE_TRANSPOSE;
-    default:
-        throw "Non existent cusparseOperation_t";
-    }
-}
-
-cusparseHybPartition_t hipHybPartitionToCudaHybPartition(hipsparseHybPartition_t part)
-{
-    switch(part)
-    {
-    case HIPSPARSE_HYB_PARTITION_AUTO:
-        return CUSPARSE_HYB_PARTITION_AUTO;
-    case HIPSPARSE_HYB_PARTITION_USER:
-        return CUSPARSE_HYB_PARTITION_USER;
-    case HIPSPARSE_HYB_PARTITION_MAX:
-        return CUSPARSE_HYB_PARTITION_MAX;
-    default:
-        throw "Non existent hipsparseHybPartition_t";
-    }
-}
-
-cusparseSolvePolicy_t hipPolicyToCudaPolicy(hipsparseSolvePolicy_t policy)
-{
-    switch(policy)
-    {
-    case HIPSPARSE_SOLVE_POLICY_NO_LEVEL:
-        return CUSPARSE_SOLVE_POLICY_NO_LEVEL;
-    case HIPSPARSE_SOLVE_POLICY_USE_LEVEL:
-        return CUSPARSE_SOLVE_POLICY_USE_LEVEL;
-    default:
-        throw "Non existent hipsparseSolvePolicy_t";
-    }
-}
-
-cusparseSideMode_t hipSideToCudaSide(hipsparseSideMode_t side)
-{
-    switch(side)
-    {
-    case HIPSPARSE_SIDE_LEFT:
-        return CUSPARSE_SIDE_LEFT;
-    case HIPSPARSE_SIDE_RIGHT:
-        return CUSPARSE_SIDE_RIGHT;
-    default:
-        throw "Non existent hipsparseSideMode_t";
-    }
-}
-
-hipsparseSideMode_t CudaSideToHIPSide(cusparseSideMode_t side)
-{
-    switch(side)
-    {
-    case CUSPARSE_SIDE_LEFT:
-        return HIPSPARSE_SIDE_LEFT;
-    case CUSPARSE_SIDE_RIGHT:
-        return HIPSPARSE_SIDE_RIGHT;
-    default:
-        throw "Non existent cusparseSideMode_t";
-    }
-}
-
-hipsparseStatus_t hipsparseCreate(hipsparseHandle_t* handle)
-{
-    return hipCUSPARSEStatusToHIPStatus(cusparseCreate((cusparseHandle_t*)handle));
-}
-
-hipsparseStatus_t hipsparseDestroy(hipsparseHandle_t handle)
-{
-    return hipCUSPARSEStatusToHIPStatus(cusparseDestroy((cusparseHandle_t)handle));
-}
-
-hipsparseStatus_t hipsparseGetVersion(hipsparseHandle_t handle, int* version)
-{
-    if(handle == nullptr)
-    {
-        return HIPSPARSE_STATUS_NOT_INITIALIZED;
-    }
-
-    *version = hipsparseVersionMajor * 100000 + hipsparseVersionMinor * 100 + hipsparseVersionPatch;
-
-    return HIPSPARSE_STATUS_SUCCESS;
-}
-
-hipsparseStatus_t hipsparseGetGitRevision(hipsparseHandle_t handle, char* rev)
-{
-    // Get hipSPARSE revision
-    if(handle == nullptr)
-    {
-        return HIPSPARSE_STATUS_NOT_INITIALIZED;
-    }
-
-    if(rev == nullptr)
-    {
-        return HIPSPARSE_STATUS_INVALID_VALUE;
-    }
-
-    static constexpr char v[] = TO_STR(hipsparseVersionTweak);
-
-    char hipsparse_rev[64];
-    memcpy(hipsparse_rev, v, sizeof(v));
-
-    // Get cuSPARSE version
-    int cusparse_ver;
-    RETURN_IF_CUSPARSE_ERROR(cusparseGetVersion((cusparseHandle_t)handle, &cusparse_ver));
-
-    // Combine
-    sprintf(rev,
-            "%s (cuSPARSE %d.%d.%d)",
-            hipsparse_rev,
-            cusparse_ver / 100000,
-            cusparse_ver / 100 % 1000,
-            cusparse_ver % 100);
-
-    return HIPSPARSE_STATUS_SUCCESS;
-}
-
-hipsparseStatus_t hipsparseSetStream(hipsparseHandle_t handle, hipStream_t streamId)
-{
-    return hipCUSPARSEStatusToHIPStatus(cusparseSetStream((cusparseHandle_t)handle, streamId));
-}
-
-hipsparseStatus_t hipsparseGetStream(hipsparseHandle_t handle, hipStream_t* streamId)
-{
-    return hipCUSPARSEStatusToHIPStatus(cusparseGetStream((cusparseHandle_t)handle, streamId));
-}
-
-hipsparseStatus_t hipsparseSetPointerMode(hipsparseHandle_t handle, hipsparsePointerMode_t mode)
-{
-    return hipCUSPARSEStatusToHIPStatus(
-        cusparseSetPointerMode((cusparseHandle_t)handle, hipPointerModeToCudaPointerMode(mode)));
-}
-
-hipsparseStatus_t hipsparseGetPointerMode(hipsparseHandle_t handle, hipsparsePointerMode_t* mode)
-{
-    cusparsePointerMode_t cusparseMode;
-    cusparseStatus_t      status = cusparseGetPointerMode((cusparseHandle_t)handle, &cusparseMode);
-    *mode                        = CudaPointerModeToHIPPointerMode(cusparseMode);
-    return hipCUSPARSEStatusToHIPStatus(status);
-}
-
-hipsparseStatus_t hipsparseCreateMatDescr(hipsparseMatDescr_t* descrA)
-{
-    return hipCUSPARSEStatusToHIPStatus(cusparseCreateMatDescr((cusparseMatDescr_t*)descrA));
-}
-
-hipsparseStatus_t hipsparseDestroyMatDescr(hipsparseMatDescr_t descrA)
-{
-    return hipCUSPARSEStatusToHIPStatus(cusparseDestroyMatDescr((cusparseMatDescr_t)descrA));
-}
-
-hipsparseStatus_t hipsparseCopyMatDescr(hipsparseMatDescr_t dest, const hipsparseMatDescr_t src)
-{
-    return hipCUSPARSEStatusToHIPStatus(
-        cusparseCopyMatDescr((cusparseMatDescr_t)dest, (const cusparseMatDescr_t)src));
-}
-
-hipsparseStatus_t hipsparseSetMatType(hipsparseMatDescr_t descrA, hipsparseMatrixType_t type)
-{
-    return hipCUSPARSEStatusToHIPStatus(
-        cusparseSetMatType((cusparseMatDescr_t)descrA, hipMatrixTypeToCudaMatrixType(type)));
-}
-
-hipsparseMatrixType_t hipsparseGetMatType(const hipsparseMatDescr_t descrA)
-{
-    return CudaMatrixTypeToHIPMatrixType(cusparseGetMatType((const cusparseMatDescr_t)descrA));
-}
-
-hipsparseStatus_t hipsparseSetMatFillMode(hipsparseMatDescr_t descrA, hipsparseFillMode_t fillMode)
-{
-    return hipCUSPARSEStatusToHIPStatus(
-        cusparseSetMatFillMode((cusparseMatDescr_t)descrA, hipFillToCudaFill(fillMode)));
-}
-
-hipsparseFillMode_t hipsparseGetMatFillMode(const hipsparseMatDescr_t descrA)
-{
-    return CudaFillToHIPFill(cusparseGetMatFillMode((const cusparseMatDescr_t)descrA));
-}
-
-hipsparseStatus_t hipsparseSetMatDiagType(hipsparseMatDescr_t descrA, hipsparseDiagType_t diagType)
-{
-    return hipCUSPARSEStatusToHIPStatus(
-        cusparseSetMatDiagType((cusparseMatDescr_t)descrA, hipDiagonalToCudaDiagonal(diagType)));
-}
-
-hipsparseDiagType_t hipsparseGetMatDiagType(const hipsparseMatDescr_t descrA)
-{
-    return CudaDiagonalToHIPDiagonal(cusparseGetMatDiagType((const cusparseMatDescr_t)descrA));
-}
-
-hipsparseStatus_t hipsparseSetMatIndexBase(hipsparseMatDescr_t descrA, hipsparseIndexBase_t base)
-{
-    return hipCUSPARSEStatusToHIPStatus(
-        cusparseSetMatIndexBase((cusparseMatDescr_t)descrA, hipIndexBaseToCudaIndexBase(base)));
-}
-
-hipsparseIndexBase_t hipsparseGetMatIndexBase(const hipsparseMatDescr_t descrA)
-{
-    return CudaIndexBaseToHIPIndexBase(cusparseGetMatIndexBase((const cusparseMatDescr_t)descrA));
-}
-
-hipsparseStatus_t hipsparseCreateHybMat(hipsparseHybMat_t* hybA)
-{
-    return hipCUSPARSEStatusToHIPStatus(cusparseCreateHybMat((cusparseHybMat_t*)hybA));
-}
-
-hipsparseStatus_t hipsparseDestroyHybMat(hipsparseHybMat_t hybA)
-{
-    return hipCUSPARSEStatusToHIPStatus(cusparseDestroyHybMat((cusparseHybMat_t)hybA));
-}
-
-hipsparseStatus_t hipsparseCreateCsrsv2Info(csrsv2Info_t* info)
-{
-    return hipCUSPARSEStatusToHIPStatus(cusparseCreateCsrsv2Info((csrsv2Info_t*)info));
-}
-
-hipsparseStatus_t hipsparseDestroyCsrsv2Info(csrsv2Info_t info)
-{
-    return hipCUSPARSEStatusToHIPStatus(cusparseDestroyCsrsv2Info((csrsv2Info_t)info));
-}
-
-hipsparseStatus_t hipsparseCreateCsrilu02Info(csrilu02Info_t* info)
-{
-    return hipCUSPARSEStatusToHIPStatus(cusparseCreateCsrilu02Info((csrilu02Info_t*)info));
-}
-
-hipsparseStatus_t hipsparseDestroyCsrilu02Info(csrilu02Info_t info)
-{
-    return hipCUSPARSEStatusToHIPStatus(cusparseDestroyCsrilu02Info((csrilu02Info_t)info));
-}
-
-hipsparseStatus_t hipsparseSaxpyi(hipsparseHandle_t    handle,
-                                  int                  nnz,
-                                  const float*         alpha,
-                                  const float*         xVal,
-                                  const int*           xInd,
-                                  float*               y,
-                                  hipsparseIndexBase_t idxBase)
-{
-    return hipCUSPARSEStatusToHIPStatus(cusparseSaxpyi(
-        (cusparseHandle_t)handle, nnz, alpha, xVal, xInd, y, hipIndexBaseToCudaIndexBase(idxBase)));
-}
-
-hipsparseStatus_t hipsparseDaxpyi(hipsparseHandle_t    handle,
-                                  int                  nnz,
-                                  const double*        alpha,
-                                  const double*        xVal,
-                                  const int*           xInd,
-                                  double*              y,
-                                  hipsparseIndexBase_t idxBase)
-{
-    return hipCUSPARSEStatusToHIPStatus(cusparseDaxpyi(
-        (cusparseHandle_t)handle, nnz, alpha, xVal, xInd, y, hipIndexBaseToCudaIndexBase(idxBase)));
-}
-
-hipsparseStatus_t hipsparseSdoti(hipsparseHandle_t    handle,
-                                 int                  nnz,
-                                 const float*         xVal,
-                                 const int*           xInd,
-                                 const float*         y,
-                                 float*               result,
-                                 hipsparseIndexBase_t idxBase)
-{
-    return hipCUSPARSEStatusToHIPStatus(cusparseSdoti((cusparseHandle_t)handle,
-                                                      nnz,
-                                                      xVal,
-                                                      xInd,
-                                                      y,
-                                                      result,
-                                                      hipIndexBaseToCudaIndexBase(idxBase)));
-}
-
-hipsparseStatus_t hipsparseDdoti(hipsparseHandle_t    handle,
-                                 int                  nnz,
-                                 const double*        xVal,
-                                 const int*           xInd,
-                                 const double*        y,
-                                 double*              result,
-                                 hipsparseIndexBase_t idxBase)
-{
-    return hipCUSPARSEStatusToHIPStatus(cusparseDdoti((cusparseHandle_t)handle,
-                                                      nnz,
-                                                      xVal,
-                                                      xInd,
-                                                      y,
-                                                      result,
-                                                      hipIndexBaseToCudaIndexBase(idxBase)));
-}
-
-hipsparseStatus_t hipsparseSgthr(hipsparseHandle_t    handle,
-                                 int                  nnz,
-                                 const float*         y,
-                                 float*               xVal,
-                                 const int*           xInd,
-                                 hipsparseIndexBase_t idxBase)
-{
-    return hipCUSPARSEStatusToHIPStatus(cusparseSgthr(
-        (cusparseHandle_t)handle, nnz, y, xVal, xInd, hipIndexBaseToCudaIndexBase(idxBase)));
-}
-
-hipsparseStatus_t hipsparseDgthr(hipsparseHandle_t    handle,
-                                 int                  nnz,
-                                 const double*        y,
-                                 double*              xVal,
-                                 const int*           xInd,
-                                 hipsparseIndexBase_t idxBase)
-{
-    return hipCUSPARSEStatusToHIPStatus(cusparseDgthr(
-        (cusparseHandle_t)handle, nnz, y, xVal, xInd, hipIndexBaseToCudaIndexBase(idxBase)));
-}
-
-hipsparseStatus_t hipsparseSgthrz(hipsparseHandle_t    handle,
-                                  int                  nnz,
-                                  float*               y,
-                                  float*               xVal,
-                                  const int*           xInd,
-                                  hipsparseIndexBase_t idxBase)
-{
-    return hipCUSPARSEStatusToHIPStatus(cusparseSgthrz(
-        (cusparseHandle_t)handle, nnz, y, xVal, xInd, hipIndexBaseToCudaIndexBase(idxBase)));
-}
-
-hipsparseStatus_t hipsparseDgthrz(hipsparseHandle_t    handle,
-                                  int                  nnz,
-                                  double*              y,
-                                  double*              xVal,
-                                  const int*           xInd,
-                                  hipsparseIndexBase_t idxBase)
-{
-    return hipCUSPARSEStatusToHIPStatus(cusparseDgthrz(
-        (cusparseHandle_t)handle, nnz, y, xVal, xInd, hipIndexBaseToCudaIndexBase(idxBase)));
-}
-
-hipsparseStatus_t hipsparseSroti(hipsparseHandle_t    handle,
-                                 int                  nnz,
-                                 float*               xVal,
-                                 const int*           xInd,
-                                 float*               y,
-                                 const float*         c,
-                                 const float*         s,
-                                 hipsparseIndexBase_t idxBase)
-{
-    return hipCUSPARSEStatusToHIPStatus(cusparseSroti(
-        (cusparseHandle_t)handle, nnz, xVal, xInd, y, c, s, hipIndexBaseToCudaIndexBase(idxBase)));
-}
-
-hipsparseStatus_t hipsparseDroti(hipsparseHandle_t    handle,
-                                 int                  nnz,
-                                 double*              xVal,
-                                 const int*           xInd,
-                                 double*              y,
-                                 const double*        c,
-                                 const double*        s,
-                                 hipsparseIndexBase_t idxBase)
-{
-    return hipCUSPARSEStatusToHIPStatus(cusparseDroti(
-        (cusparseHandle_t)handle, nnz, xVal, xInd, y, c, s, hipIndexBaseToCudaIndexBase(idxBase)));
-}
-
-hipsparseStatus_t hipsparseSsctr(hipsparseHandle_t    handle,
-                                 int                  nnz,
-                                 const float*         xVal,
-                                 const int*           xInd,
-                                 float*               y,
-                                 hipsparseIndexBase_t idxBase)
-{
-    return hipCUSPARSEStatusToHIPStatus(cusparseSsctr(
-        (cusparseHandle_t)handle, nnz, xVal, xInd, y, hipIndexBaseToCudaIndexBase(idxBase)));
-}
-
-hipsparseStatus_t hipsparseDsctr(hipsparseHandle_t    handle,
-                                 int                  nnz,
-                                 const double*        xVal,
-                                 const int*           xInd,
-                                 double*              y,
-                                 hipsparseIndexBase_t idxBase)
-{
-    return hipCUSPARSEStatusToHIPStatus(cusparseDsctr(
-        (cusparseHandle_t)handle, nnz, xVal, xInd, y, hipIndexBaseToCudaIndexBase(idxBase)));
-}
-
-hipsparseStatus_t hipsparseScsrmv(hipsparseHandle_t         handle,
-                                  hipsparseOperation_t      transA,
-                                  int                       m,
-                                  int                       n,
-                                  int                       nnz,
-                                  const float*              alpha,
-                                  const hipsparseMatDescr_t descrA,
-                                  const float*              csrSortedValA,
-                                  const int*                csrSortedRowPtrA,
-                                  const int*                csrSortedColIndA,
-                                  const float*              x,
-                                  const float*              beta,
-                                  float*                    y)
-{
-    return hipCUSPARSEStatusToHIPStatus(cusparseScsrmv((cusparseHandle_t)handle,
-                                                       hipOperationToCudaOperation(transA),
-                                                       m,
-                                                       n,
-                                                       nnz,
-                                                       alpha,
-                                                       (const cusparseMatDescr_t)descrA,
-                                                       csrSortedValA,
-                                                       csrSortedRowPtrA,
-                                                       csrSortedColIndA,
-                                                       x,
-                                                       beta,
-                                                       y));
-}
-
-hipsparseStatus_t hipsparseDcsrmv(hipsparseHandle_t         handle,
-                                  hipsparseOperation_t      transA,
-                                  int                       m,
-                                  int                       n,
-                                  int                       nnz,
-                                  const double*             alpha,
-                                  const hipsparseMatDescr_t descrA,
-                                  const double*             csrSortedValA,
-                                  const int*                csrSortedRowPtrA,
-                                  const int*                csrSortedColIndA,
-                                  const double*             x,
-                                  const double*             beta,
-                                  double*                   y)
-{
-    return hipCUSPARSEStatusToHIPStatus(cusparseDcsrmv((cusparseHandle_t)handle,
-                                                       hipOperationToCudaOperation(transA),
-                                                       m,
-                                                       n,
-                                                       nnz,
-                                                       alpha,
-                                                       (const cusparseMatDescr_t)descrA,
-                                                       csrSortedValA,
-                                                       csrSortedRowPtrA,
-                                                       csrSortedColIndA,
-                                                       x,
-                                                       beta,
-                                                       y));
-}
-
-hipsparseStatus_t
-    hipsparseXcsrsv2_zeroPivot(hipsparseHandle_t handle, csrsv2Info_t info, int* position)
-{
-    return hipCUSPARSEStatusToHIPStatus(
-        cusparseXcsrsv2_zeroPivot((cusparseHandle_t)handle, (csrsv2Info_t)info, position));
-}
-
-hipsparseStatus_t hipsparseScsrsv2_bufferSize(hipsparseHandle_t         handle,
-                                              hipsparseOperation_t      transA,
-                                              int                       m,
-                                              int                       nnz,
-                                              const hipsparseMatDescr_t descrA,
-                                              float*                    csrSortedValA,
-                                              const int*                csrSortedRowPtrA,
-                                              const int*                csrSortedColIndA,
-                                              csrsv2Info_t              info,
-                                              int*                      pBufferSizeInBytes)
-{
-    return hipCUSPARSEStatusToHIPStatus(
-        cusparseScsrsv2_bufferSize((cusparseHandle_t)handle,
-                                   hipOperationToCudaOperation(transA),
-                                   m,
-                                   nnz,
-                                   (cusparseMatDescr_t)descrA,
-                                   csrSortedValA,
-                                   csrSortedRowPtrA,
-                                   csrSortedColIndA,
-                                   (csrsv2Info_t)info,
-                                   pBufferSizeInBytes));
-}
-
-hipsparseStatus_t hipsparseDcsrsv2_bufferSize(hipsparseHandle_t         handle,
-                                              hipsparseOperation_t      transA,
-                                              int                       m,
-                                              int                       nnz,
-                                              const hipsparseMatDescr_t descrA,
-                                              double*                   csrSortedValA,
-                                              const int*                csrSortedRowPtrA,
-                                              const int*                csrSortedColIndA,
-                                              csrsv2Info_t              info,
-                                              int*                      pBufferSizeInBytes)
-{
-    return hipCUSPARSEStatusToHIPStatus(
-        cusparseDcsrsv2_bufferSize((cusparseHandle_t)handle,
-                                   hipOperationToCudaOperation(transA),
-                                   m,
-                                   nnz,
-                                   (cusparseMatDescr_t)descrA,
-                                   csrSortedValA,
-                                   csrSortedRowPtrA,
-                                   csrSortedColIndA,
-                                   (csrsv2Info_t)info,
-                                   pBufferSizeInBytes));
-}
-
-hipsparseStatus_t hipsparseScsrsv2_bufferSizeExt(hipsparseHandle_t         handle,
-                                                 hipsparseOperation_t      transA,
-                                                 int                       m,
-                                                 int                       nnz,
-                                                 const hipsparseMatDescr_t descrA,
-                                                 float*                    csrSortedValA,
-                                                 const int*                csrSortedRowPtrA,
-                                                 const int*                csrSortedColIndA,
-                                                 csrsv2Info_t              info,
-                                                 size_t*                   pBufferSize)
-{
-    return hipCUSPARSEStatusToHIPStatus(
-        cusparseScsrsv2_bufferSizeExt((cusparseHandle_t)handle,
-                                      hipOperationToCudaOperation(transA),
-                                      m,
-                                      nnz,
-                                      (cusparseMatDescr_t)descrA,
-                                      csrSortedValA,
-                                      csrSortedRowPtrA,
-                                      csrSortedColIndA,
-                                      (csrsv2Info_t)info,
-                                      pBufferSize));
-}
-
-hipsparseStatus_t hipsparseDcsrsv2_bufferSizeExt(hipsparseHandle_t         handle,
-                                                 hipsparseOperation_t      transA,
-                                                 int                       m,
-                                                 int                       nnz,
-                                                 const hipsparseMatDescr_t descrA,
-                                                 double*                   csrSortedValA,
-                                                 const int*                csrSortedRowPtrA,
-                                                 const int*                csrSortedColIndA,
-                                                 csrsv2Info_t              info,
-                                                 size_t*                   pBufferSize)
-{
-    return hipCUSPARSEStatusToHIPStatus(
-        cusparseDcsrsv2_bufferSizeExt((cusparseHandle_t)handle,
-                                      hipOperationToCudaOperation(transA),
-                                      m,
-                                      nnz,
-                                      (cusparseMatDescr_t)descrA,
-                                      csrSortedValA,
-                                      csrSortedRowPtrA,
-                                      csrSortedColIndA,
-                                      (csrsv2Info_t)info,
-                                      pBufferSize));
-}
-
-hipsparseStatus_t hipsparseScsrsv2_analysis(hipsparseHandle_t         handle,
-                                            hipsparseOperation_t      transA,
-                                            int                       m,
-                                            int                       nnz,
-                                            const hipsparseMatDescr_t descrA,
-                                            const float*              csrSortedValA,
-                                            const int*                csrSortedRowPtrA,
-                                            const int*                csrSortedColIndA,
-                                            csrsv2Info_t              info,
-                                            hipsparseSolvePolicy_t    policy,
-                                            void*                     pBuffer)
-{
-    return hipCUSPARSEStatusToHIPStatus(
-        cusparseScsrsv2_analysis((cusparseHandle_t)handle,
-                                 hipOperationToCudaOperation(transA),
-                                 m,
-                                 nnz,
-                                 (cusparseMatDescr_t)descrA,
-                                 csrSortedValA,
-                                 csrSortedRowPtrA,
-                                 csrSortedColIndA,
-                                 (csrsv2Info_t)info,
-                                 hipPolicyToCudaPolicy(policy),
-                                 pBuffer));
-}
-
-hipsparseStatus_t hipsparseDcsrsv2_analysis(hipsparseHandle_t         handle,
-                                            hipsparseOperation_t      transA,
-                                            int                       m,
-                                            int                       nnz,
-                                            const hipsparseMatDescr_t descrA,
-                                            const double*             csrSortedValA,
-                                            const int*                csrSortedRowPtrA,
-                                            const int*                csrSortedColIndA,
-                                            csrsv2Info_t              info,
-                                            hipsparseSolvePolicy_t    policy,
-                                            void*                     pBuffer)
-{
-    return hipCUSPARSEStatusToHIPStatus(
-        cusparseDcsrsv2_analysis((cusparseHandle_t)handle,
-                                 hipOperationToCudaOperation(transA),
-                                 m,
-                                 nnz,
-                                 (cusparseMatDescr_t)descrA,
-                                 csrSortedValA,
-                                 csrSortedRowPtrA,
-                                 csrSortedColIndA,
-                                 (csrsv2Info_t)info,
-                                 hipPolicyToCudaPolicy(policy),
-                                 pBuffer));
-}
-
-hipsparseStatus_t hipsparseScsrsv2_solve(hipsparseHandle_t         handle,
-                                         hipsparseOperation_t      transA,
-                                         int                       m,
-                                         int                       nnz,
-                                         const float*              alpha,
-                                         const hipsparseMatDescr_t descrA,
-                                         const float*              csrSortedValA,
-                                         const int*                csrSortedRowPtrA,
-                                         const int*                csrSortedColIndA,
-                                         csrsv2Info_t              info,
-                                         const float*              f,
-                                         float*                    x,
-                                         hipsparseSolvePolicy_t    policy,
-                                         void*                     pBuffer)
-{
-    return hipCUSPARSEStatusToHIPStatus(cusparseScsrsv2_solve((cusparseHandle_t)handle,
-                                                              hipOperationToCudaOperation(transA),
-                                                              m,
-                                                              nnz,
-                                                              alpha,
-                                                              (cusparseMatDescr_t)descrA,
-                                                              csrSortedValA,
-                                                              csrSortedRowPtrA,
-                                                              csrSortedColIndA,
-                                                              (csrsv2Info_t)info,
-                                                              f,
-                                                              x,
-                                                              hipPolicyToCudaPolicy(policy),
-                                                              pBuffer));
-}
-
-hipsparseStatus_t hipsparseDcsrsv2_solve(hipsparseHandle_t         handle,
-                                         hipsparseOperation_t      transA,
-                                         int                       m,
-                                         int                       nnz,
-                                         const double*             alpha,
-                                         const hipsparseMatDescr_t descrA,
-                                         const double*             csrSortedValA,
-                                         const int*                csrSortedRowPtrA,
-                                         const int*                csrSortedColIndA,
-                                         csrsv2Info_t              info,
-                                         const double*             f,
-                                         double*                   x,
-                                         hipsparseSolvePolicy_t    policy,
-                                         void*                     pBuffer)
-{
-    return hipCUSPARSEStatusToHIPStatus(cusparseDcsrsv2_solve((cusparseHandle_t)handle,
-                                                              hipOperationToCudaOperation(transA),
-                                                              m,
-                                                              nnz,
-                                                              alpha,
-                                                              (cusparseMatDescr_t)descrA,
-                                                              csrSortedValA,
-                                                              csrSortedRowPtrA,
-                                                              csrSortedColIndA,
-                                                              (csrsv2Info_t)info,
-                                                              f,
-                                                              x,
-                                                              hipPolicyToCudaPolicy(policy),
-                                                              pBuffer));
-}
-
-hipsparseStatus_t hipsparseShybmv(hipsparseHandle_t         handle,
-                                  hipsparseOperation_t      transA,
-                                  const float*              alpha,
-                                  const hipsparseMatDescr_t descrA,
-                                  const hipsparseHybMat_t   hybA,
-                                  const float*              x,
-                                  const float*              beta,
-                                  float*                    y)
-{
-    return hipCUSPARSEStatusToHIPStatus(cusparseShybmv((cusparseHandle_t)handle,
-                                                       hipOperationToCudaOperation(transA),
-                                                       alpha,
-                                                       (const cusparseMatDescr_t)descrA,
-                                                       (const cusparseHybMat_t)hybA,
-                                                       x,
-                                                       beta,
-                                                       y));
-}
-
-hipsparseStatus_t hipsparseDhybmv(hipsparseHandle_t         handle,
-                                  hipsparseOperation_t      transA,
-                                  const double*             alpha,
-                                  const hipsparseMatDescr_t descrA,
-                                  const hipsparseHybMat_t   hybA,
-                                  const double*             x,
-                                  const double*             beta,
-                                  double*                   y)
-{
-    return hipCUSPARSEStatusToHIPStatus(cusparseDhybmv((cusparseHandle_t)handle,
-                                                       hipOperationToCudaOperation(transA),
-                                                       alpha,
-                                                       (const cusparseMatDescr_t)descrA,
-                                                       (const cusparseHybMat_t)hybA,
-                                                       x,
-                                                       beta,
-                                                       y));
-}
-
-hipsparseStatus_t hipsparseScsrmm(hipsparseHandle_t         handle,
-                                  hipsparseOperation_t      transA,
-                                  int                       m,
-                                  int                       n,
-                                  int                       k,
-                                  int                       nnz,
-                                  const float*              alpha,
-                                  const hipsparseMatDescr_t descrA,
-                                  const float*              csrSortedValA,
-                                  const int*                csrSortedRowPtrA,
-                                  const int*                csrSortedColIndA,
-                                  const float*              B,
-                                  int                       ldb,
-                                  const float*              beta,
-                                  float*                    C,
-                                  int                       ldc)
-{
-    return hipCUSPARSEStatusToHIPStatus(cusparseScsrmm((cusparseHandle_t)handle,
-                                                       hipOperationToCudaOperation(transA),
-                                                       m,
-                                                       n,
-                                                       k,
-                                                       nnz,
-                                                       alpha,
-                                                       (cusparseMatDescr_t)descrA,
-                                                       csrSortedValA,
-                                                       csrSortedRowPtrA,
-                                                       csrSortedColIndA,
-                                                       B,
-                                                       ldb,
-                                                       beta,
-                                                       C,
-                                                       ldc));
-}
-
-hipsparseStatus_t hipsparseDcsrmm(hipsparseHandle_t         handle,
-                                  hipsparseOperation_t      transA,
-                                  int                       m,
-                                  int                       n,
-                                  int                       k,
-                                  int                       nnz,
-                                  const double*             alpha,
-                                  const hipsparseMatDescr_t descrA,
-                                  const double*             csrSortedValA,
-                                  const int*                csrSortedRowPtrA,
-                                  const int*                csrSortedColIndA,
-                                  const double*             B,
-                                  int                       ldb,
-                                  const double*             beta,
-                                  double*                   C,
-                                  int                       ldc)
-{
-    return hipCUSPARSEStatusToHIPStatus(cusparseDcsrmm((cusparseHandle_t)handle,
-                                                       hipOperationToCudaOperation(transA),
-                                                       m,
-                                                       n,
-                                                       k,
-                                                       nnz,
-                                                       alpha,
-                                                       (cusparseMatDescr_t)descrA,
-                                                       csrSortedValA,
-                                                       csrSortedRowPtrA,
-                                                       csrSortedColIndA,
-                                                       B,
-                                                       ldb,
-                                                       beta,
-                                                       C,
-                                                       ldc));
-}
-
-hipsparseStatus_t hipsparseScsrmm2(hipsparseHandle_t         handle,
-                                   hipsparseOperation_t      transA,
-                                   hipsparseOperation_t      transB,
-                                   int                       m,
-                                   int                       n,
-                                   int                       k,
-                                   int                       nnz,
-                                   const float*              alpha,
-                                   const hipsparseMatDescr_t descrA,
-                                   const float*              csrSortedValA,
-                                   const int*                csrSortedRowPtrA,
-                                   const int*                csrSortedColIndA,
-                                   const float*              B,
-                                   int                       ldb,
-                                   const float*              beta,
-                                   float*                    C,
-                                   int                       ldc)
-{
-    return hipCUSPARSEStatusToHIPStatus(cusparseScsrmm2((cusparseHandle_t)handle,
-                                                        hipOperationToCudaOperation(transA),
-                                                        hipOperationToCudaOperation(transB),
-                                                        m,
-                                                        n,
-                                                        k,
-                                                        nnz,
-                                                        alpha,
-                                                        (cusparseMatDescr_t)descrA,
-                                                        csrSortedValA,
-                                                        csrSortedRowPtrA,
-                                                        csrSortedColIndA,
-                                                        B,
-                                                        ldb,
-                                                        beta,
-                                                        C,
-                                                        ldc));
-}
-
-hipsparseStatus_t hipsparseDcsrmm2(hipsparseHandle_t         handle,
-                                   hipsparseOperation_t      transA,
-                                   hipsparseOperation_t      transB,
-                                   int                       m,
-                                   int                       n,
-                                   int                       k,
-                                   int                       nnz,
-                                   const double*             alpha,
-                                   const hipsparseMatDescr_t descrA,
-                                   const double*             csrSortedValA,
-                                   const int*                csrSortedRowPtrA,
-                                   const int*                csrSortedColIndA,
-                                   const double*             B,
-                                   int                       ldb,
-                                   const double*             beta,
-                                   double*                   C,
-                                   int                       ldc)
-{
-    return hipCUSPARSEStatusToHIPStatus(cusparseDcsrmm2((cusparseHandle_t)handle,
-                                                        hipOperationToCudaOperation(transA),
-                                                        hipOperationToCudaOperation(transB),
-                                                        m,
-                                                        n,
-                                                        k,
-                                                        nnz,
-                                                        alpha,
-                                                        (cusparseMatDescr_t)descrA,
-                                                        csrSortedValA,
-                                                        csrSortedRowPtrA,
-                                                        csrSortedColIndA,
-                                                        B,
-                                                        ldb,
-                                                        beta,
-                                                        C,
-                                                        ldc));
-}
-
-hipsparseStatus_t
-    hipsparseXcsrilu02_zeroPivot(hipsparseHandle_t handle, csrilu02Info_t info, int* position)
-{
-    return hipCUSPARSEStatusToHIPStatus(
-        cusparseXcsrilu02_zeroPivot((cusparseHandle_t)handle, (csrilu02Info_t)info, position));
-}
-
-hipsparseStatus_t hipsparseScsrilu02_bufferSize(hipsparseHandle_t         handle,
-                                                int                       m,
-                                                int                       nnz,
-                                                const hipsparseMatDescr_t descrA,
-                                                float*                    csrSortedValA,
-                                                const int*                csrSortedRowPtrA,
-                                                const int*                csrSortedColIndA,
-                                                csrilu02Info_t            info,
-                                                int*                      pBufferSizeInBytes)
-{
-    return hipCUSPARSEStatusToHIPStatus(cusparseScsrilu02_bufferSize((cusparseHandle_t)handle,
-                                                                     m,
-                                                                     nnz,
-                                                                     (cusparseMatDescr_t)descrA,
-                                                                     csrSortedValA,
-                                                                     csrSortedRowPtrA,
-                                                                     csrSortedColIndA,
-                                                                     (csrilu02Info_t)info,
-                                                                     pBufferSizeInBytes));
-}
-
-hipsparseStatus_t hipsparseDcsrilu02_bufferSize(hipsparseHandle_t         handle,
-                                                int                       m,
-                                                int                       nnz,
-                                                const hipsparseMatDescr_t descrA,
-                                                double*                   csrSortedValA,
-                                                const int*                csrSortedRowPtrA,
-                                                const int*                csrSortedColIndA,
-                                                csrilu02Info_t            info,
-                                                int*                      pBufferSizeInBytes)
-{
-    return hipCUSPARSEStatusToHIPStatus(cusparseDcsrilu02_bufferSize((cusparseHandle_t)handle,
-                                                                     m,
-                                                                     nnz,
-                                                                     (cusparseMatDescr_t)descrA,
-                                                                     csrSortedValA,
-                                                                     csrSortedRowPtrA,
-                                                                     csrSortedColIndA,
-                                                                     (csrilu02Info_t)info,
-                                                                     pBufferSizeInBytes));
-}
-
-hipsparseStatus_t hipsparseScsrilu02_bufferSizeExt(hipsparseHandle_t         handle,
-                                                   int                       m,
-                                                   int                       nnz,
-                                                   const hipsparseMatDescr_t descrA,
-                                                   float*                    csrSortedValA,
-                                                   const int*                csrSortedRowPtrA,
-                                                   const int*                csrSortedColIndA,
-                                                   csrilu02Info_t            info,
-                                                   size_t*                   pBufferSize)
-{
-    return hipCUSPARSEStatusToHIPStatus(cusparseScsrilu02_bufferSizeExt((cusparseHandle_t)handle,
-                                                                        m,
-                                                                        nnz,
-                                                                        (cusparseMatDescr_t)descrA,
-                                                                        csrSortedValA,
-                                                                        csrSortedRowPtrA,
-                                                                        csrSortedColIndA,
-                                                                        (csrilu02Info_t)info,
-                                                                        pBufferSize));
-}
-
-hipsparseStatus_t hipsparseDcsrilu02_bufferSizeExt(hipsparseHandle_t         handle,
-                                                   int                       m,
-                                                   int                       nnz,
-                                                   const hipsparseMatDescr_t descrA,
-                                                   double*                   csrSortedValA,
-                                                   const int*                csrSortedRowPtrA,
-                                                   const int*                csrSortedColIndA,
-                                                   csrilu02Info_t            info,
-                                                   size_t*                   pBufferSize)
-{
-    return hipCUSPARSEStatusToHIPStatus(cusparseDcsrilu02_bufferSizeExt((cusparseHandle_t)handle,
-                                                                        m,
-                                                                        nnz,
-                                                                        (cusparseMatDescr_t)descrA,
-                                                                        csrSortedValA,
-                                                                        csrSortedRowPtrA,
-                                                                        csrSortedColIndA,
-                                                                        (csrilu02Info_t)info,
-                                                                        pBufferSize));
-}
-
-hipsparseStatus_t hipsparseScsrilu02_analysis(hipsparseHandle_t         handle,
-                                              int                       m,
-                                              int                       nnz,
-                                              const hipsparseMatDescr_t descrA,
-                                              const float*              csrSortedValA,
-                                              const int*                csrSortedRowPtrA,
-                                              const int*                csrSortedColIndA,
-                                              csrilu02Info_t            info,
-                                              hipsparseSolvePolicy_t    policy,
-                                              void*                     pBuffer)
-{
-    return hipCUSPARSEStatusToHIPStatus(cusparseScsrilu02_analysis((cusparseHandle_t)handle,
-                                                                   m,
-                                                                   nnz,
-                                                                   (cusparseMatDescr_t)descrA,
-                                                                   csrSortedValA,
-                                                                   csrSortedRowPtrA,
-                                                                   csrSortedColIndA,
-                                                                   (csrilu02Info_t)info,
-                                                                   hipPolicyToCudaPolicy(policy),
-                                                                   pBuffer));
-}
-
-hipsparseStatus_t hipsparseDcsrilu02_analysis(hipsparseHandle_t         handle,
-                                              int                       m,
-                                              int                       nnz,
-                                              const hipsparseMatDescr_t descrA,
-                                              const double*             csrSortedValA,
-                                              const int*                csrSortedRowPtrA,
-                                              const int*                csrSortedColIndA,
-                                              csrilu02Info_t            info,
-                                              hipsparseSolvePolicy_t    policy,
-                                              void*                     pBuffer)
-{
-    return hipCUSPARSEStatusToHIPStatus(cusparseDcsrilu02_analysis((cusparseHandle_t)handle,
-                                                                   m,
-                                                                   nnz,
-                                                                   (cusparseMatDescr_t)descrA,
-                                                                   csrSortedValA,
-                                                                   csrSortedRowPtrA,
-                                                                   csrSortedColIndA,
-                                                                   (csrilu02Info_t)info,
-                                                                   hipPolicyToCudaPolicy(policy),
-                                                                   pBuffer));
-}
-
-hipsparseStatus_t hipsparseScsrilu02(hipsparseHandle_t         handle,
-                                     int                       m,
-                                     int                       nnz,
-                                     const hipsparseMatDescr_t descrA,
-                                     float*                    csrSortedValA_valM,
-                                     /* matrix A values are updated inplace
-                                        to be the preconditioner M values */
-                                     const int*             csrSortedRowPtrA,
-                                     const int*             csrSortedColIndA,
-                                     csrilu02Info_t         info,
-                                     hipsparseSolvePolicy_t policy,
-                                     void*                  pBuffer)
-{
-    return hipCUSPARSEStatusToHIPStatus(cusparseScsrilu02((cusparseHandle_t)handle,
-                                                          m,
-                                                          nnz,
-                                                          (cusparseMatDescr_t)descrA,
-                                                          csrSortedValA_valM,
-                                                          csrSortedRowPtrA,
-                                                          csrSortedColIndA,
-                                                          (csrilu02Info_t)info,
-                                                          hipPolicyToCudaPolicy(policy),
-                                                          pBuffer));
-}
-
-hipsparseStatus_t hipsparseDcsrilu02(hipsparseHandle_t         handle,
-                                     int                       m,
-                                     int                       nnz,
-                                     const hipsparseMatDescr_t descrA,
-                                     double*                   csrSortedValA_valM,
-                                     /* matrix A values are updated inplace
-                                        to be the preconditioner M values */
-                                     const int*             csrSortedRowPtrA,
-                                     const int*             csrSortedColIndA,
-                                     csrilu02Info_t         info,
-                                     hipsparseSolvePolicy_t policy,
-                                     void*                  pBuffer)
-{
-    return hipCUSPARSEStatusToHIPStatus(cusparseDcsrilu02((cusparseHandle_t)handle,
-                                                          m,
-                                                          nnz,
-                                                          (cusparseMatDescr_t)descrA,
-                                                          csrSortedValA_valM,
-                                                          csrSortedRowPtrA,
-                                                          csrSortedColIndA,
-                                                          (csrilu02Info_t)info,
-                                                          hipPolicyToCudaPolicy(policy),
-                                                          pBuffer));
-}
-
-hipsparseStatus_t hipsparseXcsr2coo(hipsparseHandle_t    handle,
-                                    const int*           csrRowPtr,
-                                    int                  nnz,
-                                    int                  m,
-                                    int*                 cooRowInd,
-                                    hipsparseIndexBase_t idxBase)
-{
-    return hipCUSPARSEStatusToHIPStatus(cusparseXcsr2coo((cusparseHandle_t)handle,
-                                                         csrRowPtr,
-                                                         nnz,
-                                                         m,
-                                                         cooRowInd,
-                                                         hipIndexBaseToCudaIndexBase(idxBase)));
-}
-
-hipsparseStatus_t hipsparseScsr2csc(hipsparseHandle_t    handle,
-                                    int                  m,
-                                    int                  n,
-                                    int                  nnz,
-                                    const float*         csrSortedVal,
-                                    const int*           csrSortedRowPtr,
-                                    const int*           csrSortedColInd,
-                                    float*               cscSortedVal,
-                                    int*                 cscSortedRowInd,
-                                    int*                 cscSortedColPtr,
-                                    hipsparseAction_t    copyValues,
-                                    hipsparseIndexBase_t idxBase)
-{
-    return hipCUSPARSEStatusToHIPStatus(cusparseScsr2csc((cusparseHandle_t)handle,
-                                                         m,
-                                                         n,
-                                                         nnz,
-                                                         csrSortedVal,
-                                                         csrSortedRowPtr,
-                                                         csrSortedColInd,
-                                                         cscSortedVal,
-                                                         cscSortedRowInd,
-                                                         cscSortedColPtr,
-                                                         hipActionToCudaAction(copyValues),
-                                                         hipIndexBaseToCudaIndexBase(idxBase)));
-}
-
-hipsparseStatus_t hipsparseDcsr2csc(hipsparseHandle_t    handle,
-                                    int                  m,
-                                    int                  n,
-                                    int                  nnz,
-                                    const double*        csrSortedVal,
-                                    const int*           csrSortedRowPtr,
-                                    const int*           csrSortedColInd,
-                                    double*              cscSortedVal,
-                                    int*                 cscSortedRowInd,
-                                    int*                 cscSortedColPtr,
-                                    hipsparseAction_t    copyValues,
-                                    hipsparseIndexBase_t idxBase)
-{
-    return hipCUSPARSEStatusToHIPStatus(cusparseDcsr2csc((cusparseHandle_t)handle,
-                                                         m,
-                                                         n,
-                                                         nnz,
-                                                         csrSortedVal,
-                                                         csrSortedRowPtr,
-                                                         csrSortedColInd,
-                                                         cscSortedVal,
-                                                         cscSortedRowInd,
-                                                         cscSortedColPtr,
-                                                         hipActionToCudaAction(copyValues),
-                                                         hipIndexBaseToCudaIndexBase(idxBase)));
-}
-
-hipsparseStatus_t hipsparseScsr2hyb(hipsparseHandle_t         handle,
-                                    int                       m,
-                                    int                       n,
-                                    const hipsparseMatDescr_t descrA,
-                                    const float*              csrSortedValA,
-                                    const int*                csrSortedRowPtrA,
-                                    const int*                csrSortedColIndA,
-                                    hipsparseHybMat_t         hybA,
-                                    int                       userEllWidth,
-                                    hipsparseHybPartition_t   partitionType)
-{
-    return hipCUSPARSEStatusToHIPStatus(
-        cusparseScsr2hyb((cusparseHandle_t)handle,
-                         m,
-                         n,
-                         (const cusparseMatDescr_t)descrA,
-                         csrSortedValA,
-                         csrSortedRowPtrA,
-                         csrSortedColIndA,
-                         (const cusparseHybMat_t)hybA,
-                         userEllWidth,
-                         hipHybPartitionToCudaHybPartition(partitionType)));
-}
-
-hipsparseStatus_t hipsparseDcsr2hyb(hipsparseHandle_t         handle,
-                                    int                       m,
-                                    int                       n,
-                                    const hipsparseMatDescr_t descrA,
-                                    const double*             csrSortedValA,
-                                    const int*                csrSortedRowPtrA,
-                                    const int*                csrSortedColIndA,
-                                    hipsparseHybMat_t         hybA,
-                                    int                       userEllWidth,
-                                    hipsparseHybPartition_t   partitionType)
-{
-    return hipCUSPARSEStatusToHIPStatus(
-        cusparseDcsr2hyb((cusparseHandle_t)handle,
-                         m,
-                         n,
-                         (const cusparseMatDescr_t)descrA,
-                         csrSortedValA,
-                         csrSortedRowPtrA,
-                         csrSortedColIndA,
-                         (const cusparseHybMat_t)hybA,
-                         userEllWidth,
-                         hipHybPartitionToCudaHybPartition(partitionType)));
-}
-
-hipsparseStatus_t hipsparseXcoo2csr(hipsparseHandle_t    handle,
-                                    const int*           cooRowInd,
-                                    int                  nnz,
-                                    int                  m,
-                                    int*                 csrRowPtr,
-                                    hipsparseIndexBase_t idxBase)
-{
-    return hipCUSPARSEStatusToHIPStatus(cusparseXcoo2csr((cusparseHandle_t)handle,
-                                                         cooRowInd,
-                                                         nnz,
-                                                         m,
-                                                         csrRowPtr,
-                                                         hipIndexBaseToCudaIndexBase(idxBase)));
-}
-
-hipsparseStatus_t hipsparseCreateIdentityPermutation(hipsparseHandle_t handle, int n, int* p)
-{
-    return hipCUSPARSEStatusToHIPStatus(
-        cusparseCreateIdentityPermutation((cusparseHandle_t)handle, n, p));
-}
-
-hipsparseStatus_t hipsparseXcsrsort_bufferSizeExt(hipsparseHandle_t handle,
-                                                  int               m,
-                                                  int               n,
-                                                  int               nnz,
-                                                  const int*        csrRowPtr,
-                                                  const int*        csrColInd,
-                                                  size_t*           pBufferSizeInBytes)
-{
-    return hipCUSPARSEStatusToHIPStatus(cusparseXcsrsort_bufferSizeExt(
-        (cusparseHandle_t)handle, m, n, nnz, csrRowPtr, csrColInd, pBufferSizeInBytes));
-}
-
-hipsparseStatus_t hipsparseXcsrsort(hipsparseHandle_t         handle,
-                                    int                       m,
-                                    int                       n,
-                                    int                       nnz,
-                                    const hipsparseMatDescr_t descrA,
-                                    const int*                csrRowPtr,
-                                    int*                      csrColInd,
-                                    int*                      P,
-                                    void*                     pBuffer)
-{
-    return hipCUSPARSEStatusToHIPStatus(cusparseXcsrsort((cusparseHandle_t)handle,
-                                                         m,
-                                                         n,
-                                                         nnz,
-                                                         (const cusparseMatDescr_t)descrA,
-                                                         csrRowPtr,
-                                                         csrColInd,
-                                                         P,
-                                                         pBuffer));
-}
-
-hipsparseStatus_t hipsparseXcoosort_bufferSizeExt(hipsparseHandle_t handle,
-                                                  int               m,
-                                                  int               n,
-                                                  int               nnz,
-                                                  const int*        cooRows,
-                                                  const int*        cooCols,
-                                                  size_t*           pBufferSizeInBytes)
-{
-    return hipCUSPARSEStatusToHIPStatus(cusparseXcoosort_bufferSizeExt(
-        (cusparseHandle_t)handle, m, n, nnz, cooRows, cooCols, pBufferSizeInBytes));
-}
-
-hipsparseStatus_t hipsparseXcoosortByRow(hipsparseHandle_t handle,
-                                         int               m,
-                                         int               n,
-                                         int               nnz,
-                                         int*              cooRows,
-                                         int*              cooCols,
-                                         int*              P,
-                                         void*             pBuffer)
-{
-    return hipCUSPARSEStatusToHIPStatus(
-        cusparseXcoosortByRow((cusparseHandle_t)handle, m, n, nnz, cooRows, cooCols, P, pBuffer));
-}
-
-hipsparseStatus_t hipsparseXcoosortByColumn(hipsparseHandle_t handle,
-                                            int               m,
-                                            int               n,
-                                            int               nnz,
-                                            int*              cooRows,
-                                            int*              cooCols,
-                                            int*              P,
-                                            void*             pBuffer)
-{
-    return hipCUSPARSEStatusToHIPStatus(cusparseXcoosortByColumn(
-        (cusparseHandle_t)handle, m, n, nnz, cooRows, cooCols, P, pBuffer));
-}
-
-#ifdef __cplusplus
-}
-#endif
->>>>>>> 8cce1071
+#endif