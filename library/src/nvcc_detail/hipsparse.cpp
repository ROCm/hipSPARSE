--- conflicted
+++ resolved
@@ -412,12 +412,7 @@
 
 hipsparseStatus_t hipsparseCopyMatDescr(hipsparseMatDescr_t dest, const hipsparseMatDescr_t src)
 {
-<<<<<<< HEAD
-    return hipCUSPARSEStatusToHIPStatus(
-        cusparseCopyMatDescr((cusparseMatDescr_t)dest, (const cusparseMatDescr_t)src));
-=======
     return HIPSPARSE_STATUS_INTERNAL_ERROR;
->>>>>>> 6ad0595f
 }
 
 hipsparseStatus_t hipsparseSetMatType(hipsparseMatDescr_t descrA, hipsparseMatrixType_t type)
@@ -494,8 +489,6 @@
     return hipCUSPARSEStatusToHIPStatus(cusparseDestroyCsrilu02Info((csrilu02Info_t)info));
 }
 
-<<<<<<< HEAD
-=======
 hipsparseStatus_t hipsparseCreateCsrgemm2Info(csrgemm2Info_t* info)
 {
     return hipCUSPARSEStatusToHIPStatus(cusparseCreateCsrgemm2Info((csrgemm2Info_t*)info));
@@ -506,7 +499,6 @@
     return hipCUSPARSEStatusToHIPStatus(cusparseDestroyCsrgemm2Info((csrgemm2Info_t)info));
 }
 
->>>>>>> 6ad0595f
 hipsparseStatus_t hipsparseSaxpyi(hipsparseHandle_t    handle,
                                   int                  nnz,
                                   const float*         alpha,
@@ -781,21 +773,7 @@
                                                  csrsv2Info_t              info,
                                                  size_t*                   pBufferSize)
 {
-<<<<<<< HEAD
-    return hipCUSPARSEStatusToHIPStatus(
-        cusparseScsrsv2_bufferSizeExt((cusparseHandle_t)handle,
-                                      hipOperationToCudaOperation(transA),
-                                      m,
-                                      nnz,
-                                      (cusparseMatDescr_t)descrA,
-                                      csrSortedValA,
-                                      csrSortedRowPtrA,
-                                      csrSortedColIndA,
-                                      (csrsv2Info_t)info,
-                                      pBufferSize));
-=======
     return HIPSPARSE_STATUS_INTERNAL_ERROR;
->>>>>>> 6ad0595f
 }
 
 hipsparseStatus_t hipsparseDcsrsv2_bufferSizeExt(hipsparseHandle_t         handle,
@@ -809,21 +787,7 @@
                                                  csrsv2Info_t              info,
                                                  size_t*                   pBufferSize)
 {
-<<<<<<< HEAD
-    return hipCUSPARSEStatusToHIPStatus(
-        cusparseDcsrsv2_bufferSizeExt((cusparseHandle_t)handle,
-                                      hipOperationToCudaOperation(transA),
-                                      m,
-                                      nnz,
-                                      (cusparseMatDescr_t)descrA,
-                                      csrSortedValA,
-                                      csrSortedRowPtrA,
-                                      csrSortedColIndA,
-                                      (csrsv2Info_t)info,
-                                      pBufferSize));
-=======
     return HIPSPARSE_STATUS_INTERNAL_ERROR;
->>>>>>> 6ad0595f
 }
 
 hipsparseStatus_t hipsparseScsrsv2_analysis(hipsparseHandle_t         handle,
@@ -1122,8 +1086,6 @@
                                                         ldc));
 }
 
-<<<<<<< HEAD
-=======
 hipsparseStatus_t hipsparseXcsrgemmNnz(hipsparseHandle_t         handle,
                                        hipsparseOperation_t      transA,
                                        hipsparseOperation_t      transB,
@@ -1494,7 +1456,6 @@
                                                           pBuffer));
 }
 
->>>>>>> 6ad0595f
 hipsparseStatus_t
     hipsparseXcsrilu02_zeroPivot(hipsparseHandle_t handle, csrilu02Info_t info, int* position)
 {
@@ -1554,19 +1515,7 @@
                                                    csrilu02Info_t            info,
                                                    size_t*                   pBufferSize)
 {
-<<<<<<< HEAD
-    return hipCUSPARSEStatusToHIPStatus(cusparseScsrilu02_bufferSizeExt((cusparseHandle_t)handle,
-                                                                        m,
-                                                                        nnz,
-                                                                        (cusparseMatDescr_t)descrA,
-                                                                        csrSortedValA,
-                                                                        csrSortedRowPtrA,
-                                                                        csrSortedColIndA,
-                                                                        (csrilu02Info_t)info,
-                                                                        pBufferSize));
-=======
     return HIPSPARSE_STATUS_INTERNAL_ERROR;
->>>>>>> 6ad0595f
 }
 
 hipsparseStatus_t hipsparseDcsrilu02_bufferSizeExt(hipsparseHandle_t         handle,
@@ -1579,19 +1528,7 @@
                                                    csrilu02Info_t            info,
                                                    size_t*                   pBufferSize)
 {
-<<<<<<< HEAD
-    return hipCUSPARSEStatusToHIPStatus(cusparseDcsrilu02_bufferSizeExt((cusparseHandle_t)handle,
-                                                                        m,
-                                                                        nnz,
-                                                                        (cusparseMatDescr_t)descrA,
-                                                                        csrSortedValA,
-                                                                        csrSortedRowPtrA,
-                                                                        csrSortedColIndA,
-                                                                        (csrilu02Info_t)info,
-                                                                        pBufferSize));
-=======
     return HIPSPARSE_STATUS_INTERNAL_ERROR;
->>>>>>> 6ad0595f
 }
 
 hipsparseStatus_t hipsparseScsrilu02_analysis(hipsparseHandle_t         handle,
@@ -1861,7 +1798,6 @@
                                                          pBuffer));
 }
 
-<<<<<<< HEAD
 hipsparseStatus_t hipsparseXcscsort_bufferSizeExt(hipsparseHandle_t handle,
                                                   int               m,
                                                   int               n,
@@ -1895,8 +1831,6 @@
                                                          pBuffer));
 }
 
-=======
->>>>>>> 6ad0595f
 hipsparseStatus_t hipsparseXcoosort_bufferSizeExt(hipsparseHandle_t handle,
                                                   int               m,
                                                   int               n,
