# ########################################################################
# Copyright (c) 2018-2020 Advanced Micro Devices, Inc.
#
# Permission is hereby granted, free of charge, to any person obtaining a copy
# of this software and associated documentation files (the "Software"), to deal
# in the Software without restriction, including without limitation the rights
# to use, copy, modify, merge, publish, distribute, sublicense, and/or sell
# copies of the Software, and to permit persons to whom the Software is
# furnished to do so, subject to the following conditions:
#
# The above copyright notice and this permission notice shall be included in
# all copies or substantial portions of the Software.
#
# THE SOFTWARE IS PROVIDED "AS IS", WITHOUT WARRANTY OF ANY KIND, EXPRESS OR
# IMPLIED, INCLUDING BUT NOT LIMITED TO THE WARRANTIES OF MERCHANTABILITY,
# FITNESS FOR A PARTICULAR PURPOSE AND NONINFRINGEMENT. IN NO EVENT SHALL THE
# AUTHORS OR COPYRIGHT HOLDERS BE LIABLE FOR ANY CLAIM, DAMAGES OR OTHER
# LIABILITY, WHETHER IN AN ACTION OF CONTRACT, TORT OR OTHERWISE, ARISING FROM,
# OUT OF OR IN CONNECTION WITH THE SOFTWARE OR THE USE OR OTHER DEALINGS IN
# THE SOFTWARE.
#
# ########################################################################

# This option only works for make/nmake and the ninja generators, but no reason it shouldn't be on all the time
# This tells cmake to create a compile_commands.json file that can be used with clang tooling or vim
set(CMAKE_EXPORT_COMPILE_COMMANDS ON)

# Print verbose compiler flags
if(BUILD_VERBOSE)
  include(../cmake/Verbose.cmake)
endif()

# Configure a header file to pass the hipSPARSE version
configure_file("${CMAKE_CURRENT_SOURCE_DIR}/include/hipsparse-version.h.in"
               "${PROJECT_BINARY_DIR}/include/hipsparse/hipsparse-version.h")

# Copy Header files to build directory
configure_file("${CMAKE_CURRENT_SOURCE_DIR}/include/hipsparse.h"
               "${PROJECT_BINARY_DIR}/include/hipsparse/hipsparse.h" COPYONLY)

# Public hipSPARSE headers
set(hipsparse_headers_public
  include/hipsparse.h
  ${PROJECT_BINARY_DIR}/include/hipsparse/hipsparse-version.h)

source_group("Header Files\\Public" FILES ${hipsparse_headers_public})

include(GNUInstallDirs)

set(BIN_INSTALL_DIR ${CMAKE_INSTALL_BINDIR})
set(LIB_INSTALL_DIR ${CMAKE_INSTALL_LIBDIR})
set(INCLUDE_INSTALL_DIR ${CMAKE_INSTALL_INCLUDEDIR})

# Include sources
include(src/CMakeLists.txt)

if (NOT WIN32)
# Set Fortran module output directory
set(CMAKE_Fortran_MODULE_DIRECTORY ${PROJECT_BINARY_DIR}/include/hipsparse)

# Create hipSPARSE Fortran module
add_library(hipsparse_fortran OBJECT ${hipsparse_fortran_source})

# Target compile options
target_compile_options(hipsparse_fortran PRIVATE -std=f2003 -ffree-form -cpp)
endif()

# Create hipSPARSE library
add_library(hipsparse ${hipsparse_source} ${hipsparse_headers_public})
add_library(roc::hipsparse ALIAS hipsparse)

# Target compile options
target_compile_options(hipsparse PRIVATE -Wno-unused-command-line-argument -Wall)

# Target include directories
target_include_directories(hipsparse
                           PRIVATE $<BUILD_INTERFACE:${CMAKE_CURRENT_SOURCE_DIR}/src/include>
                           PUBLIC  $<BUILD_INTERFACE:${CMAKE_SOURCE_DIR}/library/include>
                                   $<BUILD_INTERFACE:${PROJECT_BINARY_DIR}/include/hipsparse>
                                   $<BUILD_INTERFACE:${PROJECT_BINARY_DIR}/include>
                                   $<INSTALL_INTERFACE:include>)

if(NOT USE_CUDA)
  target_link_libraries(hipsparse PRIVATE roc::rocsparse hip::host)
else()
  target_compile_definitions(hipsparse PRIVATE __HIP_PLATFORM_NVIDIA__)
  target_include_directories(hipsparse
                               PUBLIC
                                 $<BUILD_INTERFACE:${CUDA_INCLUDE_DIRS}>
                                 $<BUILD_INTERFACE:${HIP_INCLUDE_DIRS}>)
  target_link_libraries(hipsparse PRIVATE ${CUDA_cusparse_LIBRARY})
endif()

# Target properties
rocm_set_soversion(hipsparse ${hipsparse_SOVERSION})
set_target_properties(hipsparse PROPERTIES CXX_EXTENSIONS NO)
set_target_properties(hipsparse PROPERTIES CXX_VISIBILITY_PRESET "hidden" VISIBILITY_INLINES_HIDDEN ON)
set_target_properties(hipsparse PROPERTIES RUNTIME_OUTPUT_DIRECTORY "${PROJECT_BINARY_DIR}/staging")
set_target_propertieS(hipsparse PROPERTIES DEBUG_POSTFIX "-d")

if (WIN32 AND BUILD_SHARED_LIBS)
  add_custom_command( TARGET hipsparse POST_BUILD COMMAND ${CMAKE_COMMAND} -E copy ${PROJECT_BINARY_DIR}/staging/$<TARGET_FILE_NAME:hipsparse> ${PROJECT_BINARY_DIR}/clients/staging/$<TARGET_FILE_NAME:hipsparse> )
  if( ${CMAKE_BUILD_TYPE} MATCHES "Debug")
    add_custom_command( TARGET hipsparse POST_BUILD COMMAND ${CMAKE_COMMAND} -E copy ${PROJECT_BINARY_DIR}/staging/hipsparse.pdb ${PROJECT_BINARY_DIR}/clients/staging/hipsparse.pdb )
  endif()
endif()

# Following boost conventions of prefixing 'lib' on static built libraries
if(NOT BUILD_SHARED_LIBS)
  set_target_properties(hipsparse PROPERTIES PREFIX "lib")
endif()

# Generate export header
include(GenerateExportHeader)
generate_export_header(hipsparse EXPORT_FILE_NAME ${PROJECT_BINARY_DIR}/include/hipsparse/hipsparse-export.h)

if (BUILD_FILE_REORG_BACKWARD_COMPATIBILITY)
  rocm_wrap_header_file(
    hipsparse-version.h hipsparse-export.h
    GUARDS SYMLINK WRAPPER
    WRAPPER_LOCATIONS include hipsparse/include
  )
endif( )

# Install targets
rocm_install_targets(TARGETS hipsparse
                     INCLUDE
                       ${CMAKE_BINARY_DIR}/include
                     )

if(BUILD_FILE_REORG_BACKWARD_COMPATIBILITY)
  rocm_install(
    DIRECTORY
       "${PROJECT_BINARY_DIR}/hipsparse"
        DESTINATION "." )
  message( STATUS "Backward Compatible Sym Link Created for include directories" )
endif()


# Export targets
if(NOT USE_CUDA)
  rocm_export_targets(TARGETS roc::hipsparse
                      DEPENDS PACKAGE hip
                      NAMESPACE roc::)
else()
  rocm_export_targets(TARGETS roc::hipsparse
                      NAMESPACE roc::)
endif()

<<<<<<< HEAD
# Package specific CPACK vars
if(NOT USE_CUDA)
  set(CPACK_DEBIAN_PACKAGE_DEPENDS "rocsparse (>= 1.12.10)")
  set(CPACK_RPM_PACKAGE_REQUIRES "rocsparse >= 1.12.10")
endif()
set(CPACK_RESOURCE_FILE_LICENSE "${CMAKE_CURRENT_SOURCE_DIR}/../LICENSE.md")
set(CPACK_RPM_PACKAGE_LICENSE "MIT")

if(WIN32)
  set(CPACK_SOURCE_GENERATOR "ZIP")
  set(CPACK_GENERATOR "ZIP")
  set(CMAKE_INSTALL_PREFIX "C:/hipSDK" CACHE PATH "Install path" FORCE)
  set(INSTALL_PREFIX "C:/hipSDK")
  set(CPACK_SET_DESTDIR OFF)
  set(CPACK_PACKAGE_INSTALL_DIRECTORY "C:/hipSDK")
  set(CPACK_PACKAGING_INSTALL_PREFIX "")
  set(CPACK_INCLUDE_TOPLEVEL_DIRECTORY OFF)
else()
  if(NOT CPACK_PACKAGING_INSTALL_PREFIX)
    set(CPACK_PACKAGING_INSTALL_PREFIX "${CMAKE_INSTALL_PREFIX}")
  endif()
endif()

set(CPACK_RPM_EXCLUDE_FROM_AUTO_FILELIST_ADDITION "\${CPACK_PACKAGING_INSTALL_PREFIX}" "\${CPACK_PACKAGING_INSTALL_PREFIX}/include")

if(NOT USE_CUDA)
  set(package_name hipsparse)
else()
  set(package_name hipsparse-alt)
endif()

set(HIPSPARSE_CONFIG_DIR "\${CPACK_PACKAGING_INSTALL_PREFIX}/${CMAKE_INSTALL_LIBDIR}" CACHE PATH "Path placed into ldconfig file")

rocm_create_package(
  NAME ${package_name}
  DESCRIPTION "Radeon Open Compute SPARSE library"
  MAINTAINER "hipSPARSE Maintainer <hipsparse-maintainer@amd.com>"
  LDCONFIG
  LDCONFIG_DIR ${HIPSPARSE_CONFIG_DIR})
=======
# Symbolic links
rocm_install_symlink_subdir(hipsparse)
>>>>>>> f6e12ad4
<|MERGE_RESOLUTION|>--- conflicted
+++ resolved
@@ -145,49 +145,4 @@
 else()
   rocm_export_targets(TARGETS roc::hipsparse
                       NAMESPACE roc::)
-endif()
-
-<<<<<<< HEAD
-# Package specific CPACK vars
-if(NOT USE_CUDA)
-  set(CPACK_DEBIAN_PACKAGE_DEPENDS "rocsparse (>= 1.12.10)")
-  set(CPACK_RPM_PACKAGE_REQUIRES "rocsparse >= 1.12.10")
-endif()
-set(CPACK_RESOURCE_FILE_LICENSE "${CMAKE_CURRENT_SOURCE_DIR}/../LICENSE.md")
-set(CPACK_RPM_PACKAGE_LICENSE "MIT")
-
-if(WIN32)
-  set(CPACK_SOURCE_GENERATOR "ZIP")
-  set(CPACK_GENERATOR "ZIP")
-  set(CMAKE_INSTALL_PREFIX "C:/hipSDK" CACHE PATH "Install path" FORCE)
-  set(INSTALL_PREFIX "C:/hipSDK")
-  set(CPACK_SET_DESTDIR OFF)
-  set(CPACK_PACKAGE_INSTALL_DIRECTORY "C:/hipSDK")
-  set(CPACK_PACKAGING_INSTALL_PREFIX "")
-  set(CPACK_INCLUDE_TOPLEVEL_DIRECTORY OFF)
-else()
-  if(NOT CPACK_PACKAGING_INSTALL_PREFIX)
-    set(CPACK_PACKAGING_INSTALL_PREFIX "${CMAKE_INSTALL_PREFIX}")
-  endif()
-endif()
-
-set(CPACK_RPM_EXCLUDE_FROM_AUTO_FILELIST_ADDITION "\${CPACK_PACKAGING_INSTALL_PREFIX}" "\${CPACK_PACKAGING_INSTALL_PREFIX}/include")
-
-if(NOT USE_CUDA)
-  set(package_name hipsparse)
-else()
-  set(package_name hipsparse-alt)
-endif()
-
-set(HIPSPARSE_CONFIG_DIR "\${CPACK_PACKAGING_INSTALL_PREFIX}/${CMAKE_INSTALL_LIBDIR}" CACHE PATH "Path placed into ldconfig file")
-
-rocm_create_package(
-  NAME ${package_name}
-  DESCRIPTION "Radeon Open Compute SPARSE library"
-  MAINTAINER "hipSPARSE Maintainer <hipsparse-maintainer@amd.com>"
-  LDCONFIG
-  LDCONFIG_DIR ${HIPSPARSE_CONFIG_DIR})
-=======
-# Symbolic links
-rocm_install_symlink_subdir(hipsparse)
->>>>>>> f6e12ad4
+endif()