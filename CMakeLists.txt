# ########################################################################
# Copyright (C) 2018-2023 Advanced Micro Devices, Inc. All rights Reserved.
#
# Permission is hereby granted, free of charge, to any person obtaining a copy
# of this software and associated documentation files (the "Software"), to deal
# in the Software without restriction, including without limitation the rights
# to use, copy, modify, merge, publish, distribute, sublicense, and/or sell
# copies of the Software, and to permit persons to whom the Software is
# furnished to do so, subject to the following conditions:
#
# The above copyright notice and this permission notice shall be included in
# all copies or substantial portions of the Software.
#
# THE SOFTWARE IS PROVIDED "AS IS", WITHOUT WARRANTY OF ANY KIND, EXPRESS OR
# IMPLIED, INCLUDING BUT NOT LIMITED TO THE WARRANTIES OF MERCHANTABILITY,
# FITNESS FOR A PARTICULAR PURPOSE AND NONINFRINGEMENT. IN NO EVENT SHALL THE
# AUTHORS OR COPYRIGHT HOLDERS BE LIABLE FOR ANY CLAIM, DAMAGES OR OTHER
# LIABILITY, WHETHER IN AN ACTION OF CONTRACT, TORT OR OTHERWISE, ARISING FROM,
# OUT OF OR IN CONNECTION WITH THE SOFTWARE OR THE USE OR OTHER DEALINGS IN
# THE SOFTWARE.
#
# ########################################################################

cmake_minimum_required(VERSION 3.5 FATAL_ERROR)

if (NOT python)
    set(python "python3") # default for linux
endif()

# Consider removing this in the future
# This should appear before the project command, because it does not use FORCE
if(WIN32)
  set(CMAKE_INSTALL_PREFIX "${PROJECT_BINARY_DIR}/package" CACHE PATH "Install path prefix, prepended onto install directories")
else()
  set(CMAKE_INSTALL_PREFIX "/opt/rocm" CACHE PATH "Install path prefix, prepended onto install directories")
endif()

# Pick up static and dynamic shared object files
list( APPEND CMAKE_PREFIX_PATH ${ROCM_PATH}/lib/cmake/hip /opt/rocm /opt/rocm/llvm /opt/rocm/hip )

# CMake modules
list(APPEND CMAKE_MODULE_PATH
     ${CMAKE_CURRENT_SOURCE_DIR}/cmake
     ${CMAKE_PREFIX_PATH}/cmake
)

# Set a default build type if none was specified
if(NOT CMAKE_BUILD_TYPE AND NOT CMAKE_CONFIGURATION_TYPES)
  message(STATUS "Setting build type to 'Release' as none was specified.")
  set(CMAKE_BUILD_TYPE "Release" CACHE STRING "Choose the type of build." FORCE)
  set_property(CACHE CMAKE_BUILD_TYPE PROPERTY STRINGS "" "Debug" "Release" "MinSizeRel" "RelWithDebInfo")
endif()

# Honor per-config flags in try_compile() source-file signature. cmake v3.7 and up
if(POLICY CMP0066)
  cmake_policy(SET CMP0066 NEW)
endif()

if (NOT WIN32)
    if ( NOT DEFINED CMAKE_Fortran_COMPILER AND NOT DEFINED ENV{FC} )
      set( CMAKE_Fortran_COMPILER  "gfortran" )
    endif()
    set( fortran_language "Fortran" )
endif( )

# hipSPARSE project
project(hipsparse LANGUAGES CXX ${fortran_language})

# Build flags
set(CMAKE_CXX_STANDARD 14)
set(CMAKE_CXX_STANDARD_REQUIRED ON)
set(CMAKE_CXX_EXTENSIONS OFF)

# Build options
option(BUILD_SHARED_LIBS "Build hipSPARSE as a shared library" ON)
option(BUILD_CLIENTS_TESTS "Build tests (requires googletest)" OFF)
option(BUILD_CLIENTS_BENCHMARKS "Build benchmarks" ON)
option(BUILD_CLIENTS_SAMPLES "Build examples" ON)
option(BUILD_VERBOSE "Output additional build information" OFF)
option(USE_CUDA "Build hipSPARSE using CUDA backend" OFF)
option(BUILD_CUDA "Build hipSPARSE using CUDA backend" OFF)
option(BUILD_CODE_COVERAGE "Build with code coverage enabled" OFF)
option(BUILD_ADDRESS_SANITIZER "Build with address sanitizer enabled" OFF)
option(BUILD_DOCS "Build documentation" OFF)

if(BUILD_CUDA)
  message(DEPRECATION "Using BUILD_CUDA is deprecated and will be removed as an option in a future release. Instead use USE_CUDA")
  set(USE_CUDA ${BUILD_CUDA})
endif()

if(BUILD_CODE_COVERAGE)
  add_compile_options(-fprofile-arcs -ftest-coverage)
  add_link_options(--coverage)
endif()

if(BUILD_ADDRESS_SANITIZER)
  set(CMAKE_CXX_FLAGS "${CMAKE_CXX_FLAGS} -fsanitize=address -shared-libasan")
  set(CMAKE_C_FLAGS "${CMAKE_C_FLAGS} -fsanitize=address -shared-libasan")
  add_link_options(-fuse-ld=lld)
endif()

# Dependencies
include(cmake/Dependencies.cmake)

# FOR HANDLING ENABLE/DISABLE OPTIONAL BACKWARD COMPATIBILITY for FILE/FOLDER REORG
option(BUILD_FILE_REORG_BACKWARD_COMPATIBILITY "Build with file/folder reorg with backward compatibility enabled" OFF)
if(BUILD_FILE_REORG_BACKWARD_COMPATIBILITY AND NOT WIN32)
  rocm_wrap_header_dir(
    ${CMAKE_SOURCE_DIR}/library/include
    PATTERNS "*.h"
    GUARDS SYMLINK WRAPPER
    WRAPPER_LOCATIONS ${CMAKE_INSTALL_INCLUDEDIR}
  )
endif()


# Setup version
rocm_setup_version(VERSION 3.1.1)
set(hipsparse_SOVERSION 1.1.0)

# hipSPARSE library
add_subdirectory(library)

if(BUILD_CLIENTS_SAMPLES OR BUILD_CLIENTS_TESTS)
  if(NOT CLIENTS_OS)
    rocm_set_os_id(CLIENTS_OS)
    string(TOLOWER "${CLIENTS_OS}" CLIENTS_OS)
    rocm_read_os_release(CLIENTS_OS_VERSION VERSION_ID)
  endif()
  message(STATUS "OS: ${CLIENTS_OS} ${CLIENTS_OS_VERSION}")
  set(GFORTRAN_RPM "libgfortran4")
  set(GFORTRAN_DEB "libgfortran4")
  find_package(OpenMP QUIET)
  if(OPENMP_FOUND)
    set(OPENMP_RPM "libgomp")
    set(OPENMP_DEB "libomp-dev")
  endif()
  if(CLIENTS_OS STREQUAL "centos" OR CLIENTS_OS STREQUAL "rhel")
    if(CLIENTS_OS_VERSION VERSION_GREATER_EQUAL "8")
      set(GFORTRAN_RPM "libgfortran")
    endif()
  elseif(CLIENTS_OS STREQUAL "ubuntu" AND CLIENTS_OS_VERSION VERSION_GREATER_EQUAL "20.04")
    set(GFORTRAN_DEB "libgfortran5")
  elseif(CLIENTS_OS STREQUAL "sles" AND OPENMP_FOUND)
    set(OPENMP_RPM "libgomp1")
  elseif(CLIENTS_OS STREQUAL "mariner")
    set(GFORTRAN_RPM "gfortran")
  endif()

  rocm_package_setup_component(clients)
  rocm_package_setup_client_component(clients-common)
  if(BUILD_CLIENTS_TESTS)
    rocm_package_setup_client_component(
      tests
      DEPENDS
        COMPONENT clients-common
        DEB "${GFORTRAN_DEB}"
        RPM "${GFORTRAN_RPM}")
    rocm_package_setup_client_component(
      tests
      DEPENDS
        COMPONENT clients-common
        DEB "${OPENMP_DEB}"
        RPM "${OPENMP_RPM}"
    )
  endif()
  if(BUILD_CLIENTS_SAMPLES)
    rocm_package_setup_client_component(
      samples
      DEPENDS
        COMPONENT clients-common
        DEB "${GFORTRAN_DEB}"
        RPM "${GFORTRAN_RPM}")
  endif()
<<<<<<< HEAD
  if( BUILD_CLIENTS_BENCHMARKS )
  rocm_package_setup_client_component(
    benchmarks
    DEPENDS
      COMPONENT clients-common
      DEB "${OPENMP_DEB}"
      RPM "${OPENMP_RPM}"
  )
  endif()
=======
  add_subdirectory( clients )

>>>>>>> f5ff03b9
  if(NOT WIN32)
    rocm_package_add_rpm_dependencies(COMPONENT tests DEPENDS "${GFORTRAN_RPM}")
    rocm_package_add_deb_dependencies(COMPONENT tests DEPENDS "${GFORTRAN_DEB}")
    rocm_package_add_rpm_dependencies(COMPONENT samples DEPENDS "${GFORTRAN_RPM}")
    rocm_package_add_deb_dependencies(COMPONENT samples DEPENDS "${GFORTRAN_DEB}")
  endif()
  if(TARGET OpenMP::OpenMP_CXX)
    rocm_package_add_rpm_dependencies(COMPONENT tests DEPENDS "${OPENMP_RPM}")
    rocm_package_add_deb_dependencies(COMPONENT tests DEPENDS "${OPENMP_DEB}")
  endif()
endif()

# Package specific CPACK vars
if(NOT USE_CUDA)
  rocm_package_add_dependencies(DEPENDS "rocsparse >= 1.12.10")
endif()
set(CPACK_RESOURCE_FILE_LICENSE "${CMAKE_CURRENT_SOURCE_DIR}/LICENSE.md")
set(CPACK_RPM_PACKAGE_LICENSE "MIT")

if(WIN32)
  set(CPACK_SOURCE_GENERATOR "ZIP")
  set(CPACK_GENERATOR "ZIP")
  set(CMAKE_INSTALL_PREFIX "C:/hipSDK" CACHE PATH "Install path" FORCE)
  set(INSTALL_PREFIX "C:/hipSDK")
  set(CPACK_SET_DESTDIR OFF)
  set(CPACK_PACKAGE_INSTALL_DIRECTORY "C:/hipSDK")
  set(CPACK_PACKAGING_INSTALL_PREFIX "")
  set(CPACK_INCLUDE_TOPLEVEL_DIRECTORY OFF)
else()
  if(NOT CPACK_PACKAGING_INSTALL_PREFIX)
    set(CPACK_PACKAGING_INSTALL_PREFIX "${CMAKE_INSTALL_PREFIX}")
  endif()
endif()

set(CPACK_RPM_EXCLUDE_FROM_AUTO_FILELIST_ADDITION "\${CPACK_PACKAGING_INSTALL_PREFIX}" )

if(NOT USE_CUDA)
  set(package_name hipsparse)
else()
  set(package_name hipsparse-alt)
endif()

set(HIPSPARSE_CONFIG_DIR "\${CPACK_PACKAGING_INSTALL_PREFIX}/${CMAKE_INSTALL_LIBDIR}" CACHE PATH "Path placed into ldconfig file")

rocm_create_package(
  NAME ${package_name}
  DESCRIPTION "ROCm SPARSE library"
  MAINTAINER "hipSPARSE Maintainer <hipsparse-maintainer@amd.com>"
  LDCONFIG
  LDCONFIG_DIR ${HIPSPARSE_CONFIG_DIR})

# Build docs
if(BUILD_DOCS)
add_subdirectory(docs)
endif()

#
# ADDITIONAL TARGETS FOR CODE COVERAGE
#
if(BUILD_CODE_COVERAGE)
  #
  # > make coverage_cleanup (clean coverage related files.)
  # > make coverage GTEST_FILTER=<>
  # will run:
  #  > make coverage_analysis GTEST_FILTER=<> (analyze tests)
  #  > make coverage_output (generate html documentation)
  #

  #
  # Run coverage analysis
  #
  add_custom_target(coverage_analysis
    COMMAND echo Coverage GTEST_FILTER=\${GTEST_FILTER}
    COMMAND ./clients/staging/hipsparse-test --gtest_filter=\"\${GTEST_FILTER}\"
    WORKING_DIRECTORY ${CMAKE_BINARY_DIR}
    )

  add_dependencies(coverage_analysis hipsparse)

  #
  # Prepare coverage output
  # This little script is generated because the option '--gcov-tool <program name>' of lcov cannot take arguments.
  #
  add_custom_target(coverage_output
    DEPENDS coverage_analysis
    COMMAND mkdir -p lcoverage
    COMMAND echo "\\#!/bin/bash" > llvm-gcov.sh
    COMMAND echo "\\# THIS FILE HAS BEEN GENERATED" >> llvm-gcov.sh
    COMMAND printf "exec /opt/rocm/llvm/bin/llvm-cov gcov $$\\@" >> llvm-gcov.sh
    COMMAND chmod +x llvm-gcov.sh
    )

  #
  # Generate coverage output.
  #
  add_custom_command(TARGET coverage_output
    COMMAND lcov --directory . --base-directory . --gcov-tool ${CMAKE_BINARY_DIR}/llvm-gcov.sh --capture -o lcoverage/raw_main_coverage.info
    COMMAND lcov --remove lcoverage/raw_main_coverage.info "'/opt/*'" "'/usr/*'" -o lcoverage/main_coverage.info
    COMMAND genhtml lcoverage/main_coverage.info --output-directory lcoverage
    )

  add_custom_target(coverage DEPENDS coverage_output)

  #
  # Coverage cleanup
  #
  add_custom_target(coverage_cleanup
    COMMAND find ${CMAKE_BINARY_DIR} -name *.gcda -delete
    WORKING_DIRECTORY ${CMAKE_BINARY_DIR}
    )
endif()


<|MERGE_RESOLUTION|>--- conflicted
+++ resolved
@@ -172,7 +172,7 @@
         DEB "${GFORTRAN_DEB}"
         RPM "${GFORTRAN_RPM}")
   endif()
-<<<<<<< HEAD
+
   if( BUILD_CLIENTS_BENCHMARKS )
   rocm_package_setup_client_component(
     benchmarks
@@ -182,10 +182,9 @@
       RPM "${OPENMP_RPM}"
   )
   endif()
-=======
+  
   add_subdirectory( clients )
 
->>>>>>> f5ff03b9
   if(NOT WIN32)
     rocm_package_add_rpm_dependencies(COMPONENT tests DEPENDS "${GFORTRAN_RPM}")
     rocm_package_add_deb_dependencies(COMPONENT tests DEPENDS "${GFORTRAN_DEB}")
