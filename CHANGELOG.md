# Change Log for hipSPARSE

<<<<<<< HEAD
## [(Unreleased) hipSPARSE 1.10.4 for ROCm 4.2.0]
### Added
- Generic API support, including SpMM

## [(Unreleased) hipSPARSE 1.10.4 for ROCm 4.1.0]
=======
## [hipSPARSE 1.10.4 for ROCm 4.1.0]
>>>>>>> 65196985
### Added
- Generic API support, including Axpby, Gather, Scatter, Rot, SpVV, SpMV, SparseToDense, DenseToSparse and SpGEMM

## [hipSPARSE 1.9.6 for ROCm 4.0.0]
### Added
- changelog
- csr2gebsr
- gebsr2csr
- gebsr2gebsc
- gebsr2gebsr
### Improved
- Updates to debian package name.

## [hipSPARSE 1.9.4 for ROCm 3.9]
### Added
- prune_csr2csr, prune_dense2csr_percentage and prune_csr2csr_percentage
- bsrilu0
### Known Issues
- none

## [hipSPARSE 1.8.1 for ROCm 3.8]
### Added
- bsric0 added.
### Known Issues
- none

## [hipSPARSE 1.7.1 for ROCm 3.7]
### Added
- Fortran bindings
- Triangular solve for BSR format (bsrsv)
- CentOS 6 support.
### Known Issues
- none

## [hipSPARSE 1.7.1 for ROCm 3.6]
### Added
- Fortran bindings
- Triangular solve for BSR format (bsrsv)
- CentOS 6 support.
### Known Issues
- none

## [hipSPARSE 1.6.5 for ROCm 3.5]
### Added
- Switched to hip-clang as default compiler
- csr2dense, csc2dense, csr2csr_compress, nnz_compress, bsr2csr, csr2bsr, bsrmv, csrgeam
- static build
- more examples
### Optimized
- dense2csr, dense2csc
### Improved
- Installation process
### Known Issues
- none<|MERGE_RESOLUTION|>--- conflicted
+++ resolved
@@ -1,14 +1,10 @@
 # Change Log for hipSPARSE
 
-<<<<<<< HEAD
-## [(Unreleased) hipSPARSE 1.10.4 for ROCm 4.2.0]
+## [(Unreleased) hipSPARSE 1.10.6 for ROCm 4.2.0]
 ### Added
 - Generic API support, including SpMM
 
-## [(Unreleased) hipSPARSE 1.10.4 for ROCm 4.1.0]
-=======
 ## [hipSPARSE 1.10.4 for ROCm 4.1.0]
->>>>>>> 65196985
 ### Added
 - Generic API support, including Axpby, Gather, Scatter, Rot, SpVV, SpMV, SparseToDense, DenseToSparse and SpGEMM
 
