--- conflicted
+++ resolved
@@ -1,7 +1,5 @@
 # Change Log for hipSPARSE
 
-<<<<<<< HEAD
-=======
 ## hipSPARSE 2.1.0 for ROCm 5.1.0
 ### Added
 - Added gtsv_interleaved_batch and gpsv_interleaved_batch routines
@@ -14,7 +12,6 @@
 ### Known Issues
 - none
 
->>>>>>> 1241417c
 ## hipSPARSE 2.0.0 for ROCm 5.0.0
 ### Added
 - Added (conjugate) transpose support for csrmv, hybmv and spmv routines
